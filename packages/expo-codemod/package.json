{
  "name": "expo-codemod",
  "version": "1.0.21",
  "description": "Codemod scripts for Expo apps",
  "author": "Expo",
  "license": "MIT",
  "repository": {
    "type": "git",
    "url": "https://github.com/expo/expo-cli.git",
    "directory": "packages/expo-codemod"
  },
  "bin": {
    "expo-codemod": "./bin/expo-codemod.js"
  },
  "scripts": {
    "watch": "tsc --watch",
    "build": "tsc",
    "prepare": "yarn run clean && yarn build",
    "clean": "rimraf build ./tsconfig.tsbuildinfo",
    "test": "jest",
    "test:watch": "jest --watch"
  },
  "files": [
    "bin",
    "build"
  ],
  "dependencies": {
    "@expo/spawn-async": "^1.5.0",
    "camelcase": "5.3.1",
    "chalk": "^4.0.0",
    "globby": "11.0.0",
    "jscodeshift": "0.6.4",
    "multimatch": "^4.0.0",
    "semver": "^6.0.0",
    "yargs-parser": "^13.1.0"
  },
  "devDependencies": {
<<<<<<< HEAD
    "@expo/babel-preset-cli": "0.2.10",
=======
    "@expo/babel-preset-cli": "0.2.11",
    "@types/globby": "^9.1.0",
>>>>>>> 5147fa52
    "@types/jscodeshift": "^0.6.0",
    "@types/multimatch": "^2.1.3",
    "@types/yargs-parser": "^13.0.0",
    "rimraf": "^3.0.2"
  }
}<|MERGE_RESOLUTION|>--- conflicted
+++ resolved
@@ -35,12 +35,8 @@
     "yargs-parser": "^13.1.0"
   },
   "devDependencies": {
-<<<<<<< HEAD
-    "@expo/babel-preset-cli": "0.2.10",
-=======
     "@expo/babel-preset-cli": "0.2.11",
     "@types/globby": "^9.1.0",
->>>>>>> 5147fa52
     "@types/jscodeshift": "^0.6.0",
     "@types/multimatch": "^2.1.3",
     "@types/yargs-parser": "^13.0.0",
