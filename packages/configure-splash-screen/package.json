{
  "name": "@expo/configure-splash-screen",
  "version": "0.1.9",
  "description": "Supplementary module for 'expo-splash-screen' providing cli configuration command",
  "bin": {
    "configure-splash-screen": "./build/configure.js",
    "expo-splash-screen": "./build/configure.js"
  },
  "scripts": {
    "start": "yarn run prepare",
    "build": "tsc",
    "watch": "tsc --watch",
    "prepare": "yarn run clean && yarn run build",
    "clean": "rimraf build ./tsconfig.tsbuildinfo",
    "lint": "eslint --ext .js,.jsx,.ts,.tsx,.d.ts src",
    "test": "jest",
    "test:watch": "jest --watch"
  },
  "keywords": [
    "react-native",
    "expo",
    "expo-splash-screen",
    "configure-splash-screen"
  ],
  "repository": {
    "type": "git",
    "url": "https://github.com/expo/expo-cli.git",
    "directory": "packages/configure-splash-screen"
  },
  "bugs": {
    "url": "https://github.com/expo/expo-cli/issues"
  },
  "author": "650 Industries, Inc.",
  "license": "MIT",
  "homepage": "https://github.com/expo/expo-cli/tree/master/packages/configure-splash-screen",
  "engines": {
    "node": ">=10"
  },
  "dependencies": {
    "@react-native-community/cli-platform-android": "4.7.0",
    "@react-native-community/cli-platform-ios": "4.7.0",
    "color-string": "^1.5.3",
    "commander": "^5.1.0",
    "core-js": "^3.6.5",
<<<<<<< HEAD
    "fs-extra": "9.0.0",
    "inquirer": "^7.1.0",
=======
    "fs-extra": "^9.0.0",
>>>>>>> 54b51389
    "pngjs": "^5.0.0",
    "xcode": "^3.0.0",
    "xml-js": "^1.6.11"
  },
  "peerDependencies": {
    "expo-splash-screen": "*"
  },
  "devDependencies": {
    "@expo/babel-preset-cli": "0.2.16",
    "@types/color-string": "^1.5.0",
<<<<<<< HEAD
    "@types/fs-extra": "^9.0.1",
    "@types/inquirer": "^6.5.0",
=======
    "@types/fs-extra": "^8.1.0",
>>>>>>> 54b51389
    "@types/jest": "^25.2.1",
    "babel-jest": "^26.0.1",
    "eslint": "^6.8.0",
    "jest": "^26.0.1",
    "memfs": "^3.1.2",
    "rimraf": "^3.0.2",
    "ts-jest": "^25.4.0"
  },
  "files": [
    "build"
  ],
  "gitHead": "58cc7088dae609832c85dba393372ed1a06b00db"
}<|MERGE_RESOLUTION|>--- conflicted
+++ resolved
@@ -42,12 +42,7 @@
     "color-string": "^1.5.3",
     "commander": "^5.1.0",
     "core-js": "^3.6.5",
-<<<<<<< HEAD
     "fs-extra": "9.0.0",
-    "inquirer": "^7.1.0",
-=======
-    "fs-extra": "^9.0.0",
->>>>>>> 54b51389
     "pngjs": "^5.0.0",
     "xcode": "^3.0.0",
     "xml-js": "^1.6.11"
@@ -58,12 +53,8 @@
   "devDependencies": {
     "@expo/babel-preset-cli": "0.2.16",
     "@types/color-string": "^1.5.0",
-<<<<<<< HEAD
     "@types/fs-extra": "^9.0.1",
     "@types/inquirer": "^6.5.0",
-=======
-    "@types/fs-extra": "^8.1.0",
->>>>>>> 54b51389
     "@types/jest": "^25.2.1",
     "babel-jest": "^26.0.1",
     "eslint": "^6.8.0",
