--- conflicted
+++ resolved
@@ -23,13 +23,6 @@
   "files": [
     "build"
   ],
-<<<<<<< HEAD
-  "devDependencies": {
-    "@types/lodash": "^4.14.171",
-    "@expo/babel-preset-cli": "0.2.20"
-  },
-=======
->>>>>>> e64487bc
   "dependencies": {
     "ajv": "^5.2.2",
     "json-schema-traverse": "0.3.1",
