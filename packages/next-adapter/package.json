{
  "name": "@expo/next-adapter",
  "version": "2.0.0-beta.2",
  "description": "Adapter document and server for Next.js projects using Unimodules",
  "main": "build/index.js",
  "types": "build/index.d.ts",
  "scripts": {
    "watch": "tsc --watch",
    "build": "tsc",
    "prepare": "yarn run clean && yarn build",
    "clean": "rm -rf build ./tsconfig.tsbuildinfo",
    "lint": "eslint ."
  },
  "repository": {
    "type": "git",
    "url": "https://github.com/expo/expo-cli.git",
    "directory": "packages/next-adapter"
  },
  "keywords": [
    "expo",
    "expo-web",
    "json",
    "next",
    "react",
    "react-native",
    "react-dom",
    "react-native-web"
  ],
  "license": "MIT",
  "bugs": {
    "url": "https://github.com/expo/expo-cli/issues"
  },
  "homepage": "https://github.com/expo/expo-cli/tree/master/packages/next-adapter#readme",
  "files": [
    "build",
    "document.js",
    "service-worker.js"
  ],
  "devDependencies": {
    "@expo/babel-preset-cli": "^0.2.1",
    "typescript": "3.4.5"
  },
  "peerDependencies": {
    "next": "^9",
    "react": "^16",
    "react-native-web": "^0.11.7"
  },
  "publishConfig": {
    "access": "public"
  },
  "dependencies": {
<<<<<<< HEAD
    "@expo/webpack-config": "^0.10.0",
    "@types/next": "^8.0.6",
    "next-fonts": "^0.19.0",
    "next-images": "^1.2.0"
=======
    "@expo/webpack-config": "^0.10.1",
    "@types/next": "^8.0.6"
>>>>>>> 2d06d7a9
  }
}<|MERGE_RESOLUTION|>--- conflicted
+++ resolved
@@ -49,14 +49,9 @@
     "access": "public"
   },
   "dependencies": {
-<<<<<<< HEAD
-    "@expo/webpack-config": "^0.10.0",
+    "@expo/webpack-config": "^0.10.1",
     "@types/next": "^8.0.6",
     "next-fonts": "^0.19.0",
     "next-images": "^1.2.0"
-=======
-    "@expo/webpack-config": "^0.10.1",
-    "@types/next": "^8.0.6"
->>>>>>> 2d06d7a9
   }
 }