--- conflicted
+++ resolved
@@ -16,10 +16,6 @@
   UserSettings,
   User,
 } from 'xdl';
-<<<<<<< HEAD
-import * as ConfigUtils from '@expo/config';
-=======
->>>>>>> 9d2d17cb
 import mergeAsyncIterators from '../asynciterators/mergeAsyncIterators';
 
 // for prettier
