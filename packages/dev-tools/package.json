--- conflicted
+++ resolved
@@ -32,11 +32,7 @@
   },
   "devDependencies": {
     "@babel/plugin-proposal-decorators": "^7.8.3",
-<<<<<<< HEAD
-=======
-    "@expo/babel-preset-cli": "0.2.18",
     "@expo/xdl": "59.0.22",
->>>>>>> 0dfe77b6
     "anser": "^1.4.7",
     "apollo-cache-inmemory": "^1.1.12",
     "apollo-client": "^2.2.8",
