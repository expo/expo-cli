import semver from 'semver';
import spawnAsync from '@expo/spawn-async';
import resolveFrom from 'resolve-from';
<<<<<<< HEAD

export type SharpGlobalOptions = {
  compressionLevel?: '';
  format?: ImageFormat;
  input: string;
  limitInputPixels?: number;
  output: string;
  progressive?: boolean;
  quality?: number;
  withMetadata?: boolean;
  [key: string]: string | number | boolean | undefined | null;
};

export type SharpCommandOptions = RemoveAlphaOptions | ResizeOptions | FlattenOptions;

type FlattenOptions = {
  operation: 'flatten';
  background: string;
};

export type ResizeMode = 'contain' | 'cover' | 'fill' | 'inside' | 'outside';

export type ImageFormat = 'input' | 'jpeg' | 'jpg' | 'png' | 'raw' | 'tiff' | 'webp';

type RemoveAlphaOptions = {
  operation: 'removeAlpha';
};

type Position =
  | 'center'
  | 'centre'
  | 'north'
  | 'east'
  | 'south'
  | 'west'
  | 'northeast'
  | 'southeast'
  | 'southwest'
  | 'northwest'
  | 'top'
  | 'right'
  | 'bottom'
  | 'left'
  | 'right top'
  | 'right bottom'
  | 'left bottom'
  | 'left top'
  | 'entropy'
  | 'attention';

type ResizeOptions = {
  operation: 'resize';
  background?: string;
  fastShrinkOnLoad?: boolean;
  fit?: ResizeMode;
  height?: number;
  kernel?: 'nearest' | 'cubic' | 'mitchell' | 'lanczos2' | 'lanczos3';
  position?: Position;
  width: number;
  withoutEnlargement?: boolean;
};

type Options =
  | {}
  | {
      [key: string]: boolean | number | string | undefined;
    };
=======
import { Options, SharpCommandOptions, SharpGlobalOptions } from './sharp.types';
>>>>>>> 09586b4b

const SHARP_HELP_PATTERN = /\n\nSpecify --help for available options/g;

export async function resizeBufferAsync(buffer: Buffer, sizes: number[]): Promise<Buffer[]> {
  const sharp = await findSharpInstanceAsync();

  const metadata = await sharp(buffer).metadata();
  // Create buffer for each size
  const resizedBuffers = await Promise.all(
    sizes.map(dimension => {
      const density = (dimension / Math.max(metadata.width, metadata.height)) * metadata.density;
      return sharp(buffer, {
        density: isNaN(density) ? undefined : Math.ceil(density),
      })
        .resize(dimension, dimension, { fit: 'contain', background: 'transparent' })
        .toBuffer();
    })
  );

  return resizedBuffers;
}

export async function isAvailableAsync(): Promise<boolean> {
  try {
    return !!(await findSharpBinAsync());
  } catch (_) {
    return false;
  }
}

export async function sharpAsync(
  options: SharpGlobalOptions,
  commands: SharpCommandOptions[] = []
): Promise<string[]> {
  const bin = await findSharpBinAsync();
  try {
    const { stdout } = await spawnAsync(bin, [
      ...getOptions(options),
      ...getCommandOptions(commands),
    ]);
    const outputFilePaths = stdout.trim().split('\n');
    return outputFilePaths;
  } catch (error) {
    if (error.stderr) {
      throw new Error(
        '\nProcessing images using sharp-cli failed: ' +
          error.message +
          '\nOutput: ' +
          error.stderr.replace(SHARP_HELP_PATTERN, '')
      );
    } else {
      throw error;
    }
  }
}

function getOptions(options: Options): string[] {
  const args = [];
  for (const [key, value] of Object.entries(options)) {
    if (value != null && value !== false) {
      if (typeof value === 'boolean') {
        args.push(`--${key}`);
      } else if (typeof value === 'number') {
        args.push(`--${key}`, value.toFixed());
      } else {
        args.push(`--${key}`, value);
      }
    }
  }
  return args;
}

function getCommandOptions(commands: SharpCommandOptions[]): string[] {
  const args: string[] = [];
  for (const command of commands) {
    if (command.operation === 'resize') {
      const { operation, width, ...namedOptions } = command;
      args.push(operation, width.toFixed(), ...getOptions(namedOptions));
    } else {
      const { operation, ...namedOptions } = command;
      args.push(operation, ...getOptions(namedOptions));
    }
    args.push('--');
  }
  return args;
}

let _sharpBin: string | null = null;
let _sharpInstance: any | null = null;

async function findSharpBinAsync(): Promise<string> {
  if (_sharpBin) {
    return _sharpBin;
  }
  const requiredCliVersion = require('@expo/image-utils/package.json').peerDependencies[
    'sharp-cli'
  ];
  try {
    const sharpCliPackage = require('sharp-cli/package.json');
    const libVipsVersion = require('sharp').versions.vips;
    if (
      sharpCliPackage &&
      semver.satisfies(sharpCliPackage.version, requiredCliVersion) &&
      typeof sharpCliPackage.bin.sharp === 'string' &&
      typeof libVipsVersion === 'string'
    ) {
      _sharpBin = require.resolve(`sharp-cli/${sharpCliPackage.bin.sharp}`);
      return _sharpBin;
    }
  } catch (e) {
    // fall back to global sharp-cli
  }

  let installedCliVersion;
  try {
    installedCliVersion = (await spawnAsync('sharp', ['--version'])).stdout.toString().trim();
  } catch (e) {
    throw notFoundError(requiredCliVersion);
  }

  if (!semver.satisfies(installedCliVersion, requiredCliVersion)) {
    showVersionMismatchWarning(requiredCliVersion, installedCliVersion);
  }
  _sharpBin = 'sharp';
  return _sharpBin;
}

export async function findSharpInstanceAsync(): Promise<any | null> {
  if (_sharpInstance) {
    return _sharpInstance;
  }
  // Ensure sharp-cli version is correct
  await findSharpBinAsync();

  // Attempt to use local sharp package
  try {
    const sharp = require('sharp');
    _sharpInstance = sharp;
    return sharp;
  } catch (_) {}

  // Attempt to resolve the sharp instance used by the global CLI
  let sharpCliPath;
  try {
    sharpCliPath = (await spawnAsync('which', ['sharp'])).stdout.toString().trim();
  } catch (e) {
    throw new Error(`Failed to find the instance of sharp used by the global sharp-cli package.`);
  }

  // resolve sharp from the sharp-cli package
  const sharpPath = resolveFrom.silent(sharpCliPath, 'sharp');

  if (sharpPath) {
    try {
      // attempt to require the global sharp package
      _sharpInstance = require(sharpPath);
    } catch (_) {}
  }

  return _sharpInstance;
}

function notFoundError(requiredCliVersion: string): Error {
  return new Error(
    `This command requires version ${requiredCliVersion} of \`sharp-cli\`. \n` +
      `You can install it using \`npm install -g sharp-cli@${requiredCliVersion}\`. \n` +
      '\n' +
      'For prerequisites, see: https://sharp.dimens.io/en/stable/install/#prerequisites'
  );
}

let versionMismatchWarningShown = false;

function showVersionMismatchWarning(requiredCliVersion: string, installedCliVersion: string) {
  if (versionMismatchWarningShown) {
    return;
  }
  console.warn(
    `Warning: This command requires version ${requiredCliVersion} of \`sharp-cli\`. \n` +
      `Currently installed version: "${installedCliVersion}" \n` +
      `Required version: "${requiredCliVersion}" \n` +
      `You can install it using \`npm install -g sharp-cli@${requiredCliVersion}\`. \n` +
      '\n' +
      'For prerequisites, see: https://sharp.dimens.io/en/stable/install/#prerequisites'
  );
  versionMismatchWarningShown = true;
}<|MERGE_RESOLUTION|>--- conflicted
+++ resolved
@@ -1,77 +1,7 @@
 import semver from 'semver';
 import spawnAsync from '@expo/spawn-async';
 import resolveFrom from 'resolve-from';
-<<<<<<< HEAD
-
-export type SharpGlobalOptions = {
-  compressionLevel?: '';
-  format?: ImageFormat;
-  input: string;
-  limitInputPixels?: number;
-  output: string;
-  progressive?: boolean;
-  quality?: number;
-  withMetadata?: boolean;
-  [key: string]: string | number | boolean | undefined | null;
-};
-
-export type SharpCommandOptions = RemoveAlphaOptions | ResizeOptions | FlattenOptions;
-
-type FlattenOptions = {
-  operation: 'flatten';
-  background: string;
-};
-
-export type ResizeMode = 'contain' | 'cover' | 'fill' | 'inside' | 'outside';
-
-export type ImageFormat = 'input' | 'jpeg' | 'jpg' | 'png' | 'raw' | 'tiff' | 'webp';
-
-type RemoveAlphaOptions = {
-  operation: 'removeAlpha';
-};
-
-type Position =
-  | 'center'
-  | 'centre'
-  | 'north'
-  | 'east'
-  | 'south'
-  | 'west'
-  | 'northeast'
-  | 'southeast'
-  | 'southwest'
-  | 'northwest'
-  | 'top'
-  | 'right'
-  | 'bottom'
-  | 'left'
-  | 'right top'
-  | 'right bottom'
-  | 'left bottom'
-  | 'left top'
-  | 'entropy'
-  | 'attention';
-
-type ResizeOptions = {
-  operation: 'resize';
-  background?: string;
-  fastShrinkOnLoad?: boolean;
-  fit?: ResizeMode;
-  height?: number;
-  kernel?: 'nearest' | 'cubic' | 'mitchell' | 'lanczos2' | 'lanczos3';
-  position?: Position;
-  width: number;
-  withoutEnlargement?: boolean;
-};
-
-type Options =
-  | {}
-  | {
-      [key: string]: boolean | number | string | undefined;
-    };
-=======
 import { Options, SharpCommandOptions, SharpGlobalOptions } from './sharp.types';
->>>>>>> 09586b4b
 
 const SHARP_HELP_PATTERN = /\n\nSpecify --help for available options/g;
 
