--- conflicted
+++ resolved
@@ -34,7 +34,7 @@
   },
   "devDependencies": {
     "@expo/babel-preset-cli": "^0.2.1",
-    "@expo/config": "^2.4.0",
+    "@expo/config": "^2.5.1",
     "@expo/json-file": "^8.2.1",
     "@types/node": "^12.6.8",
     "@zeit/ncc": "^0.20.5",
@@ -48,12 +48,6 @@
     "validate-npm-package-name": "3.0.0"
   },
   "dependencies": {
-<<<<<<< HEAD
     "@expo/image-utils": "^0.2.7"
-=======
-    "@expo/config": "^2.5.1",
-    "@expo/image-utils": "^0.2.7",
-    "@expo/json-file": "^8.2.1"
->>>>>>> 7ff7225f
   }
 }