--- conflicted
+++ resolved
@@ -33,12 +33,7 @@
     "clean": "rimraf ./build/"
   },
   "devDependencies": {
-<<<<<<< HEAD
-    "@expo/config": "3.3.27",
-=======
-    "@expo/babel-preset-cli": "0.2.18",
     "@expo/config": "3.3.28",
->>>>>>> 0dfe77b6
     "@expo/image-utils": "0.3.10",
     "@expo/json-file": "8.2.27",
     "@types/node": "^12",
