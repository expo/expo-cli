import { Analytics, UserSettings } from '@expo/api';
import { ExpoConfig, getConfig } from '@expo/config';
import * as osascript from '@expo/osascript';
import spawnAsync from '@expo/spawn-async';
import chalk from 'chalk';
import { execSync } from 'child_process';
import fs from 'fs-extra';
import path from 'path';
import ProgressBar from 'progress';
import prompts from 'prompts';
import semver from 'semver';

import {
<<<<<<< HEAD
  Api,
=======
  Analytics,
>>>>>>> d4a44278
  BundleIdentifier,
  delayAsync,
  downloadAppAsync,
  learnMore,
  Logger,
  NotificationCode,
  Prompts,
  SimControl,
  SimControlLogs,
  UrlUtils,
  Versions,
  Webpack,
  Xcode,
} from './internal';
import { profileMethod } from './utils/profileMethod';

let _lastUrl: string | null = null;
let _lastUdid: string | null = null;

const SUGGESTED_XCODE_VERSION = `${Xcode.minimumVersion}.0`;

const INSTALL_WARNING_TIMEOUT = 60 * 1000;

export function isPlatformSupported() {
  return process.platform === 'darwin';
}

/**
 * Ensure Xcode is installed an recent enough to be used with Expo.
 *
 * @return true when Xcode is installed, false when the process should end.
 */
export async function ensureXcodeInstalledAsync(): Promise<boolean> {
  const promptToOpenAppStoreAsync = async (message: string) => {
    // This prompt serves no purpose accept informing the user what to do next, we could just open the App Store but it could be confusing if they don't know what's going on.
    const confirm = await Prompts.confirmAsync({ initial: true, message });
    if (confirm) {
      Logger.global.info(`Going to the App Store, re-run Expo when Xcode is finished installing.`);
      Xcode.openAppStore(Xcode.appStoreId);
    }
  };

  const version = profileMethod(Xcode.getXcodeVersion)();
  if (!version) {
    // Almost certainly Xcode isn't installed.
    await promptToOpenAppStoreAsync(
      `Xcode needs to be installed (don't worry, you won't have to use it), would you like to continue to the App Store?`
    );
    return false;
  }

  if (!semver.valid(version)) {
    // Not sure why this would happen, if it does we should add a more confident error message.
    console.error(`Xcode version is in an unknown format: ${version}`);
    return false;
  }

  if (semver.lt(version, SUGGESTED_XCODE_VERSION)) {
    // Xcode version is too old.
    await promptToOpenAppStoreAsync(
      `Xcode (${version}) needs to be updated to at least version ${Xcode.minimumVersion}, would you like to continue to the App Store?`
    );
    return false;
  }

  return true;
}

export async function ensureXcodeCommandLineToolsInstalledAsync(): Promise<boolean> {
  if (!(await ensureXcodeInstalledAsync())) {
    // Need Xcode to install the CLI afaict
    return false;
  } else if (await SimControl.isXcrunInstalledAsync()) {
    // Run this second to ensure the Xcode version check is run.
    return true;
  }

  async function pendingAsync(): Promise<boolean> {
    if (await SimControl.isXcrunInstalledAsync()) {
      return true;
    } else {
      await delayAsync(100);
      return await pendingAsync();
    }
  }

  // This prompt serves no purpose accept informing the user what to do next, we could just open the App Store but it could be confusing if they don't know what's going on.
  const confirm = await Prompts.confirmAsync({
    initial: true,
    message: `Xcode ${chalk.bold`Command Line Tools`} needs to be installed (requires ${chalk.bold`sudo`}), continue?`,
  });

  if (!confirm) {
    return false;
  }

  try {
    await spawnAsync('sudo', [
      'xcode-select',
      '--install',
      // TODO: Is there any harm in skipping this?
      // '--switch', '/Applications/Xcode.app'
    ]);
    // Most likely the user will cancel the process, but if they don't this will continue checking until the CLI is available.
    await pendingAsync();
    return true;
  } catch (error) {
    // TODO: Figure out why this might get called (cancel early, network issues, server problems)
    // TODO: Handle me
  }
  return false;
}

class TimeoutError extends Error {}

async function getSimulatorAppIdAsync(): Promise<string | null> {
  let result;
  try {
    result = (await osascript.execAsync('id of app "Simulator"')).trim();
  } catch {
    // This error may occur in CI where the users intends to install just the simulators but no Xcode.
    return null;
  }
  return result;
}

// Simulator installed
export async function isSimulatorInstalledAsync() {
  // Check to ensure Xcode and its CLI are installed and up to date.
  if (!(await ensureXcodeCommandLineToolsInstalledAsync())) {
    return false;
  }
  // TODO: extract into ensureSimulatorInstalled method

  const result = await getSimulatorAppIdAsync();
  if (!result) {
    // This error may occur in CI where the users intends to install just the simulators but no Xcode.
    Logger.global.error(
      "Can't determine id of Simulator app; the Simulator is most likely not installed on this machine. Run `sudo xcode-select -s /Applications/Xcode.app`"
    );
    return false;
  }
  if (
    result !== 'com.apple.iphonesimulator' &&
    result !== 'com.apple.CoreSimulator.SimulatorTrampoline'
  ) {
    // TODO: FYI
    Logger.global.warn(
      "Simulator is installed but is identified as '" + result + "'; don't know what that is."
    );
    return false;
  }

  // make sure we can run simctl
  try {
    await SimControl.simctlAsync(['help']);
  } catch (e) {
    if (e.isXDLError) {
      Logger.global.error(e.toString());
    } else {
      Logger.global.warn(`Unable to run simctl: ${e.toString()}`);
      Logger.global.error(
        'xcrun may not be configured correctly. Try running `sudo xcode-select --reset` and running this again.'
      );
    }
    return false;
  }

  return true;
}

/**
 * Ensure a simulator is booted and the Simulator app is opened.
 * This is where any timeout related error handling should live.
 */
export async function ensureSimulatorOpenAsync(
  { udid }: { udid?: string } = {},
  tryAgain: boolean = true
): Promise<SimControl.SimulatorDevice> {
  // Yes, simulators can be booted even if the app isn't running, obviously we'd never want this.
  if (!(await SimControl.isSimulatorAppRunningAsync())) {
    Logger.global.info(`Opening the iOS simulator, this might take a moment.`);

    // In theory this would ensure the correct simulator is booted as well.
    // This isn't theory though, this is Xcode.
    await SimControl.openSimulatorAppAsync({ udid });
    if (!(await waitForSimulatorAppToStart())) {
      throw new TimeoutError(
        `Simulator app did not open fast enough. Try opening Simulator first, then running your app.`
      );
    }
  }

  // Use a default simulator if none was specified
  if (!udid) {
    const simulatorOpenedByApp = await isSimulatorBootedAsync({ udid });
    // This should prevent opening a second simulator in the chance that default
    // simulator doesn't match what the Simulator app would open by default.
    if (simulatorOpenedByApp?.udid) {
      udid = simulatorOpenedByApp.udid;
    } else {
      udid = _getDefaultSimulatorDeviceUDID() ?? (await getFirstAvailableDeviceAsync()).udid;
    }
  }

  const bootedDevice = await waitForDeviceToBootAsync({ udid });

  if (!bootedDevice) {
    // Give it a second chance, this might not be needed but it could potentially lead to a better UX on slower devices.
    if (tryAgain) {
      return await ensureSimulatorOpenAsync({ udid }, false);
    }
    // TODO: We should eliminate all needs for a timeout error, it's bad UX to get an error about the simulator not starting while the user can clearly see it starting on their slow computer.
    throw new TimeoutError(
      `Simulator didn't boot fast enough. Try opening Simulator first, then running your app.`
    );
  }
  return bootedDevice;
}

/**
 * Get all simulators supported by Expo (iOS only).
 */
async function getSelectableSimulatorsAsync(): Promise<SimControl.SimulatorDevice[]> {
  const simulators = await getSimulatorsAsync();
  return simulators.filter(device => device.isAvailable && device.osType === 'iOS');
}

async function getSimulatorsAsync(): Promise<SimControl.SimulatorDevice[]> {
  const simulatorDeviceInfo = await SimControl.listAsync('devices');
  return Object.values(simulatorDeviceInfo.devices).reduce((prev, runtime) => {
    return prev.concat(runtime);
  }, []);
}

async function getBootedSimulatorsAsync(): Promise<SimControl.SimulatorDevice[]> {
  const simulators = await getSimulatorsAsync();
  return simulators.filter(device => device.state === 'Booted');
}

export async function isSimulatorBootedAsync({
  udid,
}: {
  udid?: string;
} = {}): Promise<SimControl.SimulatorDevice | null> {
  // Simulators can be booted even if the app isn't running :(
  const devices = await getBootedSimulatorsAsync();
  if (udid) {
    return devices.find(bootedDevice => bootedDevice.udid === udid) ?? null;
  } else {
    return devices[0] ?? null;
  }
}

function _getDefaultSimulatorDeviceUDID() {
  try {
    const defaultDeviceUDID = execSync(
      `defaults read com.apple.iphonesimulator CurrentDeviceUDID`,
      { stdio: 'pipe' }
    ).toString();
    return defaultDeviceUDID.trim();
  } catch (e) {
    return null;
  }
}

async function getFirstAvailableDeviceAsync() {
  const simulators = await getSelectableSimulatorsAsync();
  if (!simulators.length) {
    // TODO: Prompt to install the simulators
    throw new Error('No iPhone devices available in Simulator.');
  }
  return simulators[0];
}

async function waitForActionAsync<T>({
  action,
  interval = 100,
  maxWaitTime = 20000,
}: {
  action: () => T | Promise<T>;
  interval?: number;
  maxWaitTime?: number;
}): Promise<T> {
  let complete: T;
  const start = Date.now();
  do {
    await delayAsync(interval);

    complete = await action();
    if (Date.now() - start > maxWaitTime) {
      break;
    }
  } while (!complete);

  return complete;
}

async function waitForSimulatorAppToStart(): Promise<boolean> {
  return waitForActionAsync<boolean>({
    interval: 50,
    action: SimControl.isSimulatorAppRunningAsync,
  });
}

async function waitForDeviceToBootAsync({
  udid,
}: Pick<SimControl.SimulatorDevice, 'udid'>): Promise<SimControl.SimulatorDevice | null> {
  return waitForActionAsync<SimControl.SimulatorDevice | null>({
    action: () => {
      return SimControl.bootAsync({ udid });
    },
  });
}

export async function activateSimulatorWindowAsync() {
  // TODO: Focus the individual window
  return await osascript.execAsync(`tell application "Simulator" to activate`);
}

export async function closeSimulatorAppAsync() {
  return await osascript.execAsync('tell application "Simulator" to quit');
}

export async function isExpoClientInstalledOnSimulatorAsync({
  udid,
}: {
  udid: string;
}): Promise<boolean> {
  return !!(await SimControl.getContainerPathAsync(udid, 'host.exp.Exponent'));
}

export async function waitForExpoClientInstalledOnSimulatorAsync({
  udid,
}: {
  udid: string;
}): Promise<boolean> {
  if (await isExpoClientInstalledOnSimulatorAsync({ udid })) {
    return true;
  } else {
    await delayAsync(100);
    return await waitForExpoClientInstalledOnSimulatorAsync({ udid });
  }
}
export async function waitForExpoClientUninstalledOnSimulatorAsync({
  udid,
}: {
  udid: string;
}): Promise<boolean> {
  if (!(await isExpoClientInstalledOnSimulatorAsync({ udid }))) {
    return true;
  } else {
    await delayAsync(100);
    return await waitForExpoClientInstalledOnSimulatorAsync({ udid });
  }
}

export async function expoVersionOnSimulatorAsync({
  udid,
}: {
  udid: string;
}): Promise<string | null> {
  const localPath = await SimControl.getContainerPathAsync(udid, 'host.exp.Exponent');
  if (!localPath) {
    return null;
  }

  const regex = /Exponent-([0-9.]+).*\.app$/;
  const regexMatch = regex.exec(localPath);
  if (!regexMatch) {
    return null;
  }

  let matched = regexMatch[1];
  // If the value is matched like 1.0.0. then remove the trailing dot.
  if (matched.endsWith('.')) {
    matched = matched.substr(0, matched.length - 1);
  }
  return matched;
}

export async function doesExpoClientNeedUpdatedAsync(
  simulator: Pick<SimControl.SimulatorDevice, 'udid'>,
  sdkVersion?: string
): Promise<boolean> {
  // Test that upgrading works by returning true
  // return true;
  const versions = await Versions.versionsAsync();
  const clientForSdk = await getClientForSDK(sdkVersion);
  const latestVersionForSdk = clientForSdk?.version ?? versions.iosVersion;

  const installedVersion = await expoVersionOnSimulatorAsync(simulator);
  if (installedVersion && semver.lt(installedVersion, latestVersionForSdk)) {
    return true;
  }
  return false;
}

// If specific URL given just always download it and don't use cache
export async function _downloadSimulatorAppAsync(
  url?: string,
  downloadProgressCallback?: (roundedProgress: number) => void
) {
  if (!url) {
    const versions = await Versions.versionsAsync();
    url = versions.iosUrl;
  }

  const filename = path.parse(url).name;
  const dir = path.join(simulatorCacheDirectory(), `${filename}.app`);

  if (await fs.pathExists(dir)) {
    const filesInDir = await fs.readdir(dir);
    if (filesInDir.length > 0) {
      return dir;
    } else {
      fs.removeSync(dir);
    }
  }

  fs.mkdirpSync(dir);
  try {
    await downloadAppAsync(url, dir, { extract: true }, downloadProgressCallback);
  } catch (e) {
    fs.removeSync(dir);
    throw e;
  }

  return dir;
}

// url: Optional URL of Exponent.app tarball to download
export async function installExpoOnSimulatorAsync({
  url,
  simulator,
  version,
}: {
  simulator: Pick<SimControl.SimulatorDevice, 'name' | 'udid'>;
  url?: string;
  version?: string;
}) {
  const bar = new ProgressBar(
    `Installing the Expo Go app on ${simulator.name} [:bar] :percent :etas`,
    {
      total: 100,
      width: 64,
      complete: '=',
      incomplete: ' ',
    }
  );

  let warningTimer: NodeJS.Timeout;
  const setWarningTimer = () => {
    if (warningTimer) {
      clearTimeout(warningTimer);
    }
    return setTimeout(() => {
      Logger.global.info('');
      Logger.global.info(
        'This download is taking longer than expected. You can also try downloading the clients from the website at https://expo.io/tools'
      );
    }, INSTALL_WARNING_TIMEOUT);
  };

  Logger.notifications.info({ code: NotificationCode.START_LOADING });
  warningTimer = setWarningTimer();
  const dir = await _downloadSimulatorAppAsync(url, progress => bar.tick(1, progress));
  Logger.notifications.info({ code: NotificationCode.STOP_LOADING });

  if (version) {
    Logger.global.info(`Installing Expo Go ${version} on ${simulator.name}`);
  } else {
    Logger.global.info(`Installing Expo Go on ${simulator.name}`);
  }

  Logger.notifications.info({ code: NotificationCode.START_LOADING });
  warningTimer = setWarningTimer();

  const result = await SimControl.installAsync({ udid: simulator.udid, dir });
  Logger.notifications.info({ code: NotificationCode.STOP_LOADING });

  clearTimeout(warningTimer);
  return result;
}

export async function uninstallExpoAppFromSimulatorAsync({ udid }: { udid?: string } = {}) {
  try {
    Logger.global.info('Uninstalling Expo Go from iOS simulator.');
    await SimControl.uninstallAsync({ udid, bundleIdentifier: 'host.exp.Exponent' });
  } catch (e) {
    if (!e.message?.includes('No devices are booted.')) {
      console.error(e);
      throw e;
    }
  }
}

function simulatorCacheDirectory() {
  const dotExpoHomeDirectory = UserSettings.dotExpoHomeDirectory();
  const dir = path.join(dotExpoHomeDirectory, 'ios-simulator-app-cache');
  fs.mkdirpSync(dir);
  return dir;
}

export async function upgradeExpoAsync(
  options: {
    udid?: string;
    url?: string;
    version?: string;
  } = {}
): Promise<boolean> {
  if (!(await isSimulatorInstalledAsync())) {
    return false;
  }

  const simulator = await ensureSimulatorOpenAsync(options);

  await uninstallExpoAppFromSimulatorAsync(simulator);
  const installResult = await installExpoOnSimulatorAsync({
    url: options.url,
    version: options.version,
    simulator,
  });
  if (installResult.status !== 0) {
    return false;
  }

  if (_lastUrl) {
    Logger.global.info(`Opening ${chalk.underline(_lastUrl)} in Expo`);
    await SimControl.openURLAsync({ udid: simulator.udid, url: _lastUrl });
    _lastUrl = null;
  }

  return true;
}

async function openUrlInSimulatorSafeAsync({
  url,
  udid,
  isDetached = false,
  sdkVersion,
  devClient = false,
  projectRoot,
  exp = getConfig(projectRoot, { skipSDKVersionRequirement: true }).exp,
}: {
  url: string;
  udid?: string;
  sdkVersion?: string;
  isDetached: boolean;
  devClient?: boolean;
  exp?: ExpoConfig;
  projectRoot: string;
}): Promise<{ success: true; bundleIdentifier: string } | { success: false; msg: string }> {
  if (!(await isSimulatorInstalledAsync())) {
    return {
      success: false,
      msg: 'Unable to verify Xcode and Simulator installation.',
    };
  }

  let simulator: SimControl.SimulatorDevice | null = null;
  try {
    simulator = await ensureSimulatorOpenAsync({ udid });
  } catch (error) {
    return {
      success: false,
      msg: error.message,
    };
  }

  let bundleIdentifier = 'host.exp.Exponent';
  try {
    if (devClient) {
      bundleIdentifier = await BundleIdentifier.configureBundleIdentifierAsync(projectRoot, exp);
      await assertDevClientInstalledAsync(simulator, bundleIdentifier);
      // stream logs before opening the client.
      await streamLogsAsync({ udid: simulator.udid, bundleIdentifier });
    } else if (!isDetached) {
      await ensureExpoClientInstalledAsync(simulator, sdkVersion);
      _lastUrl = url;
    }

    Logger.global.info(`Opening ${chalk.underline(url)} on ${chalk.bold(simulator.name)}`);
    await SimControl.openURLAsync({ url, udid: simulator.udid });
  } catch (e) {
    if (e.isXDLError) {
      // Hit some internal error, don't try again.
      // This includes Xcode license errors
      Logger.global.error(e.message);
      return {
        success: false,
        msg: `${e.toString()}`,
      };
    }

    if (isDetached) {
      Logger.global.error(
        `Error running app. Have you installed the app already using Xcode? Since you are detached you must build manually. ${e.toString()}`
      );
    } else {
      Logger.global.error(e.message);
    }

    return {
      success: false,
      msg: `${e.toString()}`,
    };
  }

  Analytics.logEvent('Open Url on Device', {
    platform: 'ios',
  });

  return {
    success: true,
    bundleIdentifier,
  };
}

async function assertDevClientInstalledAsync(
  simulator: Pick<SimControl.SimulatorDevice, 'udid' | 'name'>,
  bundleIdentifier: string
): Promise<void> {
  if (!(await SimControl.getContainerPathAsync(simulator.udid, bundleIdentifier))) {
    throw new Error(
      `The development client (${bundleIdentifier}) for this project is not installed. ` +
        `Please build and install the client on the simulator first.\n${learnMore(
          'https://docs.expo.io/clients/distribution-for-ios/#building-for-ios'
        )}`
    );
  }
}

// Keep a list of simulator UDIDs so we can prevent asking multiple times if a user wants to upgrade.
// This can prevent annoying interactions when they don't want to upgrade for whatever reason.
const hasPromptedToUpgrade: Record<string, boolean> = {};

async function ensureExpoClientInstalledAsync(
  simulator: Pick<SimControl.SimulatorDevice, 'udid' | 'name'>,
  sdkVersion?: string
) {
  let isInstalled = await isExpoClientInstalledOnSimulatorAsync(simulator);

  if (isInstalled) {
    if (
      !hasPromptedToUpgrade[simulator.udid] &&
      (await doesExpoClientNeedUpdatedAsync(simulator, sdkVersion))
    ) {
      // Only prompt once per simulator in a single run.
      hasPromptedToUpgrade[simulator.udid] = true;
      const confirm = await Prompts.confirmAsync({
        initial: true,
        message: `Expo Go on ${simulator.name} is outdated, would you like to upgrade?`,
      });
      if (confirm) {
        // TODO: Is there any downside to skipping the uninstall step?
        // await uninstallExpoAppFromSimulatorAsync(simulator);
        // await waitForExpoClientUninstalledOnSimulatorAsync(simulator);
        isInstalled = false;
      }
    }
  }
  // If it's still "not installed" then install it (again).
  if (!isInstalled) {
    const iosClient = await getClientForSDK(sdkVersion);
    await installExpoOnSimulatorAsync({ simulator, ...iosClient });
    await waitForExpoClientInstalledOnSimulatorAsync(simulator);
  }
}

async function getClientForSDK(sdkVersionString?: string) {
  if (!sdkVersionString) {
    return null;
  }

  const sdkVersion = (await Versions.sdkVersionsAsync())[sdkVersionString];
  if (!sdkVersion) {
    return null;
  }

  return {
    url: sdkVersion.iosClientUrl,
    version: sdkVersion.iosClientVersion,
  };
}

export async function openProjectAsync({
  projectRoot,
  shouldPrompt,
  devClient,
}: {
  projectRoot: string;
  shouldPrompt?: boolean;
  devClient?: boolean;
}): Promise<
  | { success: true; url: string; udid: string; bundleIdentifier: string }
  | { success: false; error: string }
> {
  if (!(await isSimulatorInstalledAsync())) {
    return {
      success: false,
      error: 'Unable to verify Xcode and Simulator installation.',
    };
  }

  const projectUrl = await UrlUtils.constructDeepLinkAsync(projectRoot, {
    hostType: 'localhost',
  });
  const { exp } = getConfig(projectRoot, {
    skipSDKVersionRequirement: true,
  });

  let device: SimControl.SimulatorDevice | null = null;
  if (shouldPrompt) {
    const devices = await getSelectableSimulatorsAsync();
    device = await promptForSimulatorAsync(devices);
  } else {
    device = await ensureSimulatorOpenAsync({ udid: _lastUdid ?? undefined });
  }
  if (!device) {
    return { success: false, error: 'escaped' };
  }
  _lastUdid = device.udid;

  const result = await openUrlInSimulatorSafeAsync({
    udid: device.udid,
    url: projectUrl,
    sdkVersion: exp.sdkVersion,
    isDetached: !!exp.isDetached,
    devClient,
    exp,
    projectRoot,
  });

  if (result.success) {
    await activateSimulatorWindowAsync();

    return {
      success: true,
      url: projectUrl,
      udid: device.udid,
      bundleIdentifier: result.bundleIdentifier,
    };
  }
  return { success: result.success, error: result.msg };
}

export async function streamLogsAsync({
  bundleIdentifier,
  udid,
}: {
  bundleIdentifier: string;
  udid: string;
}) {
  const imageName = await SimControlLogs.getImageNameFromBundleIdentifierAsync(
    udid,
    bundleIdentifier
  );

  if (imageName) {
    // Attach simulator log observer
    SimControlLogs.streamLogs({ pid: imageName, udid });
  }
}

export async function openWebProjectAsync({
  projectRoot,
  shouldPrompt,
}: {
  shouldPrompt: boolean;
  projectRoot: string;
}): Promise<{ success: true; url: string } | { success: false; error: string }> {
  if (!(await isSimulatorInstalledAsync())) {
    return {
      success: false,
      error: 'Unable to verify Xcode and Simulator installation.',
    };
  }

  const projectUrl = await Webpack.getUrlAsync(projectRoot);
  if (projectUrl === null) {
    return {
      success: false,
      error: `The web project has not been started yet`,
    };
  }

  let device: SimControl.SimulatorDevice | null = null;
  if (shouldPrompt) {
    const devices = await getSelectableSimulatorsAsync();
    device = await promptForSimulatorAsync(devices);
  } else {
    device = await ensureSimulatorOpenAsync({ udid: _lastUdid ?? undefined });
  }
  if (!device) {
    return { success: false, error: 'escaped' };
  }
  _lastUdid = device.udid;

  const result = await openUrlInSimulatorSafeAsync({
    url: projectUrl,
    udid: device.udid,
    isDetached: true,
    projectRoot,
  });
  if (result.success) {
    await activateSimulatorWindowAsync();
    return { success: true, url: projectUrl };
  }
  return { success: result.success, error: result.msg };
}

/**
 * Sort the devices so the last simulator that was opened (user's default) is the first suggested.
 *
 * @param devices
 */
export async function sortDefaultDeviceToBeginningAsync(
  devices: SimControl.SimulatorDevice[]
): Promise<SimControl.SimulatorDevice[]> {
  const defaultUdid =
    _getDefaultSimulatorDeviceUDID() ?? (await getFirstAvailableDeviceAsync()).udid;
  if (defaultUdid) {
    let iterations = 0;
    while (devices[0].udid !== defaultUdid && iterations < devices.length) {
      devices.push(devices.shift()!);
      iterations++;
    }
  }
  return devices;
}

export async function promptForSimulatorAsync(
  devices: SimControl.SimulatorDevice[]
): Promise<SimControl.SimulatorDevice | null> {
  devices = await sortDefaultDeviceToBeginningAsync(devices);
  // TODO: Bail on non-interactive
  const results = await promptForDeviceAsync(devices);

  return results ? devices.find(({ udid }) => results === udid)! : null;
}

async function promptForDeviceAsync(
  devices: SimControl.SimulatorDevice[]
): Promise<string | undefined> {
  // TODO: provide an option to add or download more simulators
  // TODO: Add support for physical devices too.

  // Pause interactions on the TerminalUI
  Prompts.pauseInteractions();

  const { value } = await prompts({
    type: 'autocomplete',
    name: 'value',
    limit: 11,
    message: 'Select a simulator',
    choices: devices.map(item => {
      const isActive = item.state === 'Booted';
      const format = isActive ? chalk.bold : (text: string) => text;
      return {
        title: `${format(item.name)} ${chalk.dim(`(${item.osVersion})`)}`,
        value: item.udid,
      };
    }),
    suggest: (input: any, choices: any) => {
      const regex = new RegExp(input, 'i');
      return choices.filter((choice: any) => regex.test(choice.title));
    },
  });

  // Resume interactions on the TerminalUI
  Prompts.resumeInteractions();
  return value;
}<|MERGE_RESOLUTION|>--- conflicted
+++ resolved
@@ -11,11 +11,6 @@
 import semver from 'semver';
 
 import {
-<<<<<<< HEAD
-  Api,
-=======
-  Analytics,
->>>>>>> d4a44278
   BundleIdentifier,
   delayAsync,
   downloadAppAsync,
