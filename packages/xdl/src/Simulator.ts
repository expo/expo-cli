import { getConfig } from '@expo/config';
import * as osascript from '@expo/osascript';
import spawnAsync from '@expo/spawn-async';
import delayAsync from 'delay-async';
import fs from 'fs-extra';
import { sync as globSync } from 'glob';
import os from 'os';
import path from 'path';
import ProgressBar from 'progress';
import semver from 'semver';

import * as Analytics from './Analytics';
import Api from './Api';
import Logger from './Logger';
import NotificationCode from './NotificationCode';
import * as UrlUtils from './UrlUtils';
import UserSettings from './UserSettings';
import * as Versions from './Versions';
import { getUrlAsync as getWebpackUrlAsync } from './Webpack';
import XDLError from './XDLError';

let _lastUrl: string | null = null;

const SUGGESTED_XCODE_VERSION = `8.2.0`;
const XCODE_NOT_INSTALLED_ERROR =
  'Simulator not installed. Please visit https://developer.apple.com/xcode/download/ to download Xcode and the iOS simulator. If you already have the latest version of Xcode installed, you may have to run the command `sudo xcode-select -s /Applications/Xcode.app`.';

const INSTALL_WARNING_TIMEOUT = 60 * 1000;

export function isPlatformSupported() {
  return process.platform === 'darwin';
}

function _isLicenseOutOfDate(text: string) {
  if (!text) {
    return false;
  }

  const lower = text.toLowerCase();
  return lower.includes('xcode') && lower.includes('license');
}

async function _xcrunAsync(args: string[]) {
  try {
    return await spawnAsync('xcrun', args);
  } catch (e) {
    if (_isLicenseOutOfDate(e.stdout) || _isLicenseOutOfDate(e.stderr)) {
      throw new XDLError(
        'XCODE_LICENSE_NOT_ACCEPTED',
        'Xcode license is not accepted. Please run `sudo xcodebuild -license`.'
      );
    } else {
      Logger.global.error(`Error running \`xcrun ${args.join(' ')}\`: ${e.stderr}`);
      throw e;
    }
  }
}

// Simulator installed
export async function _isSimulatorInstalledAsync() {
  let result;
  try {
    result = (await osascript.execAsync('id of app "Simulator"')).trim();
  } catch (e) {
    console.error(
      "Can't determine id of Simulator app; the Simulator is most likely not installed on this machine",
      e
    );
    Logger.global.error(XCODE_NOT_INSTALLED_ERROR);
    return false;
  }
  if (
    result !== 'com.apple.iphonesimulator' &&
    result !== 'com.apple.CoreSimulator.SimulatorTrampoline'
  ) {
    console.warn(
      "Simulator is installed but is identified as '" + result + "'; don't know what that is."
    );
    Logger.global.error(XCODE_NOT_INSTALLED_ERROR);
    return false;
  }

  // check xcode version
  try {
    const { stdout } = await spawnAsync('xcodebuild', ['-version']);

    // find something that looks like a dot separated version number
    const matches = stdout.match(/[\d]{1,2}\.[\d]{1,3}/);
    if (!matches) {
      // very unlikely
      console.error('No version number found from `xcodebuild -version`.');
      Logger.global.error(
        'Unable to check Xcode version. Command ran successfully but no version number was found.'
      );
      return false;
    }

    // we're cheating to use the semver lib, but it expects a proper patch version which xcode doesn't have
    const version = matches[0] + '.0';

    if (!semver.valid(version)) {
      console.error('Invalid version number found: ' + matches[0]);
      return false;
    }

    if (semver.lt(version, SUGGESTED_XCODE_VERSION)) {
      console.warn(
        `Found Xcode ${version}, which is older than the recommended Xcode ${SUGGESTED_XCODE_VERSION}.`
      );
    }
  } catch (e) {
    // how would this happen? presumably if Simulator id is found then xcodebuild is installed
    console.error(`Unable to check Xcode version: ${e}`);
    Logger.global.error(XCODE_NOT_INSTALLED_ERROR);
    return false;
  }

  // make sure we can run simctl
  try {
    await _xcrunAsync(['simctl', 'help']);
  } catch (e) {
    if (e.isXDLError) {
      Logger.global.error(e.toString());
    } else {
      console.warn(`Unable to run simctl: ${e.toString()}`);
      Logger.global.error(
        'xcrun may not be configured correctly. Try running `sudo xcode-select --reset` and running this again.'
      );
    }
    return false;
  }

  return true;
}

// Simulator opened
export async function _openAndBootSimulatorAsync() {
  if (!(await _isSimulatorRunningAsync())) {
    Logger.global.info('Opening iOS simulator');
    await spawnAsync('open', ['-a', 'Simulator']);
    await _waitForDeviceToBoot();
  } else {
    const bootedDevice = await _bootedSimulatorDeviceAsync();
    if (!bootedDevice) {
      await _bootDefaultSimulatorDeviceAsync();
    }
  }
}

export async function _isSimulatorRunningAsync() {
<<<<<<< HEAD
  try {
    let zeroMeansNo = (
      await osascript.execAsync(
        'tell app "System Events" to count processes whose name is "Simulator"'
      )
    ).trim();
    if (zeroMeansNo === '0') {
      return false;
    }
  } catch (e) {
=======
  const zeroMeansNo = (
    await osascript.execAsync(
      'tell app "System Events" to count processes whose name is "Simulator"'
    )
  ).trim();
  if (zeroMeansNo === '0') {
>>>>>>> 0435457b
    return false;
  }

  return true;
}

async function _bootDefaultSimulatorDeviceAsync() {
  Logger.global.info(`Booting device in iOS simulator...`);
  try {
    let deviceUDID = await _getDefaultSimulatorDeviceUDIDAsync();
    if (!deviceUDID) {
      deviceUDID = (await _getFirstAvailableDeviceAsync()).udid;
    }
    return await _xcrunAsync(['simctl', 'boot', deviceUDID]);
  } catch (e) {
    Logger.global.error(
      `There was a problem booting a device in iOS Simulator. Quit Simulator, and try again.`
    );
    throw e;
  }
}

async function _getDefaultSimulatorDeviceUDIDAsync() {
  try {
    const { stdout: defaultDeviceUDID } = await spawnAsync('defaults', [
      'read',
      'com.apple.iphonesimulator',
      'CurrentDeviceUDID',
    ]);
    return defaultDeviceUDID.trim();
  } catch (e) {
    return null;
  }
}

async function _getFirstAvailableDeviceAsync() {
  const simulatorDeviceInfo = (await _listSimulatorDevicesAsync()).devices;
  const iOSRuntimesNewestToOldest = Object.keys(simulatorDeviceInfo)
    .filter(runtime => runtime.includes('iOS'))
    .reverse();

  const devices = simulatorDeviceInfo[iOSRuntimesNewestToOldest[0]];
  for (let i = 0; i < devices.length; i++) {
    const device = devices[i];
    if (
      (device.isAvailable || device.availability === '(available)') &&
      device.name.includes('iPhone')
    ) {
      return device;
    }
  }
  throw new Error('No iPhone devices available in Simulator.');
}

type SimulatorDevice = {
  availability: string;
  state: string;
  isAvailable: boolean;
  name: string;
  udid: string;
  availabilityError: string;
};
type SimulatorDeviceList = {
  devices: {
    [runtime: string]: SimulatorDevice[];
  };
};

async function _listSimulatorDevicesAsync() {
  const result = await _xcrunAsync(['simctl', 'list', 'devices', '--json']);
  const info = JSON.parse(result.stdout) as SimulatorDeviceList;
  return info;
}

async function _waitForDeviceToBoot() {
  let bootedDevice;
  const start = Date.now();
  do {
    await delayAsync(100);
    bootedDevice = await _bootedSimulatorDeviceAsync();
    if (Date.now() - start > 10000) {
      Logger.global.error(
        `iOS Simulator device failed to boot. Try opening Simulator first, then running your app.`
      );
      throw new Error('Timed out waiting for iOS Simulator device to boot.');
    }
  } while (!bootedDevice);
}

async function _bootedSimulatorDeviceAsync() {
  const simulatorDeviceInfo = await _listSimulatorDevicesAsync();
  for (const runtime in simulatorDeviceInfo.devices) {
    const devices = simulatorDeviceInfo.devices[runtime];
    for (let i = 0; i < devices.length; i++) {
      const device = devices[i];
      if (device.state === 'Booted') {
        return device;
      }
    }
  }
  return null;
}

export function _dirForSimulatorDevice(udid: string) {
  return path.resolve(os.homedir(), 'Library/Developer/CoreSimulator/Devices', udid);
}

export async function _quitSimulatorAsync() {
  return await osascript.execAsync('tell application "Simulator" to quit');
}

// Expo installed
export async function _isExpoAppInstalledOnCurrentBootedSimulatorAsync() {
  const device = await _bootedSimulatorDeviceAsync();
  if (!device) {
    return false;
  }
  const simDir = await _dirForSimulatorDevice(device.udid);
  const matches = globSync('data/Containers/Data/Application/**/Snapshots/host.exp.Exponent{,**}', {
    cwd: simDir,
  });

  return matches.length > 0;
}

export async function _waitForExpoAppInstalledOnCurrentBootedSimulatorAsync(): Promise<boolean> {
  if (await _isExpoAppInstalledOnCurrentBootedSimulatorAsync()) {
    return true;
  } else {
    await delayAsync(100);
    return await _waitForExpoAppInstalledOnCurrentBootedSimulatorAsync();
  }
}

export async function _expoVersionOnCurrentBootedSimulatorAsync() {
  const device = await _bootedSimulatorDeviceAsync();
  if (!device) {
    return null;
  }
  const simDir = await _dirForSimulatorDevice(device.udid);
  const matches = globSync('data/Containers/Bundle/Application/*/Exponent-*.app', {
    cwd: simDir,
  });

  if (matches.length === 0) {
    return null;
  }

  const regex = /Exponent-([0-9.]+)\.app/;
  const regexMatch = regex.exec(matches[0]);
  if (!regexMatch) {
    return null;
  }

  return regexMatch[1];
}

// NOTE(brentvatne): Temporarily remove this. We should take care of installing
// automatically, not just warn.
export async function _checkExpoUpToDateAsync() {
  // let versions = await Versions.versionsAsync();
  // let installedVersion = await _expoVersionOnCurrentBootedSimulatorAsync();
  // if (!installedVersion || semver.lt(installedVersion, versions.iosVersion)) {
  //   Logger.notifications.warn(
  //     { code: NotificationCode.OLD_IOS_APP_VERSION },
  //     'This version of the Expo app is out of date. Uninstall the app and run again to upgrade.'
  //   );
  // }
}

// If specific URL given just always download it and don't use cache
export async function _downloadSimulatorAppAsync(
  url?: string,
  downloadProgressCallback?: (roundedProgress: number) => void
) {
  if (!url) {
    const versions = await Versions.versionsAsync();
    url = versions.iosUrl;
  }

  const filename = path.parse(url).name;
  const dir = path.join(_simulatorCacheDirectory(), `${filename}.app`);

  if (await fs.pathExists(dir)) {
    const filesInDir = await fs.readdir(dir);
    if (filesInDir.length > 0) {
      return dir;
    } else {
      fs.removeSync(dir);
    }
  }

  fs.mkdirpSync(dir);
  try {
    await Api.downloadAsync(url, dir, { extract: true }, downloadProgressCallback);
  } catch (e) {
    fs.removeSync(dir);
    throw e;
  }

  return dir;
}

// url: Optional URL of Exponent.app tarball to download
export async function _installExpoOnSimulatorAsync(url?: string) {
  const bar = new ProgressBar('Downloading the Expo client app [:bar] :percent :etas', {
    total: 100,
    width: 40,
  });

  let warningTimer: NodeJS.Timeout;
  const setWarningTimer = () => {
    if (warningTimer) {
      clearTimeout(warningTimer);
    }
    return setTimeout(() => {
      Logger.global.info('');
      Logger.global.info(
        'This download is taking longer than expected. You can also try downloading the clients from the website at https://expo.io/tools'
      );
    }, INSTALL_WARNING_TIMEOUT);
  };

  Logger.notifications.info({ code: NotificationCode.START_LOADING });
  warningTimer = setWarningTimer();
  const dir = await _downloadSimulatorAppAsync(url, progress => bar.tick(1, progress));
  Logger.notifications.info({ code: NotificationCode.STOP_LOADING });

  Logger.global.info('Installing Expo client on iOS simulator');
  Logger.notifications.info({ code: NotificationCode.START_LOADING });
  warningTimer = setWarningTimer();
  const result = await _xcrunAsync(['simctl', 'install', 'booted', dir]);
  Logger.notifications.info({ code: NotificationCode.STOP_LOADING });

  clearTimeout(warningTimer);
  return result;
}

export async function _uninstallExpoAppFromSimulatorAsync() {
  try {
    Logger.global.info('Uninstalling Expo client from iOS simulator.');
    await _xcrunAsync(['simctl', 'uninstall', 'booted', 'host.exp.Exponent']);
  } catch (e) {
    if (e.message && e.message.includes('No devices are booted.')) {
    } else {
      console.error(e);
      throw e;
    }
  }
}

export function _simulatorCacheDirectory() {
  const dotExpoHomeDirectory = UserSettings.dotExpoHomeDirectory();
  const dir = path.join(dotExpoHomeDirectory, 'ios-simulator-app-cache');
  fs.mkdirpSync(dir);
  return dir;
}

export async function upgradeExpoAsync(url?: string): Promise<boolean> {
  if (!(await _isSimulatorInstalledAsync())) {
    return false;
  }

  await _openAndBootSimulatorAsync();
  await _uninstallExpoAppFromSimulatorAsync();
  const installResult = await _installExpoOnSimulatorAsync(url);
  if (installResult.status !== 0) {
    return false;
  }

  if (_lastUrl) {
    Logger.global.info(`Opening ${_lastUrl} in Expo.`);
    await _xcrunAsync(['simctl', 'openurl', 'booted', _lastUrl]);
    _lastUrl = null;
  }

  return true;
}

// Open Url
export async function _openUrlInSimulatorAsync(url: string) {
  return await _xcrunAsync(['simctl', 'openurl', 'booted', url]);
}

export async function openUrlInSimulatorSafeAsync(
  url: string,
  isDetached: boolean = false
): Promise<{ success: true } | { success: false; msg: string }> {
  if (!(await _isSimulatorInstalledAsync())) {
    return {
      success: false,
      msg: 'Unable to verify Xcode and Simulator installation.',
    };
  }

  try {
    await _openAndBootSimulatorAsync();

    if (!isDetached && !(await _isExpoAppInstalledOnCurrentBootedSimulatorAsync())) {
      await _installExpoOnSimulatorAsync();
      await _waitForExpoAppInstalledOnCurrentBootedSimulatorAsync();
    }

    if (!isDetached) {
      _lastUrl = url;
      _checkExpoUpToDateAsync(); // let this run in background
    }

    Logger.global.info(`Opening ${url} in iOS simulator`);
    await _openUrlInSimulatorAsync(url);
  } catch (e) {
    if (e.isXDLError) {
      // Hit some internal error, don't try again.
      // This includes Xcode license errors
      Logger.global.error(e.message);
      return {
        success: false,
        msg: `${e.toString()}`,
      };
    }

    if (isDetached) {
      Logger.global.error(
        `Error running app. Have you installed the app already using Xcode? Since you are detached you must build manually. ${e.toString()}`
      );
    } else {
      Logger.global.error(`Error installing or running app. ${e.toString()}`);
    }

    return {
      success: false,
      msg: `${e.toString()}`,
    };
  }

  Analytics.logEvent('Open Url on Device', {
    platform: 'ios',
  });

  return {
    success: true,
  };
}

export async function openProjectAsync(
  projectRoot: string
): Promise<{ success: true; url: string } | { success: false; error: string }> {
  const projectUrl = await UrlUtils.constructManifestUrlAsync(projectRoot, {
    hostType: 'localhost',
  });
  const { exp } = getConfig(projectRoot, {
    skipSDKVersionRequirement: true,
  });

  const result = await openUrlInSimulatorSafeAsync(projectUrl, !!exp.isDetached);
  if (result.success) {
    return { success: true, url: projectUrl };
  } else {
    return { success: result.success, error: result.msg };
  }
}

export async function openWebProjectAsync(
  projectRoot: string
): Promise<{ success: true; url: string } | { success: false; error: string }> {
  const projectUrl = await getWebpackUrlAsync(projectRoot);
  if (projectUrl === null) {
    return {
      success: false,
      error: `The web project has not been started yet`,
    };
  }
  const result = await openUrlInSimulatorSafeAsync(projectUrl, true);
  if (result.success) {
    return { success: true, url: projectUrl };
  } else {
    return { success: result.success, error: result.msg };
  }
}<|MERGE_RESOLUTION|>--- conflicted
+++ resolved
@@ -148,7 +148,6 @@
 }
 
 export async function _isSimulatorRunningAsync() {
-<<<<<<< HEAD
   try {
     let zeroMeansNo = (
       await osascript.execAsync(
@@ -158,15 +157,7 @@
     if (zeroMeansNo === '0') {
       return false;
     }
-  } catch (e) {
-=======
-  const zeroMeansNo = (
-    await osascript.execAsync(
-      'tell app "System Events" to count processes whose name is "Simulator"'
-    )
-  ).trim();
-  if (zeroMeansNo === '0') {
->>>>>>> 0435457b
+  } catch (_) {
     return false;
   }
 
