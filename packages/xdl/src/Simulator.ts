import { ExpoConfig, getConfig } from '@expo/config';
import * as osascript from '@expo/osascript';
import spawnAsync from '@expo/spawn-async';
import chalk from 'chalk';
import { execSync } from 'child_process';
import fs from 'fs-extra';
import path from 'path';
import ProgressBar from 'progress';
import prompts from 'prompts';
import semver from 'semver';

import {
  Analytics,
  BundleIdentifier,
  delayAsync,
  downloadAppAsync,
  learnMore,
  Logger,
  NotificationCode,
  Prompts,
  SimControl,
  SimControlLogs,
  UrlUtils,
  UserSettings,
  Versions,
  Webpack,
  Xcode,
} from './internal';
import { profileMethod } from './utils/profileMethod';

let _lastUrl: string | null = null;

const SUGGESTED_XCODE_VERSION = `${Xcode.minimumVersion}.0`;

const INSTALL_WARNING_TIMEOUT = 60 * 1000;

export function isPlatformSupported() {
  return process.platform === 'darwin';
}

/**
 * Ensure Xcode is installed an recent enough to be used with Expo.
 *
 * @return true when Xcode is installed, false when the process should end.
 */
export async function ensureXcodeInstalledAsync(): Promise<boolean> {
  const promptToOpenAppStoreAsync = async (message: string) => {
    // This prompt serves no purpose accept informing the user what to do next, we could just open the App Store but it could be confusing if they don't know what's going on.
    const confirm = await Prompts.confirmAsync({ initial: true, message });
    if (confirm) {
      Logger.global.info(`Going to the App Store, re-run Expo when Xcode is finished installing.`);
      Xcode.openAppStore(Xcode.appStoreId);
    }
  };

  const version = profileMethod(Xcode.getXcodeVersion)();
  if (!version) {
    // Almost certainly Xcode isn't installed.
    await promptToOpenAppStoreAsync(
      `Xcode needs to be installed (don't worry, you won't have to use it), would you like to continue to the App Store?`
    );
    return false;
  }

  if (!semver.valid(version)) {
    // Not sure why this would happen, if it does we should add a more confident error message.
    console.error(`Xcode version is in an unknown format: ${version}`);
    return false;
  }

  if (semver.lt(version, SUGGESTED_XCODE_VERSION)) {
    // Xcode version is too old.
    await promptToOpenAppStoreAsync(
      `Xcode (${version}) needs to be updated to at least version ${Xcode.minimumVersion}, would you like to continue to the App Store?`
    );
    return false;
  }

  return true;
}

let _isXcodeCLIInstalled: boolean | null = null;

export async function ensureXcodeCommandLineToolsInstalledAsync(): Promise<boolean> {
  // NOTE(Bacon): See `isSimulatorInstalledAsync` for more info on why we cache this value.
  if (_isXcodeCLIInstalled != null) {
    return _isXcodeCLIInstalled;
  }
  const _ensureXcodeCommandLineToolsInstalledAsync = async () => {
    if (!(await ensureXcodeInstalledAsync())) {
      // Need Xcode to install the CLI afaict
      return false;
    } else if (await SimControl.isXcrunInstalledAsync()) {
      // Run this second to ensure the Xcode version check is run.
      return true;
    }

    async function pendingAsync(): Promise<boolean> {
      if (await SimControl.isXcrunInstalledAsync()) {
        return true;
      } else {
        await delayAsync(100);
        return await pendingAsync();
      }
    }

    // This prompt serves no purpose accept informing the user what to do next, we could just open the App Store but it could be confusing if they don't know what's going on.
    const confirm = await Prompts.confirmAsync({
      initial: true,
      message: `Xcode ${chalk.bold`Command Line Tools`} needs to be installed (requires ${chalk.bold`sudo`}), continue?`,
    });

    if (!confirm) {
      return false;
    }

    try {
      await spawnAsync('sudo', [
        'xcode-select',
        '--install',
        // TODO: Is there any harm in skipping this?
        // '--switch', '/Applications/Xcode.app'
      ]);
      // Most likely the user will cancel the process, but if they don't this will continue checking until the CLI is available.
      await pendingAsync();
      return true;
    } catch (error) {
      // TODO: Figure out why this might get called (cancel early, network issues, server problems)
      // TODO: Handle me
    }
    return false;
  };
  _isXcodeCLIInstalled = await _ensureXcodeCommandLineToolsInstalledAsync();

  return _isXcodeCLIInstalled;
}

class TimeoutError extends Error {}

async function getSimulatorAppIdAsync(): Promise<string | null> {
  let result;
  try {
    result = (await osascript.execAsync('id of app "Simulator"')).trim();
  } catch {
    // This error may occur in CI where the users intends to install just the simulators but no Xcode.
    return null;
  }
  return result;
}

let _isSimulatorInstalled: null | boolean = null;

// Simulator installed
export async function isSimulatorInstalledAsync(): Promise<boolean> {
  if (_isSimulatorInstalled != null) {
    return _isSimulatorInstalled;
  }
  // NOTE(Bacon): This method can take upwards of 1-2s to run so we should cache the results per process.
  // If the user installs Xcode while expo start is running, they'll need to restart
  // the process for the command to work properly.
  // This is better than waiting 1-2s every time you want to open the app on iOS.
  const _isSimulatorInstalledAsync = async () => {
    // Check to ensure Xcode and its CLI are installed and up to date.
    if (!(await ensureXcodeCommandLineToolsInstalledAsync())) {
      return false;
    }
    // TODO: extract into ensureSimulatorInstalled method

    const result = await getSimulatorAppIdAsync();
    if (!result) {
      // This error may occur in CI where the users intends to install just the simulators but no Xcode.
      Logger.global.error(
        "Can't determine id of Simulator app; the Simulator is most likely not installed on this machine. Run `sudo xcode-select -s /Applications/Xcode.app`"
      );
      return false;
    }
    if (
      result !== 'com.apple.iphonesimulator' &&
      result !== 'com.apple.CoreSimulator.SimulatorTrampoline'
    ) {
      // TODO: FYI
      Logger.global.warn(
        "Simulator is installed but is identified as '" + result + "'; don't know what that is."
      );
      return false;
    }

    // make sure we can run simctl
    try {
      await SimControl.simctlAsync(['help']);
    } catch (e) {
      if (e.isXDLError) {
        Logger.global.error(e.toString());
      } else {
        Logger.global.warn(`Unable to run simctl: ${e.toString()}`);
        Logger.global.error(
          'xcrun may not be configured correctly. Try running `sudo xcode-select --reset` and running this again.'
        );
      }
      return false;
    }

    return true;
  };
  _isSimulatorInstalled = await _isSimulatorInstalledAsync();

  return _isSimulatorInstalled;
}

/**
 * Ensure a simulator is booted and the Simulator app is opened.
 * This is where any timeout related error handling should live.
 */
export async function ensureSimulatorOpenAsync(
  { udid }: { udid?: string } = {},
  tryAgain: boolean = true
): Promise<SimControl.SimulatorDevice> {
  // Yes, simulators can be booted even if the app isn't running, obviously we'd never want this.
  if (!(await SimControl.isSimulatorAppRunningAsync())) {
    Logger.global.info(`\u203A Opening the iOS simulator, this might take a moment.`);

    // In theory this would ensure the correct simulator is booted as well.
    // This isn't theory though, this is Xcode.
    await SimControl.openSimulatorAppAsync({ udid });
    if (!(await waitForSimulatorAppToStart())) {
      throw new TimeoutError(
        `Simulator app did not open fast enough. Try opening Simulator first, then running your app.`
      );
    }
  }

  // Use a default simulator if none was specified
  if (!udid) {
    const simulatorOpenedByApp = await isSimulatorBootedAsync({ udid });
    // This should prevent opening a second simulator in the chance that default
    // simulator doesn't match what the Simulator app would open by default.
    if (simulatorOpenedByApp?.udid) {
      udid = simulatorOpenedByApp.udid;
    } else {
      udid = _getDefaultSimulatorDeviceUDID() ?? (await getFirstAvailableDeviceAsync()).udid;
    }
  }

  const bootedDevice = await waitForDeviceToBootAsync({ udid });

  if (!bootedDevice) {
    // Give it a second chance, this might not be needed but it could potentially lead to a better UX on slower devices.
    if (tryAgain) {
      return await ensureSimulatorOpenAsync({ udid }, false);
    }
    // TODO: We should eliminate all needs for a timeout error, it's bad UX to get an error about the simulator not starting while the user can clearly see it starting on their slow computer.
    throw new TimeoutError(
      `Simulator didn't boot fast enough. Try opening Simulator first, then running your app.`
    );
  }
  return bootedDevice;
}

/**
 * Get all simulators supported by Expo (iOS only).
 */
async function getSelectableSimulatorsAsync(): Promise<SimControl.SimulatorDevice[]> {
  const simulators = await getSimulatorsAsync();
  return simulators.filter(device => device.isAvailable && device.osType === 'iOS');
}

async function getSimulatorsAsync(): Promise<SimControl.SimulatorDevice[]> {
  const simulatorDeviceInfo = await SimControl.listAsync('devices');
  return Object.values(simulatorDeviceInfo.devices).reduce((prev, runtime) => {
    return prev.concat(runtime);
  }, []);
}

async function getBootedSimulatorsAsync(): Promise<SimControl.SimulatorDevice[]> {
  const simulators = await getSimulatorsAsync();
  return simulators.filter(device => device.state === 'Booted');
}

export async function isSimulatorBootedAsync({
  udid,
}: {
  udid?: string;
} = {}): Promise<SimControl.SimulatorDevice | null> {
  // Simulators can be booted even if the app isn't running :(
  const devices = await getBootedSimulatorsAsync();
  if (udid) {
    return devices.find(bootedDevice => bootedDevice.udid === udid) ?? null;
  } else {
    return devices[0] ?? null;
  }
}

function _getDefaultSimulatorDeviceUDID() {
  try {
    const defaultDeviceUDID = execSync(
      `defaults read com.apple.iphonesimulator CurrentDeviceUDID`,
      { stdio: 'pipe' }
    ).toString();
    return defaultDeviceUDID.trim();
  } catch (e) {
    return null;
  }
}

async function getFirstAvailableDeviceAsync() {
  const simulators = await getSelectableSimulatorsAsync();
  if (!simulators.length) {
    // TODO: Prompt to install the simulators
    throw new Error('No iPhone devices available in Simulator.');
  }
  return simulators[0];
}

async function waitForActionAsync<T>({
  action,
  interval = 100,
  maxWaitTime = 20000,
}: {
  action: () => T | Promise<T>;
  interval?: number;
  maxWaitTime?: number;
}): Promise<T> {
  let complete: T;
  const start = Date.now();
  do {
    await delayAsync(interval);

    complete = await action();
    if (Date.now() - start > maxWaitTime) {
      break;
    }
  } while (!complete);

  return complete;
}

async function waitForSimulatorAppToStart(): Promise<boolean> {
  return waitForActionAsync<boolean>({
    interval: 50,
    action: SimControl.isSimulatorAppRunningAsync,
  });
}

async function waitForDeviceToBootAsync({
  udid,
}: Pick<SimControl.SimulatorDevice, 'udid'>): Promise<SimControl.SimulatorDevice | null> {
  return waitForActionAsync<SimControl.SimulatorDevice | null>({
    action: () => {
      return SimControl.bootAsync({ udid });
    },
  });
}

export async function activateSimulatorWindowAsync() {
  // TODO: Focus the individual window
  return await osascript.execAsync(`tell application "Simulator" to activate`);
}

export async function closeSimulatorAppAsync() {
  return await osascript.execAsync('tell application "Simulator" to quit');
}

export async function isExpoClientInstalledOnSimulatorAsync({
  udid,
}: {
  udid: string;
}): Promise<boolean> {
  return !!(await SimControl.getContainerPathAsync(udid, 'host.exp.Exponent'));
}

export async function waitForExpoClientInstalledOnSimulatorAsync({
  udid,
}: {
  udid: string;
}): Promise<boolean> {
  if (await isExpoClientInstalledOnSimulatorAsync({ udid })) {
    return true;
  } else {
    await delayAsync(100);
    return await waitForExpoClientInstalledOnSimulatorAsync({ udid });
  }
}
export async function waitForExpoClientUninstalledOnSimulatorAsync({
  udid,
}: {
  udid: string;
}): Promise<boolean> {
  if (!(await isExpoClientInstalledOnSimulatorAsync({ udid }))) {
    return true;
  } else {
    await delayAsync(100);
    return await waitForExpoClientInstalledOnSimulatorAsync({ udid });
  }
}

export async function expoVersionOnSimulatorAsync({
  udid,
}: {
  udid: string;
}): Promise<string | null> {
  const localPath = await SimControl.getContainerPathAsync(udid, 'host.exp.Exponent');
  if (!localPath) {
    return null;
  }

  const regex = /Exponent-([0-9.]+).*\.app$/;
  const regexMatch = regex.exec(localPath);
  if (!regexMatch) {
    return null;
  }

  let matched = regexMatch[1];
  // If the value is matched like 1.0.0. then remove the trailing dot.
  if (matched.endsWith('.')) {
    matched = matched.substr(0, matched.length - 1);
  }
  return matched;
}

export async function doesExpoClientNeedUpdatedAsync(
  simulator: Pick<SimControl.SimulatorDevice, 'udid'>,
  sdkVersion?: string
): Promise<boolean> {
  // Test that upgrading works by returning true
  // return true;
  const versions = await Versions.versionsAsync();
  const clientForSdk = await getClientForSDK(sdkVersion);
  const latestVersionForSdk = clientForSdk?.version ?? versions.iosVersion;

  const installedVersion = await expoVersionOnSimulatorAsync(simulator);
  if (installedVersion && semver.lt(installedVersion, latestVersionForSdk)) {
    return true;
  }
  return false;
}

// If specific URL given just always download it and don't use cache
export async function _downloadSimulatorAppAsync(
  url?: string,
  downloadProgressCallback?: (roundedProgress: number) => void
) {
  if (!url) {
    const versions = await Versions.versionsAsync();
    url = versions.iosUrl;
  }

  const filename = path.parse(url).name;
  const dir = path.join(simulatorCacheDirectory(), `${filename}.app`);

  if (await fs.pathExists(dir)) {
    const filesInDir = await fs.readdir(dir);
    if (filesInDir.length > 0) {
      return dir;
    } else {
      fs.removeSync(dir);
    }
  }

  fs.mkdirpSync(dir);
  try {
    await downloadAppAsync(url, dir, { extract: true }, downloadProgressCallback);
  } catch (e) {
    fs.removeSync(dir);
    throw e;
  }

  return dir;
}

// url: Optional URL of Exponent.app tarball to download
export async function installExpoOnSimulatorAsync({
  url,
  simulator,
  version,
}: {
  simulator: Pick<SimControl.SimulatorDevice, 'name' | 'udid'>;
  url?: string;
  version?: string;
}) {
  const bar = new ProgressBar(
    `Installing the Expo Go app on ${simulator.name} [:bar] :percent :etas`,
    {
      total: 100,
      width: 64,
      complete: '=',
      incomplete: ' ',
    }
  );

  let warningTimer: NodeJS.Timeout;
  const setWarningTimer = () => {
    if (warningTimer) {
      clearTimeout(warningTimer);
    }
    return setTimeout(() => {
      Logger.global.info('');
      Logger.global.info(
        'This download is taking longer than expected. You can also try downloading the clients from the website at https://expo.io/tools'
      );
    }, INSTALL_WARNING_TIMEOUT);
  };

  Logger.notifications.info({ code: NotificationCode.START_LOADING });
  warningTimer = setWarningTimer();
  const dir = await _downloadSimulatorAppAsync(url, progress => bar.tick(1, progress));
  Logger.notifications.info({ code: NotificationCode.STOP_LOADING });

  if (version) {
    Logger.global.info(`Installing Expo Go ${version} on ${simulator.name}`);
  } else {
    Logger.global.info(`Installing Expo Go on ${simulator.name}`);
  }

  Logger.notifications.info({ code: NotificationCode.START_LOADING });
  warningTimer = setWarningTimer();

  const result = await SimControl.installAsync({ udid: simulator.udid, dir });
  Logger.notifications.info({ code: NotificationCode.STOP_LOADING });

  clearTimeout(warningTimer);
  return result;
}

export async function uninstallExpoAppFromSimulatorAsync({ udid }: { udid?: string } = {}) {
  try {
    Logger.global.info('Uninstalling Expo Go from iOS simulator.');
    await SimControl.uninstallAsync({ udid, bundleIdentifier: 'host.exp.Exponent' });
  } catch (e) {
    if (!e.message?.includes('No devices are booted.')) {
      console.error(e);
      throw e;
    }
  }
}

function simulatorCacheDirectory() {
  const dotExpoHomeDirectory = UserSettings.dotExpoHomeDirectory();
  const dir = path.join(dotExpoHomeDirectory, 'ios-simulator-app-cache');
  fs.mkdirpSync(dir);
  return dir;
}

export async function upgradeExpoAsync(
  options: {
    udid?: string;
    url?: string;
    version?: string;
  } = {}
): Promise<boolean> {
  if (!(await isSimulatorInstalledAsync())) {
    return false;
  }

  const simulator = await ensureSimulatorOpenAsync(options);

  await uninstallExpoAppFromSimulatorAsync(simulator);
  const installResult = await installExpoOnSimulatorAsync({
    url: options.url,
    version: options.version,
    simulator,
  });
  if (installResult.status !== 0) {
    return false;
  }

  if (_lastUrl) {
    Logger.global.info(`\u203A Opening ${chalk.underline(_lastUrl)} in Expo`);
    await SimControl.openURLAsync({ udid: simulator.udid, url: _lastUrl });
    _lastUrl = null;
  }

  return true;
}

async function openUrlInSimulatorSafeAsync({
  url,
  udid,
  isDetached = false,
  sdkVersion,
  devClient = false,
  projectRoot,
  exp = getConfig(projectRoot, { skipSDKVersionRequirement: true }).exp,
}: {
  url: string;
  udid?: string;
  sdkVersion?: string;
  isDetached: boolean;
  devClient?: boolean;
  exp?: ExpoConfig;
  projectRoot: string;
}): Promise<
  | { success: true; device: SimControl.SimulatorDevice; bundleIdentifier: string }
  | { success: false; msg: string }
> {
  let simulator: SimControl.SimulatorDevice | null = null;
  try {
    simulator = await profileMethod(ensureSimulatorOpenAsync)({ udid });
  } catch (error) {
    return {
      success: false,
      msg: error.message,
    };
  }
  Logger.global.info(`\u203A Opening ${chalk.underline(url)} on ${chalk.bold(simulator.name)}`);

  let bundleIdentifier = 'host.exp.Exponent';
  try {
    if (devClient) {
      bundleIdentifier = await profileMethod(BundleIdentifier.configureBundleIdentifierAsync)(
        projectRoot,
        exp
      );
      await profileMethod(assertDevClientInstalledAsync)(simulator, bundleIdentifier);
      // stream logs before opening the client.
      await streamLogsAsync({ udid: simulator.udid, bundleIdentifier });
    } else if (!isDetached) {
      await ensureExpoClientInstalledAsync(simulator, sdkVersion);
      _lastUrl = url;
    }

<<<<<<< HEAD
    await SimControl.openURLAsync({ url, udid: simulator.udid });
=======
    Logger.global.info(`Opening ${chalk.underline(url)} on ${chalk.bold(simulator.name)}`);
    await profileMethod(
      SimControl.openURLAsync,
      'SimControl.openURLAsync'
    )({ url, udid: simulator.udid });
>>>>>>> 67fb68f1
  } catch (e) {
    if (e.status === 194) {
      // An error was encountered processing the command (domain=NSOSStatusErrorDomain, code=-10814):
      // The operation couldn’t be completed. (OSStatus error -10814.)
      //
      // This can be thrown when no app conforms to the URI scheme that we attempted to open.

      return {
        success: false,
        msg: `Device ${simulator.name} (${simulator.udid}) has no app to handle the URI: ${url}`,
      };
    }
    if (e.isXDLError) {
      // Hit some internal error, don't try again.
      // This includes Xcode license errors
      Logger.global.error(e.message);
      return {
        success: false,
        msg: `${e.toString()}`,
      };
    }

    if (isDetached) {
      Logger.global.error(
        `Error running app. Have you installed the app already using Xcode? Since you are detached you must build manually. ${e.toString()}`
      );
    } else {
      Logger.global.error(e.message);
    }

    return {
      success: false,
      msg: `${e.toString()}`,
    };
  }

  Analytics.logEvent('Open Url on Device', {
    platform: 'ios',
  });

  return {
    success: true,
    device: simulator,
    bundleIdentifier,
  };
}

async function assertDevClientInstalledAsync(
  simulator: Pick<SimControl.SimulatorDevice, 'udid' | 'name'>,
  bundleIdentifier: string
): Promise<void> {
  if (!(await SimControl.getContainerPathAsync(simulator.udid, bundleIdentifier))) {
    throw new Error(
      `The development client (${bundleIdentifier}) for this project is not installed. ` +
        `Please build and install the client on the simulator first.\n${learnMore(
          'https://docs.expo.io/clients/distribution-for-ios/#building-for-ios'
        )}`
    );
  }
}

// Keep a list of simulator UDIDs so we can prevent asking multiple times if a user wants to upgrade.
// This can prevent annoying interactions when they don't want to upgrade for whatever reason.
const hasPromptedToUpgrade: Record<string, boolean> = {};

async function ensureExpoClientInstalledAsync(
  simulator: Pick<SimControl.SimulatorDevice, 'udid' | 'name'>,
  sdkVersion?: string
) {
  let isInstalled = await isExpoClientInstalledOnSimulatorAsync(simulator);

  if (isInstalled) {
    if (
      !hasPromptedToUpgrade[simulator.udid] &&
      (await doesExpoClientNeedUpdatedAsync(simulator, sdkVersion))
    ) {
      // Only prompt once per simulator in a single run.
      hasPromptedToUpgrade[simulator.udid] = true;
      const confirm = await Prompts.confirmAsync({
        initial: true,
        message: `Expo Go on ${simulator.name} is outdated, would you like to upgrade?`,
      });
      if (confirm) {
        // TODO: Is there any downside to skipping the uninstall step?
        // await uninstallExpoAppFromSimulatorAsync(simulator);
        // await waitForExpoClientUninstalledOnSimulatorAsync(simulator);
        isInstalled = false;
      }
    }
  }
  // If it's still "not installed" then install it (again).
  if (!isInstalled) {
    const iosClient = await getClientForSDK(sdkVersion);
    await installExpoOnSimulatorAsync({ simulator, ...iosClient });
    await waitForExpoClientInstalledOnSimulatorAsync(simulator);
  }
}

async function getClientForSDK(sdkVersionString?: string) {
  if (!sdkVersionString) {
    return null;
  }

  const sdkVersion = (await Versions.sdkVersionsAsync())[sdkVersionString];
  if (!sdkVersion) {
    return null;
  }

  return {
    url: sdkVersion.iosClientUrl,
    version: sdkVersion.iosClientVersion,
  };
}

export async function openProjectAsync({
  projectRoot,
  shouldPrompt,
  devClient,
  udid,
  scheme,
}: {
  projectRoot: string;
  shouldPrompt?: boolean;
  devClient?: boolean;
  scheme?: string;
  udid?: string;
}): Promise<
  | { success: true; url: string; udid: string; bundleIdentifier: string }
  | { success: false; error: string }
> {
  if (!(await profileMethod(isSimulatorInstalledAsync)())) {
    return {
      success: false,
      error: 'Unable to verify Xcode and Simulator installation.',
    };
  }

  const projectUrl = await UrlUtils.constructDeepLinkAsync(projectRoot, {
    hostType: 'localhost',
    scheme,
  });

  const { exp } = getConfig(projectRoot, {
    skipSDKVersionRequirement: true,
  });

  let device: SimControl.SimulatorDevice | null = null;
  if (udid) {
    device = await ensureSimulatorOpenAsync({ udid });
  } else if (shouldPrompt) {
    const devices = await getSelectableSimulatorsAsync();
    device = await promptForSimulatorAsync(devices);
    if (!device) {
      return { success: false, error: 'escaped' };
    }
  }

  const result = await profileMethod(openUrlInSimulatorSafeAsync)({
    udid: device?.udid,
    url: projectUrl,
    sdkVersion: exp.sdkVersion,
    isDetached: !!exp.isDetached,
    devClient,
    exp,
    projectRoot,
  });

  if (result.success) {
    // run out of sync
    activateSimulatorWindowAsync();

    return {
      success: true,
      url: projectUrl,
      udid: result.device.udid,
      bundleIdentifier: result.bundleIdentifier,
    };
  }
  return { success: result.success, error: result.msg };
}

export async function streamLogsAsync({
  bundleIdentifier,
  udid,
}: {
  bundleIdentifier: string;
  udid: string;
}) {
  if (SimControlLogs.isStreamingLogs(udid)) {
    return;
  }

  const imageName = await SimControlLogs.getImageNameFromBundleIdentifierAsync(
    udid,
    bundleIdentifier
  );

  if (imageName) {
    // Attach simulator log observer
    SimControlLogs.streamLogs({ pid: imageName, udid });
  }
}

export async function openWebProjectAsync({
  projectRoot,
  shouldPrompt,
}: {
  shouldPrompt: boolean;
  projectRoot: string;
}): Promise<{ success: true; url: string } | { success: false; error: string }> {
  if (!(await isSimulatorInstalledAsync())) {
    return {
      success: false,
      error: 'Unable to verify Xcode and Simulator installation.',
    };
  }

  const projectUrl = await Webpack.getUrlAsync(projectRoot);
  if (projectUrl === null) {
    return {
      success: false,
      error: `The web project has not been started yet`,
    };
  }

  let device: SimControl.SimulatorDevice | null = null;
  if (shouldPrompt) {
    const devices = await getSelectableSimulatorsAsync();
    device = await promptForSimulatorAsync(devices);
    if (!device) {
      return { success: false, error: 'escaped' };
    }
  }

  const result = await openUrlInSimulatorSafeAsync({
    url: projectUrl,
    udid: device?.udid,
    isDetached: true,
    projectRoot,
  });
  if (result.success) {
    // run out of sync
    activateSimulatorWindowAsync();
    return { success: true, url: projectUrl };
  }
  return { success: result.success, error: result.msg };
}

/**
 * Sort the devices so the last simulator that was opened (user's default) is the first suggested.
 *
 * @param devices
 */
export async function sortDefaultDeviceToBeginningAsync(
  devices: SimControl.SimulatorDevice[]
): Promise<SimControl.SimulatorDevice[]> {
  const defaultUdid =
    _getDefaultSimulatorDeviceUDID() ?? (await getFirstAvailableDeviceAsync()).udid;
  if (defaultUdid) {
    let iterations = 0;
    while (devices[0].udid !== defaultUdid && iterations < devices.length) {
      devices.push(devices.shift()!);
      iterations++;
    }
  }
  return devices;
}

export async function promptForSimulatorAsync(
  devices: SimControl.SimulatorDevice[]
): Promise<SimControl.SimulatorDevice | null> {
  devices = await sortDefaultDeviceToBeginningAsync(devices);
  // TODO: Bail on non-interactive
  const results = await promptForDeviceAsync(devices);

  return results ? devices.find(({ udid }) => results === udid)! : null;
}

async function promptForDeviceAsync(
  devices: SimControl.SimulatorDevice[]
): Promise<string | undefined> {
  // TODO: provide an option to add or download more simulators
  // TODO: Add support for physical devices too.

  // Pause interactions on the TerminalUI
  Prompts.pauseInteractions();

  const { value } = await prompts({
    type: 'autocomplete',
    name: 'value',
    limit: 11,
    message: 'Select a simulator',
    choices: devices.map(item => {
      const isActive = item.state === 'Booted';
      const format = isActive ? chalk.bold : (text: string) => text;
      return {
        title: `${format(item.name)} ${chalk.dim(`(${item.osVersion})`)}`,
        value: item.udid,
      };
    }),
    suggest: (input: any, choices: any) => {
      const regex = new RegExp(input, 'i');
      return choices.filter((choice: any) => regex.test(choice.title));
    },
  });

  // Resume interactions on the TerminalUI
  Prompts.resumeInteractions();
  return value;
}<|MERGE_RESOLUTION|>--- conflicted
+++ resolved
@@ -618,15 +618,10 @@
       _lastUrl = url;
     }
 
-<<<<<<< HEAD
-    await SimControl.openURLAsync({ url, udid: simulator.udid });
-=======
-    Logger.global.info(`Opening ${chalk.underline(url)} on ${chalk.bold(simulator.name)}`);
     await profileMethod(
       SimControl.openURLAsync,
       'SimControl.openURLAsync'
     )({ url, udid: simulator.udid });
->>>>>>> 67fb68f1
   } catch (e) {
     if (e.status === 194) {
       // An error was encountered processing the command (domain=NSOSStatusErrorDomain, code=-10814):
