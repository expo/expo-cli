import { Analytics, downloadAppAsync, UserSettings } from '@expo/api';
import { ExpoConfig, getConfig } from '@expo/config';
import { IOSConfig } from '@expo/config-plugins';
import * as osascript from '@expo/osascript';
import plist from '@expo/plist';
import spawnAsync from '@expo/spawn-async';
import chalk from 'chalk';
import { execSync } from 'child_process';
import fs from 'fs-extra';
import path from 'path';
import prompts from 'prompts';
import semver from 'semver';

import { ensureSimulatorAppRunningAsync } from './apple/utils/ensureSimulatorAppRunningAsync';
import { TimeoutError } from './apple/utils/waitForActionAsync';
import {
  BundleIdentifier,
  CoreSimulator,
  delayAsync,
<<<<<<< HEAD
=======
  downloadAppAsync,
  isDevClientPackageInstalled,
>>>>>>> 7b7fb822
  learnMore,
  Logger,
  NotificationCode,
  Prompts,
  SimControl,
  SimControlLogs,
  UrlUtils,
  Versions,
  Webpack,
  Xcode,
} from './internal';
import { profileMethod } from './utils/profileMethod';

let _lastUrl: string | null = null;

const EXPO_GO_BUNDLE_IDENTIFIER = 'host.exp.Exponent';
const SUGGESTED_XCODE_VERSION = `${Xcode.minimumVersion}.0`;
const INSTALL_WARNING_TIMEOUT = 60 * 1000;

export function isPlatformSupported() {
  return process.platform === 'darwin';
}

/**
 * Ensure Xcode is installed an recent enough to be used with Expo.
 *
 * @return true when Xcode is installed, false when the process should end.
 */
export async function ensureXcodeInstalledAsync(): Promise<boolean> {
  const promptToOpenAppStoreAsync = async (message: string) => {
    // This prompt serves no purpose accept informing the user what to do next, we could just open the App Store but it could be confusing if they don't know what's going on.
    const confirm = await Prompts.confirmAsync({ initial: true, message });
    if (confirm) {
      Logger.global.info(`Going to the App Store, re-run Expo when Xcode is finished installing.`);
      Xcode.openAppStore(Xcode.appStoreId);
    }
  };

  const version = profileMethod(Xcode.getXcodeVersion)();
  if (!version) {
    // Almost certainly Xcode isn't installed.
    await promptToOpenAppStoreAsync(
      `Xcode needs to be installed (don't worry, you won't have to use it), would you like to continue to the App Store?`
    );
    return false;
  }

  if (!semver.valid(version)) {
    // Not sure why this would happen, if it does we should add a more confident error message.
    Logger.global.error(`Xcode version is in an unknown format: ${version}`);
    return false;
  }

  if (semver.lt(version, SUGGESTED_XCODE_VERSION)) {
    // Xcode version is too old.
    await promptToOpenAppStoreAsync(
      `Xcode (${version}) needs to be updated to at least version ${Xcode.minimumVersion}, would you like to continue to the App Store?`
    );
    return false;
  }

  return true;
}

let _isXcodeCLIInstalled: boolean | null = null;

export async function ensureXcodeCommandLineToolsInstalledAsync(): Promise<boolean> {
  // NOTE(Bacon): See `isSimulatorInstalledAsync` for more info on why we cache this value.
  if (_isXcodeCLIInstalled != null) {
    return _isXcodeCLIInstalled;
  }
  const _ensureXcodeCommandLineToolsInstalledAsync = async () => {
    if (!(await ensureXcodeInstalledAsync())) {
      // Need Xcode to install the CLI afaict
      return false;
    } else if (await SimControl.isXcrunInstalledAsync()) {
      // Run this second to ensure the Xcode version check is run.
      return true;
    }

    async function pendingAsync(): Promise<boolean> {
      if (await SimControl.isXcrunInstalledAsync()) {
        return true;
      } else {
        await delayAsync(100);
        return await pendingAsync();
      }
    }

    // This prompt serves no purpose accept informing the user what to do next, we could just open the App Store but it could be confusing if they don't know what's going on.
    const confirm = await Prompts.confirmAsync({
      initial: true,
      message: `Xcode ${chalk.bold`Command Line Tools`} needs to be installed (requires ${chalk.bold`sudo`}), continue?`,
    });

    if (!confirm) {
      return false;
    }

    try {
      await spawnAsync('sudo', [
        'xcode-select',
        '--install',
        // TODO: Is there any harm in skipping this?
        // '--switch', '/Applications/Xcode.app'
      ]);
      // Most likely the user will cancel the process, but if they don't this will continue checking until the CLI is available.
      await pendingAsync();
      return true;
    } catch (error) {
      // TODO: Figure out why this might get called (cancel early, network issues, server problems)
      // TODO: Handle me
    }
    return false;
  };
  _isXcodeCLIInstalled = await _ensureXcodeCommandLineToolsInstalledAsync();

  return _isXcodeCLIInstalled;
}

async function getSimulatorAppIdAsync(): Promise<string | null> {
  let result;
  try {
    result = (await osascript.execAsync('id of app "Simulator"')).trim();
  } catch {
    // This error may occur in CI where the users intends to install just the simulators but no Xcode.
    return null;
  }
  return result;
}

let _isSimulatorInstalled: null | boolean = null;

// Simulator installed
export async function isSimulatorInstalledAsync(): Promise<boolean> {
  if (_isSimulatorInstalled != null) {
    return _isSimulatorInstalled;
  }
  // NOTE(Bacon): This method can take upwards of 1-2s to run so we should cache the results per process.
  // If the user installs Xcode while expo start is running, they'll need to restart
  // the process for the command to work properly.
  // This is better than waiting 1-2s every time you want to open the app on iOS.
  const _isSimulatorInstalledAsync = async () => {
    // Check to ensure Xcode and its CLI are installed and up to date.
    if (!(await ensureXcodeCommandLineToolsInstalledAsync())) {
      return false;
    }
    // TODO: extract into ensureSimulatorInstalled method

    const result = await getSimulatorAppIdAsync();
    if (!result) {
      // This error may occur in CI where the users intends to install just the simulators but no Xcode.
      Logger.global.error(
        "Can't determine id of Simulator app; the Simulator is most likely not installed on this machine. Run `sudo xcode-select -s /Applications/Xcode.app`"
      );
      return false;
    }
    if (
      result !== 'com.apple.iphonesimulator' &&
      result !== 'com.apple.CoreSimulator.SimulatorTrampoline'
    ) {
      // TODO: FYI
      Logger.global.warn(
        "Simulator is installed but is identified as '" + result + "'; don't know what that is."
      );
      return false;
    }

    // make sure we can run simctl
    try {
      await SimControl.simctlAsync(['help']);
    } catch (e) {
      if (e.isXDLError) {
        Logger.global.error(e.toString());
      } else {
        Logger.global.warn(`Unable to run simctl: ${e.toString()}`);
        Logger.global.error(
          'xcrun may not be configured correctly. Try running `sudo xcode-select --reset` and running this again.'
        );
      }
      return false;
    }

    return true;
  };
  _isSimulatorInstalled = await _isSimulatorInstalledAsync();

  return _isSimulatorInstalled;
}

/**
 * Ensure a simulator is booted and the Simulator app is opened.
 * This is where any timeout related error handling should live.
 */
export async function ensureSimulatorOpenAsync(
  { udid, osType }: { udid?: string; osType?: string } = {},
  tryAgain: boolean = true
): Promise<SimControl.SimulatorDevice> {
  // Use a default simulator if none was specified
  if (!udid) {
    // If a simulator is open, side step the entire booting sequence.
    const simulatorOpenedByApp = await getBestBootedSimulatorAsync({ osType });
    if (simulatorOpenedByApp) {
      return simulatorOpenedByApp;
    }

    // Otherwise, find the best possible simulator from user defaults and continue
    udid = await getBestUnbootedSimulatorAsync({ osType });
  }

  const bootedDevice = await profileMethod(SimControl.waitForDeviceToBootAsync)({ udid });

  if (!bootedDevice) {
    // Give it a second chance, this might not be needed but it could potentially lead to a better UX on slower devices.
    if (tryAgain) {
      return await ensureSimulatorOpenAsync({ udid, osType }, false);
    }
    // TODO: We should eliminate all needs for a timeout error, it's bad UX to get an error about the simulator not starting while the user can clearly see it starting on their slow computer.
    throw new TimeoutError(
      `Simulator didn't boot fast enough. Try opening Simulator first, then running your app.`
    );
  }
  return bootedDevice;
}

async function getBestBootedSimulatorAsync({ osType }: { osType?: string }) {
  let simulatorOpenedByApp: SimControl.SimulatorDevice | null;
  if (CoreSimulator.isEnabled()) {
    simulatorOpenedByApp = await CoreSimulator.getDeviceInfoAsync().catch(() => null);
  } else {
    const simulatorDeviceInfo = await SimControl.listAsync('devices');
    const devices = Object.values(simulatorDeviceInfo.devices).reduce((prev, runtime) => {
      return prev.concat(runtime.filter(device => device.state === 'Booted'));
    }, []);
    simulatorOpenedByApp = devices[0];
  }

  // This should prevent opening a second simulator in the chance that default
  // simulator doesn't match what the Simulator app would open by default.
  if (
    simulatorOpenedByApp?.udid &&
    (!osType || (osType && simulatorOpenedByApp.osType === osType))
  ) {
    return simulatorOpenedByApp;
  }

  return null;
}

async function getBestUnbootedSimulatorAsync({ osType }: { osType?: string }): Promise<string> {
  const defaultUdid = _getDefaultSimulatorDeviceUDID();

  if (defaultUdid && !osType) {
    return defaultUdid;
  }

  const simulators = await getSelectableSimulatorsAsync({ osType });

  if (!simulators.length) {
    // TODO: Prompt to install the simulators
    throw new Error(`No ${osType || 'iOS'} devices available in Simulator.app`);
  }

  // If the default udid is defined, then check to ensure its osType matches the required os.
  if (defaultUdid) {
    const defaultSimulator = simulators.find(device => device.udid === defaultUdid);
    if (defaultSimulator?.osType === osType) {
      return defaultUdid;
    }
  }

  // Return first selectable device.
  return simulators[0].udid;
}

async function getBestSimulatorAsync({ osType }: { osType?: string }): Promise<string> {
  const simulatorOpenedByApp = await getBestBootedSimulatorAsync({ osType });

  if (simulatorOpenedByApp) {
    return simulatorOpenedByApp.udid;
  }

  return await getBestUnbootedSimulatorAsync({ osType });
}

/**
 * Get all simulators supported by Expo (iOS only).
 */
async function getSelectableSimulatorsAsync({ osType = 'iOS' }: { osType?: string } = {}): Promise<
  SimControl.SimulatorDevice[]
> {
  const simulators = await SimControl.listSimulatorDevicesAsync();
  return simulators.filter(device => device.isAvailable && device.osType === osType);
}

// TODO: Delete
async function getBootedSimulatorsAsync(): Promise<SimControl.SimulatorDevice[]> {
  const simulators = await SimControl.listSimulatorDevicesAsync();
  return simulators.filter(device => device.state === 'Booted');
}

// TODO: Delete
export async function isSimulatorBootedAsync({
  udid,
}: {
  udid?: string;
} = {}): Promise<SimControl.SimulatorDevice | null> {
  // Simulators can be booted even if the app isn't running :(
  const devices = await getBootedSimulatorsAsync();
  if (udid) {
    return devices.find(bootedDevice => bootedDevice.udid === udid) ?? null;
  } else {
    return devices[0] ?? null;
  }
}

function _getDefaultSimulatorDeviceUDID() {
  try {
    const defaultDeviceUDID = execSync(
      `defaults read com.apple.iphonesimulator CurrentDeviceUDID`,
      { stdio: 'pipe' }
    ).toString();
    return defaultDeviceUDID.trim();
  } catch (e) {
    return null;
  }
}

export async function activateSimulatorWindowAsync() {
  // TODO: Focus the individual window
  return await osascript.execAsync(`tell application "Simulator" to activate`);
}

export async function closeSimulatorAppAsync() {
  return await osascript.execAsync('tell application "Simulator" to quit');
}

export async function isExpoClientInstalledOnSimulatorAsync({
  udid,
}: {
  udid: string;
}): Promise<boolean> {
  return !!(await SimControl.getContainerPathAsync({
    udid,
    bundleIdentifier: EXPO_GO_BUNDLE_IDENTIFIER,
  }));
}

export async function waitForExpoClientInstalledOnSimulatorAsync({
  udid,
}: {
  udid: string;
}): Promise<boolean> {
  if (await isExpoClientInstalledOnSimulatorAsync({ udid })) {
    return true;
  } else {
    await delayAsync(100);
    return await waitForExpoClientInstalledOnSimulatorAsync({ udid });
  }
}

export async function waitForExpoClientUninstalledOnSimulatorAsync({
  udid,
}: {
  udid: string;
}): Promise<boolean> {
  if (!(await isExpoClientInstalledOnSimulatorAsync({ udid }))) {
    return true;
  } else {
    await delayAsync(100);
    return await waitForExpoClientInstalledOnSimulatorAsync({ udid });
  }
}

export async function expoVersionOnSimulatorAsync({
  udid,
}: {
  udid: string;
}): Promise<string | null> {
  const localPath = await SimControl.getContainerPathAsync({
    udid,
    bundleIdentifier: EXPO_GO_BUNDLE_IDENTIFIER,
  });
  if (!localPath) {
    return null;
  }

  const regex = /Exponent-([0-9.]+).*\.app$/;
  const regexMatch = regex.exec(localPath);
  if (!regexMatch) {
    return null;
  }

  let matched = regexMatch[1];
  // If the value is matched like 1.0.0. then remove the trailing dot.
  if (matched.endsWith('.')) {
    matched = matched.substr(0, matched.length - 1);
  }
  return matched;
}

export async function doesExpoClientNeedUpdatedAsync(
  simulator: Pick<SimControl.SimulatorDevice, 'udid'>,
  sdkVersion?: string
): Promise<boolean> {
  // Test that upgrading works by returning true
  // return true;
  const versions = await profileMethod(Versions.versionsAsync)();
  const clientForSdk = await profileMethod(getClientForSDK)(sdkVersion);
  const latestVersionForSdk = clientForSdk?.version ?? versions.iosVersion;

  const installedVersion = await expoVersionOnSimulatorAsync(simulator);
  if (installedVersion && semver.lt(installedVersion, latestVersionForSdk)) {
    return true;
  }
  return false;
}

// If specific URL given just always download it and don't use cache
export async function _downloadSimulatorAppAsync(
  url?: string,
  downloadProgressCallback?: (roundedProgress: number) => void
) {
  if (!url) {
    const versions = await Versions.versionsAsync();
    url = versions.iosUrl;
  }

  const filename = path.parse(url).name;
  const dir = path.join(simulatorCacheDirectory(), `${filename}.app`);

  if (await fs.pathExists(dir)) {
    const filesInDir = await fs.readdir(dir);
    if (filesInDir.length > 0) {
      return dir;
    } else {
      fs.removeSync(dir);
    }
  }

  fs.mkdirpSync(dir);
  try {
    await downloadAppAsync(url, dir, { extract: true }, downloadProgressCallback);
  } catch (e) {
    fs.removeSync(dir);
    throw e;
  }

  return dir;
}

// url: Optional URL of Exponent.app tarball to download
export async function installExpoOnSimulatorAsync({
  url,
  simulator,
  version,
}: {
  simulator: Pick<SimControl.SimulatorDevice, 'name' | 'udid'>;
  url?: string;
  version?: string;
}) {
  let warningTimer: NodeJS.Timeout;
  const setWarningTimer = () => {
    if (warningTimer) {
      clearTimeout(warningTimer);
    }
    return setTimeout(() => {
      Logger.global.info('');
      Logger.global.info(
        'This download is taking longer than expected. You can also try downloading the clients from the website at https://expo.dev/tools'
      );
    }, INSTALL_WARNING_TIMEOUT);
  };

  Logger.notifications.info(
    { code: NotificationCode.START_PROGRESS_BAR },
    'Downloading the Expo Go app [:bar] :percent :etas'
  );

  warningTimer = setWarningTimer();

  const dir = await _downloadSimulatorAppAsync(url, progress => {
    Logger.notifications.info({ code: NotificationCode.TICK_PROGRESS_BAR }, progress);
  });

  Logger.notifications.info({ code: NotificationCode.STOP_PROGRESS_BAR });

  const message = version
    ? `Installing Expo Go ${version} on ${simulator.name}`
    : `Installing Expo Go on ${simulator.name}`;
  Logger.notifications.info({ code: NotificationCode.START_LOADING }, message);
  warningTimer = setWarningTimer();

  const result = await SimControl.installAsync({ udid: simulator.udid, dir });
  Logger.notifications.info({ code: NotificationCode.STOP_LOADING });

  clearTimeout(warningTimer);
  return result;
}

export async function uninstallExpoAppFromSimulatorAsync({ udid }: { udid?: string } = {}) {
  try {
    Logger.global.info('Uninstalling Expo Go from iOS simulator.');
    await SimControl.uninstallAsync({ udid, bundleIdentifier: EXPO_GO_BUNDLE_IDENTIFIER });
  } catch (e) {
    if (!e.message?.includes('No devices are booted.')) {
      Logger.global.error(e);
      throw e;
    }
  }
}

function simulatorCacheDirectory() {
  const dotExpoHomeDirectory = UserSettings.dotExpoHomeDirectory();
  const dir = path.join(dotExpoHomeDirectory, 'ios-simulator-app-cache');
  fs.mkdirpSync(dir);
  return dir;
}

export async function upgradeExpoAsync(
  options: {
    udid?: string;
    url?: string;
    version?: string;
  } = {}
): Promise<boolean> {
  if (!(await isSimulatorInstalledAsync())) {
    return false;
  }

  const simulator = await ensureSimulatorOpenAsync(options);

  await uninstallExpoAppFromSimulatorAsync(simulator);
  const installResult = await installExpoOnSimulatorAsync({
    url: options.url,
    version: options.version,
    simulator,
  });
  if (installResult.status !== 0) {
    return false;
  }

  if (_lastUrl) {
    Logger.global.info(`\u203A Opening ${chalk.underline(_lastUrl)} in Expo Go`);
    await Promise.all([
      // Open the Simulator.app app
      ensureSimulatorAppRunningAsync(simulator),
      // Launch the project in the simulator, this can be parallelized for some reason.
      SimControl.openURLAsync({ udid: simulator.udid, url: _lastUrl }),
    ]);
    _lastUrl = null;
  }

  return true;
}

async function openUrlInSimulatorSafeAsync({
  url,
  udid,
  isDetached = false,
  sdkVersion,
  devClient = false,
  projectRoot,
  exp,
  skipNativeLogs = false,
}: {
  url: string;
  udid?: string;
  sdkVersion?: string;
  isDetached: boolean;
  devClient?: boolean;
  exp?: ExpoConfig;
  projectRoot: string;
  skipNativeLogs?: boolean;
}): Promise<
  | { success: true; device: SimControl.SimulatorDevice; bundleIdentifier: string }
  | { success: false; msg: string }
> {
  if (!exp) {
    exp = profileMethod(getConfig)(projectRoot, { skipSDKVersionRequirement: true }).exp;
  }
  let simulator: SimControl.SimulatorDevice | null = null;
  try {
    simulator = await profileMethod(ensureSimulatorOpenAsync)({ udid });
  } catch (error) {
    return {
      success: false,
      msg: error.message,
    };
  }
  Logger.global.info(`\u203A Opening ${chalk.underline(url)} on ${chalk.bold(simulator.name)}`);

  let bundleIdentifier = EXPO_GO_BUNDLE_IDENTIFIER;
  try {
    if (devClient) {
      bundleIdentifier = await profileMethod(BundleIdentifier.configureBundleIdentifierAsync)(
        projectRoot,
        exp
      );
      await profileMethod(assertDevClientInstalledAsync)(simulator, bundleIdentifier);
      if (!skipNativeLogs) {
        // stream logs before opening the client.
        await streamLogsAsync({ udid: simulator.udid, bundleIdentifier });
      }
    } else if (!isDetached) {
      await profileMethod(ensureExpoClientInstalledAsync)(simulator, sdkVersion);
      _lastUrl = url;
    } else if (!devClient && isDevClientPackageInstalled(projectRoot)) {
      bundleIdentifier = ''; // it will open browser.
    }

    await Promise.all([
      // Open the Simulator.app app, and bring it to the front
      profileMethod(async () => {
        await ensureSimulatorAppRunningAsync({ udid: simulator?.udid });
        activateSimulatorWindowAsync();
      }, 'parallel: ensureSimulatorAppRunningAsync')(),
      // Launch the project in the simulator, this can be parallelized for some reason.
      profileMethod(
        SimControl.openURLAsync,
        'parallel: openURLAsync'
      )({ udid: simulator.udid, url }),
    ]);
  } catch (e) {
    if (e.status === 194) {
      // An error was encountered processing the command (domain=NSOSStatusErrorDomain, code=-10814):
      // The operation couldn’t be completed. (OSStatus error -10814.)
      //
      // This can be thrown when no app conforms to the URI scheme that we attempted to open.

      return {
        success: false,
        msg: `Device ${simulator.name} (${simulator.udid}) has no app to handle the URI: ${url}`,
      };
    }
    if (e.isXDLError) {
      // Hit some internal error, don't try again.
      // This includes Xcode license errors
      // Logger.global.error(e.message);
      return {
        success: false,
        msg: `${e.toString()}`,
      };
    }

    return {
      success: false,
      msg: `${e.toString()}`,
    };
  }

  Analytics.logEvent('Open Url on Device', {
    platform: 'ios',
  });

  return {
    success: true,
    device: simulator,
    bundleIdentifier,
  };
}

async function assertDevClientInstalledAsync(
  simulator: Pick<SimControl.SimulatorDevice, 'udid' | 'name'>,
  bundleIdentifier: string
): Promise<void> {
  if (!(await SimControl.getContainerPathAsync({ udid: simulator.udid, bundleIdentifier }))) {
    throw new Error(
      `The development client (${bundleIdentifier}) for this project is not installed. ` +
        `Please build and install the client on the simulator first.\n${learnMore(
          'https://docs.expo.dev/clients/distribution-for-ios/#building-for-ios'
        )}`
    );
  }
}

// Keep a list of simulator UDIDs so we can prevent asking multiple times if a user wants to upgrade.
// This can prevent annoying interactions when they don't want to upgrade for whatever reason.
const hasPromptedToUpgrade: Record<string, boolean> = {};

async function ensureExpoClientInstalledAsync(
  simulator: Pick<SimControl.SimulatorDevice, 'udid' | 'name'>,
  sdkVersion?: string
) {
  let isInstalled = await isExpoClientInstalledOnSimulatorAsync(simulator);

  if (isInstalled && !hasPromptedToUpgrade[simulator.udid]) {
    // Only prompt/check for updates once per simulator in a single run.
    hasPromptedToUpgrade[simulator.udid] = true;
    if (await profileMethod(doesExpoClientNeedUpdatedAsync)(simulator, sdkVersion)) {
      const confirm = await Prompts.confirmAsync({
        initial: true,
        message: `Expo Go on ${simulator.name} is outdated, would you like to upgrade?`,
      });
      if (confirm) {
        // TODO: Is there any downside to skipping the uninstall step?
        // await uninstallExpoAppFromSimulatorAsync(simulator);
        // await waitForExpoClientUninstalledOnSimulatorAsync(simulator);
        isInstalled = false;
      }
    }
  }
  // If it's still "not installed" then install it (again).
  if (!isInstalled) {
    const iosClient = await getClientForSDK(sdkVersion);
    await installExpoOnSimulatorAsync({ simulator, ...iosClient });
    await waitForExpoClientInstalledOnSimulatorAsync(simulator);
  }
}

async function getClientForSDK(sdkVersionString?: string) {
  if (!sdkVersionString) {
    return null;
  }

  const sdkVersion = (await Versions.sdkVersionsAsync())[sdkVersionString];
  if (!sdkVersion) {
    return null;
  }

  return {
    url: sdkVersion.iosClientUrl,
    version: sdkVersion.iosClientVersion,
  };
}

export async function resolveApplicationIdAsync(projectRoot: string) {
  // Check xcode project
  try {
    const bundleId = await IOSConfig.BundleIdentifier.getBundleIdentifierFromPbxproj(projectRoot);
    if (bundleId) {
      return bundleId;
    }
  } catch {}

  // Check Info.plist
  try {
    const infoPlistPath = IOSConfig.Paths.getInfoPlistPath(projectRoot);
    const data = await plist.parse(fs.readFileSync(infoPlistPath, 'utf8'));
    if (data.CFBundleIdentifier && !data.CFBundleIdentifier.startsWith('$(')) {
      return data.CFBundleIdentifier;
    }
  } catch {}

  // Check Expo config
  const { exp } = getConfig(projectRoot, { skipSDKVersionRequirement: true });
  return exp.ios?.bundleIdentifier;
}

async function constructDeepLinkAsync(
  projectRoot: string,
  scheme?: string,
  devClient?: boolean
): Promise<string | null> {
  if (
    process.env['EXPO_ENABLE_INTERSTITIAL_PAGE'] &&
    !devClient &&
    isDevClientPackageInstalled(projectRoot)
  ) {
    return UrlUtils.constructLoadingUrlAsync(projectRoot, 'ios', 'localhost');
  } else {
    try {
      return await UrlUtils.constructDeepLinkAsync(projectRoot, {
        // Don't pass a `hostType` or ngrok will break.
        scheme,
      });
    } catch (e) {
      if (devClient) {
        return null;
      }
      throw e;
    }
  }
}

export async function openProjectAsync({
  projectRoot,
  shouldPrompt,
  devClient,
  udid,
  scheme,
  skipNativeLogs,
  applicationId,
}: {
  projectRoot: string;
  shouldPrompt?: boolean;
  devClient?: boolean;
  scheme?: string;
  udid?: string;
  skipNativeLogs?: boolean;
  applicationId?: string;
}): Promise<
  | { success: true; url: string; udid: string; bundleIdentifier: string }
  | { success: false; error: string }
> {
  if (!(await profileMethod(isSimulatorInstalledAsync)())) {
    return {
      success: false,
      error: 'Unable to verify Xcode and Simulator installation.',
    };
  }

  const projectUrl = await constructDeepLinkAsync(projectRoot, scheme, devClient);
  Logger.global.debug(`iOS project url: ${projectUrl}`);

  const { exp } = getConfig(projectRoot, {
    skipSDKVersionRequirement: true,
  });

  let device: SimControl.SimulatorDevice | null = null;
  if (!udid && shouldPrompt) {
    const devices = await getSelectableSimulatorsAsync();
    device = await promptForSimulatorAsync(devices);
    if (!device) {
      return { success: false, error: 'escaped' };
    }
  } else {
    device = await ensureSimulatorOpenAsync({ udid });
  }

  // No URL, and is devClient
  if (!projectUrl) {
    applicationId = applicationId ?? (await resolveApplicationIdAsync(projectRoot));
    Logger.global.debug(`Open iOS project from app id: ${applicationId}`);

    if (!applicationId) {
      return {
        success: false,
        error:
          'Cannot resolve bundle identifier or URI scheme to open the native iOS app.\nBuild the native app with `expo run:ios` or `eas build -p ios`',
      };
    }

    Logger.global.info(
      `\u203A Opening ${chalk.underline(applicationId)} on ${chalk.bold(device.name)}`
    );

    const result = await SimControl.openBundleIdAsync({
      udid: device.udid,
      bundleIdentifier: applicationId,
    }).catch(error => {
      if ('status' in error) {
        return error;
      }
      throw error;
    });
    if (result.status === 0) {
      await ensureSimulatorAppRunningAsync({ udid: device?.udid });
      activateSimulatorWindowAsync();
    } else {
      let errorMessage = `Couldn't open iOS app with ID "${applicationId}" on device "${device.name}".`;
      if (result.status === 4) {
        errorMessage += `\nThe app might not be installed, try installing it with: ${chalk.bold(
          `expo run:ios -d ${device.udid}`
        )}`;
      }
      errorMessage += chalk.gray(`\n${result.stderr}`);
      return { success: false, error: errorMessage };
    }
    return {
      success: true,
      udid: device.udid,
      bundleIdentifier: applicationId,
      // TODO: Remove this hack
      url: '',
    };
  }

  const result = await profileMethod(openUrlInSimulatorSafeAsync)({
    udid: device?.udid,
    url: projectUrl,
    sdkVersion: exp.sdkVersion,
    isDetached: !!exp.isDetached,
    devClient,
    exp,
    projectRoot,
    skipNativeLogs,
  });

  if (result.success) {
    return {
      success: true,
      url: projectUrl,
      udid: result.device.udid,
      bundleIdentifier: result.bundleIdentifier,
    };
  }
  return { success: result.success, error: result.msg };
}

export async function streamLogsAsync({
  bundleIdentifier,
  udid,
}: {
  bundleIdentifier: string;
  udid: string;
}) {
  if (SimControlLogs.isStreamingLogs(udid)) {
    return;
  }

  const imageName = await SimControlLogs.getImageNameFromBundleIdentifierAsync(
    udid,
    bundleIdentifier
  );

  if (imageName) {
    // Attach simulator log observer
    SimControlLogs.streamLogs({ pid: imageName, udid });
  }
}

export async function openWebProjectAsync({
  projectRoot,
  shouldPrompt,
}: {
  shouldPrompt: boolean;
  projectRoot: string;
}): Promise<{ success: true; url: string } | { success: false; error: string }> {
  if (!(await isSimulatorInstalledAsync())) {
    return {
      success: false,
      error: 'Unable to verify Xcode and Simulator installation.',
    };
  }

  const projectUrl = await Webpack.getUrlAsync(projectRoot);
  if (projectUrl === null) {
    return {
      success: false,
      error: `The web project has not been started yet`,
    };
  }

  let device: SimControl.SimulatorDevice | null = null;
  if (shouldPrompt) {
    const devices = await getSelectableSimulatorsAsync();
    device = await promptForSimulatorAsync(devices);
    if (!device) {
      return { success: false, error: 'escaped' };
    }
  }

  const result = await openUrlInSimulatorSafeAsync({
    url: projectUrl,
    udid: device?.udid,
    isDetached: true,
    projectRoot,
  });
  if (result.success) {
    // run out of sync
    activateSimulatorWindowAsync();
    return { success: true, url: projectUrl };
  }
  return { success: result.success, error: result.msg };
}

/**
 * Sort the devices so the last simulator that was opened (user's default) is the first suggested.
 *
 * @param devices
 */
export async function sortDefaultDeviceToBeginningAsync(
  devices: SimControl.SimulatorDevice[],
  osType?: string
): Promise<SimControl.SimulatorDevice[]> {
  const defaultUdid = await getBestSimulatorAsync({ osType });
  if (defaultUdid) {
    let iterations = 0;
    while (devices[0].udid !== defaultUdid && iterations < devices.length) {
      devices.push(devices.shift()!);
      iterations++;
    }
  }
  return devices;
}

export async function promptForSimulatorAsync(
  devices: SimControl.SimulatorDevice[],
  osType?: string
): Promise<SimControl.SimulatorDevice | null> {
  devices = await sortDefaultDeviceToBeginningAsync(devices, osType);
  // TODO: Bail on non-interactive
  const results = await promptForDeviceAsync(devices);

  return results ? devices.find(({ udid }) => results === udid)! : null;
}

async function promptForDeviceAsync(
  devices: SimControl.SimulatorDevice[]
): Promise<string | undefined> {
  // TODO: provide an option to add or download more simulators
  // TODO: Add support for physical devices too.

  // Pause interactions on the TerminalUI
  Prompts.pauseInteractions();

  const { value } = await prompts({
    type: 'autocomplete',
    name: 'value',
    limit: 11,
    message: 'Select a simulator',
    choices: devices.map(item => {
      const isActive = item.state === 'Booted';
      const format = isActive ? chalk.bold : (text: string) => text;
      return {
        title: `${format(item.name)} ${chalk.dim(`(${item.osVersion})`)}`,
        value: item.udid,
      };
    }),
    suggest: (input: any, choices: any) => {
      const regex = new RegExp(input, 'i');
      return choices.filter((choice: any) => regex.test(choice.title));
    },
  });

  // Resume interactions on the TerminalUI
  Prompts.resumeInteractions();
  return value;
}

export { ensureSimulatorAppRunningAsync };<|MERGE_RESOLUTION|>--- conflicted
+++ resolved
@@ -17,11 +17,7 @@
   BundleIdentifier,
   CoreSimulator,
   delayAsync,
-<<<<<<< HEAD
-=======
-  downloadAppAsync,
   isDevClientPackageInstalled,
->>>>>>> 7b7fb822
   learnMore,
   Logger,
   NotificationCode,
