--- conflicted
+++ resolved
@@ -10,20 +10,7 @@
 
 interface XDLConfig {
   api: ApiConfig;
-<<<<<<< HEAD
   developerTool: string;
-  offline: boolean;
-=======
-  ngrok: {
-    authToken: string;
-    authTokenPublicId: string;
-    domain: string;
-  };
-  developerTool: string | null;
-  validation: {
-    reactNativeVersionWarnings: boolean;
-  };
->>>>>>> 095c95f5
 }
 
 function getAPI(): ApiConfig {
@@ -49,23 +36,8 @@
 }
 
 const config: XDLConfig = {
-<<<<<<< HEAD
   api: getAPI(),
   developerTool: 'expo-cli',
-  offline: false,
-=======
-  api,
-  turtleApi,
-  ngrok: {
-    authToken: '5W1bR67GNbWcXqmxZzBG1_56GezNeaX6sSRvn8npeQ8',
-    authTokenPublicId: '5W1bR67GNbWcXqmxZzBG1',
-    domain: 'exp.direct',
-  },
-  developerTool: null,
-  validation: {
-    reactNativeVersionWarnings: true,
-  },
->>>>>>> 095c95f5
 };
 
 export default config;