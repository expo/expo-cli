--- conflicted
+++ resolved
@@ -1,40 +1,7 @@
 import getenv from 'getenv';
 
-<<<<<<< HEAD
-import { ConfigMode, GetConfigOptions, ProjectConfig, getConfig } from '@expo/config';
 import * as Env from './Env';
 
-import * as ProjectSettings from './ProjectSettings';
-
-/**
- * Get the project config with mode defaulting to the ProjectSettings module.
- *
- * @param projectRoot
- * @param options if `mode` is not supplied it will be inferred from the ProjectSettings module.
- */
-export async function getProjectConfigAsync(
-  projectRoot: string,
-  options: Partial<GetConfigOptions> = {}
-): Promise<ProjectConfig> {
-  let { mode } = options;
-  if (!mode || !['development', 'production'].includes(mode)) {
-    mode = await getConfigModeAsync(projectRoot);
-  }
-  return getConfig(projectRoot, {
-    ...options,
-    mode,
-  });
-}
-
-export async function getConfigModeAsync(projectRoot: string): Promise<ConfigMode> {
-  const { dev } = await ProjectSettings.readAsync(projectRoot);
-  return dev ? 'development' : 'production';
-}
-
-=======
-import * as Env from './Env';
-
->>>>>>> d7e4a83c
 interface ApiConfig {
   scheme: string;
   host: string;
