--- conflicted
+++ resolved
@@ -1,20 +1,8 @@
-<<<<<<< HEAD
-import { ApiV2 as ApiV2Client, Config, UserManager } from '@expo/api';
+import { ApiV2 as ApiV2Client, ConnectionStatus, UserManager } from '@expo/api';
+import { ExpoConfig } from '@expo/config-types';
 import os from 'os';
 
 import { Logger as logger, UrlUtils } from './internal';
-=======
-import { ExpoConfig } from '@expo/config-types';
-import os from 'os';
-
-import {
-  ApiV2 as ApiV2Client,
-  ConnectionStatus,
-  Logger as logger,
-  UrlUtils,
-  UserManager,
-} from './internal';
->>>>>>> 7b7fb822
 
 const UPDATE_FREQUENCY_SECS = 20;
 
