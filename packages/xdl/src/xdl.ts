--- conflicted
+++ resolved
@@ -72,11 +72,6 @@
 export { ErrorCode };
 export { Exp };
 export { ExpSchema };
-<<<<<<< HEAD
-export { FormData };
-=======
-export { FileSystem };
->>>>>>> fb19b0b3
 export { FsCache };
 export { ImageUtils };
 export { StandaloneBuild };
