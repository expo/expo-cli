--- conflicted
+++ resolved
@@ -189,13 +189,8 @@
   const hostname = stripPort(host);
 
   // Get project entry point and initial module
-<<<<<<< HEAD
   const entryPoint = resolveEntryPoint(projectRoot, platform, projectConfig);
-  const mainModuleName = UrlUtils.guessMainModulePath(entryPoint);
-=======
-  const entryPoint = Exp.determineEntryPoint(projectRoot, platform, projectConfig);
   const mainModuleName = UrlUtils.stripJSExtension(entryPoint);
->>>>>>> fb19b0b3
   // Gather packager and host info
   const hostInfo = await createHostInfoAsync();
   const [packagerOpts, bundleUrlPackagerOpts] = await getPackagerOptionsAsync(projectRoot);
