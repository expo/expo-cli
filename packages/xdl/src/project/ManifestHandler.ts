--- conflicted
+++ resolved
@@ -15,11 +15,8 @@
 import UserManager, { ANONYMOUS_USERNAME } from '../User';
 import UserSettings from '../UserSettings';
 import * as Versions from '../Versions';
-<<<<<<< HEAD
+import { learnMore } from '../logs/TerminalLink';
 import { resolveEntryPoint } from '../tools/resolveEntryPoint';
-=======
-import { learnMore } from '../logs/TerminalLink';
->>>>>>> 6a9ce0d7
 import * as Doctor from './Doctor';
 import * as ProjectUtils from './ProjectUtils';
 
