/**
 * @flow
 */
import JsonFile from '@expo/json-file';
import child_process from 'child_process';
import crypto from 'crypto';
import delayAsync from 'delay-async';
import decache from 'decache';
import express from 'express';
import freeportAsync from 'freeport-async';
import fs from 'fs-extra';
import HashIds from 'hashids';
import joi from 'joi';
import promisify from 'util.promisify';
import chunk from 'lodash/chunk';
import escapeRegExp from 'lodash/escapeRegExp';
import get from 'lodash/get';
import reduce from 'lodash/reduce';
import set from 'lodash/set';
import uniq from 'lodash/uniq';
import minimatch from 'minimatch';
import ngrok from '@expo/ngrok';
import os from 'os';
import path from 'path';
import Request from 'request-promise-native';
<<<<<<< HEAD
import semver from 'semver';
import spawnAsync from '@expo/spawn-async';
=======
>>>>>>> 727cb922
import split from 'split';
import treekill from 'tree-kill';
import md5hex from 'md5hex';
import url from 'url';
import urljoin from 'url-join';
import uuid from 'uuid';
import readLastLines from 'read-last-lines';

import * as Analytics from './Analytics';
import * as Android from './Android';
import Api from './Api';
import Config from './Config';
import * as Doctor from './project/Doctor';
import * as DevSession from './DevSession';
import ErrorCode from './ErrorCode';
import logger from './Logger';
import * as ExponentTools from './detach/ExponentTools';
import * as Exp from './Exp';
import * as ExpSchema from './project/ExpSchema';
import FormData from './tools/FormData';
import * as IosPlist from './detach/IosPlist';
import * as IosWorkspace from './detach/IosWorkspace';
import { isNode } from './tools/EnvironmentHelper';
import * as ProjectSettings from './ProjectSettings';
import * as ProjectUtils from './project/ProjectUtils';
import * as Sentry from './Sentry';
import StandaloneContext from './detach/StandaloneContext';
import * as ThirdParty from './ThirdParty';
import * as UrlUtils from './UrlUtils';
import UserManager, { ANONYMOUS_USERNAME } from './User';
import UserSettings from './UserSettings';
import * as Versions from './Versions';
import * as Watchman from './Watchman';
import XDLError from './XDLError';

import type { User as ExpUser } from './User'; //eslint-disable-line

const EXPO_CDN = 'https://d1wp6m56sqw74a.cloudfront.net';
const MINIMUM_BUNDLE_SIZE = 500;
const TUNNEL_TIMEOUT = 10 * 1000;
const WAIT_FOR_PACKAGER_TIMEOUT = 30 * 1000;

const treekillAsync = promisify(treekill);
const ngrokConnectAsync = promisify(ngrok.connect);
const ngrokKillAsync = promisify(ngrok.kill);

const request = Request.defaults({
  resolveWithFullResponse: true,
});

type CachedSignedManifest = {
  manifestString: ?string,
  signedManifest: ?string,
};

let _cachedSignedManifest: CachedSignedManifest = {
  manifestString: null,
  signedManifest: null,
};

export type ProjectStatus = 'running' | 'ill' | 'exited';

export async function currentStatus(projectDir: string): Promise<ProjectStatus> {
  const { packagerPort, expoServerPort } = await ProjectSettings.readPackagerInfoAsync(projectDir);
  if (packagerPort && expoServerPort) {
    return 'running';
  } else if (packagerPort || expoServerPort) {
    return 'ill';
  } else {
    return 'exited';
  }
}

// DECPRECATED: use UrlUtils.constructManifestUrlAsync
export async function getManifestUrlWithFallbackAsync(projectRoot: string) {
  return {
    url: await UrlUtils.constructManifestUrlAsync(projectRoot),
    isUrlFallback: false,
  };
}

async function _assertValidProjectRoot(projectRoot) {
  if (!projectRoot) {
    throw new XDLError(ErrorCode.NO_PROJECT_ROOT, 'No project root specified');
  }
}

async function _getFreePortAsync(rangeStart) {
  let port = await freeportAsync(rangeStart);
  if (!port) {
    throw new XDLError(ErrorCode.NO_PORT_FOUND, 'No available port found');
  }

  return port;
}

async function _getForPlatformAsync(projectRoot, url, platform, { errorCode, minLength }) {
  url = UrlUtils.getPlatformSpecificBundleUrl(url, platform);

  let fullUrl = `${url}&platform=${platform}`;
  let response = await request.get({
    url: fullUrl,
    headers: {
      'Exponent-Platform': platform,
    },
  });

  if (response.statusCode !== 200) {
    if (response.body) {
      let body;
      try {
        body = JSON.parse(response.body);
      } catch (e) {
        ProjectUtils.logError(projectRoot, 'expo', response.body);
      }

      if (body !== undefined) {
        if (body.message) {
          ProjectUtils.logError(projectRoot, 'expo', body.message);
        } else {
          ProjectUtils.logError(projectRoot, 'expo', response.body);
        }
      }
    }
    throw new XDLError(
      errorCode,
      `Packager URL ${fullUrl} returned unexpected code ${response.statusCode}. ` +
        'Please open your project in the Expo app and see if there are any errors. ' +
        'Also scroll up and make sure there were no errors or warnings when opening your project.'
    );
  }

  if (!response.body || (minLength && response.body.length < minLength)) {
    throw new XDLError(errorCode, `Body is: ${response.body}`);
  }

  return response.body;
}

async function _resolveGoogleServicesFile(projectRoot, manifest) {
  if (manifest.android && manifest.android.googleServicesFile) {
    const contents = await fs.readFile(
      path.resolve(projectRoot, manifest.android.googleServicesFile),
      'utf8'
    );
    manifest.android.googleServicesFile = contents;
  }
}

async function _resolveManifestAssets(projectRoot, manifest, resolver, strict = false) {
  try {
    // Asset fields that the user has set
    const assetSchemas = (await ExpSchema.getAssetSchemasAsync(
      manifest.sdkVersion
    )).filter(({ fieldPath }) => get(manifest, fieldPath));

    // Get the URLs
    const urls = await Promise.all(
      assetSchemas.map(async ({ fieldPath }) => {
        const pathOrURL = get(manifest, fieldPath);
        if (pathOrURL.match(/^https?:\/\/(.*)$/)) {
          // It's a remote URL
          return pathOrURL;
        } else if (fs.existsSync(path.resolve(projectRoot, pathOrURL))) {
          return await resolver(pathOrURL);
        } else {
          const err = new Error('Could not resolve local asset.');
          // $FlowFixMe
          err.localAssetPath = pathOrURL;
          // $FlowFixMe
          err.manifestField = fieldPath;
          throw err;
        }
      })
    );

    // Set the corresponding URL fields
    assetSchemas.forEach(({ fieldPath }, index) => set(manifest, fieldPath + 'Url', urls[index]));
  } catch (e) {
    let logMethod = ProjectUtils.logWarning;
    if (strict) {
      logMethod = ProjectUtils.logError;
    }
    if (e.localAssetPath) {
      logMethod(
        projectRoot,
        'expo',
        `Unable to resolve asset "${e.localAssetPath}" from "${e.manifestField}" in your app/exp.json.`
      );
    } else {
      logMethod(
        projectRoot,
        'expo',
        `Warning: Unable to resolve manifest assets. Icons might not work. ${e.message}.`
      );
    }

    if (strict) {
      throw new Error('Resolving assets failed.');
    }
  }
}

function _requireFromProject(modulePath, projectRoot) {
  try {
    if (modulePath.indexOf('.') === 0) {
      let fullPath = path.resolve(projectRoot, modulePath);

      // Clear the require cache for this module so get a fresh version of it
      // without requiring the user to restart XDE
      decache(fullPath);

      // $FlowIssue: doesn't work with dynamic requires
      return require(fullPath);
    } else {
      let fullPath = path.resolve(projectRoot, 'node_modules', modulePath);

      // Clear the require cache for this module so get a fresh version of it
      // without requiring the user to restart XDE
      decache(fullPath);

      // $FlowIssue: doesn't work with dynamic requires
      return require(fullPath);
    }
  } catch (e) {
    return null;
  }
}

export async function getSlugAsync(projectRoot: string, options: Object = {}) {
  // Verify that exp/app.json exist
  let { exp, pkg } = await ProjectUtils.readConfigJsonAsync(projectRoot);
  if (!exp || !pkg) {
    const configName = await ProjectUtils.configFilenameAsync(projectRoot);
    throw new XDLError(
      ErrorCode.NO_PACKAGE_JSON,
      `Couldn't read ${configName} file in project at ${projectRoot}`
    );
  }

  if (!exp.slug && pkg.name) {
    exp.slug = pkg.name;
  } else if (!exp.slug) {
    const configName = await ProjectUtils.configFilenameAsync(projectRoot);
    throw new XDLError(
      ErrorCode.INVALID_MANIFEST,
      `${configName} in ${projectRoot} must contain the slug field`
    );
  }
  return exp.slug;
}

export async function getLatestReleaseAsync(
  projectRoot: string,
  options: {
    releaseChannel: string,
    platform: string,
  }
) {
  // TODO(ville): move request from multipart/form-data to JSON once supported by the endpoint.
  let formData = new FormData();
  formData.append('queryType', 'history');
  formData.append('slug', await getSlugAsync(projectRoot));
  formData.append('version', '2');
  formData.append('count', '1');
  formData.append('releaseChannel', options.releaseChannel);
  formData.append('platform', options.platform);
  const { queryResult } = await Api.callMethodAsync('publishInfo', [], 'post', null, {
    formData,
  });
  if (queryResult && queryResult.length > 0) {
    return queryResult[0];
  } else {
    return null;
  }
}

// Takes multiple exported apps in sourceDirs and coalesces them to one app in outputDir
export async function mergeAppDistributions(
  projectRoot: string,
  sourceDirs: Array<string>,
  outputDir: string
) {
  const assetPathToWrite = path.resolve(projectRoot, outputDir, 'assets');
  await fs.ensureDir(assetPathToWrite);
  const bundlesPathToWrite = path.resolve(projectRoot, outputDir, 'bundles');
  await fs.ensureDir(bundlesPathToWrite);

  // merge files from bundles and assets
  const androidIndexes = [];
  const iosIndexes = [];

  for (let sourceDir of sourceDirs) {
    const promises = [];

    // copy over assets/bundles from other src dirs to the output dir
    if (sourceDir !== outputDir) {
      // copy file over to assetPath
      const sourceAssetDir = path.resolve(projectRoot, sourceDir, 'assets');
      const outputAssetDir = path.resolve(projectRoot, outputDir, 'assets');
      const assetPromise = fs.copy(sourceAssetDir, outputAssetDir);
      promises.push(assetPromise);

      // copy files over to bundlePath
      const sourceBundleDir = path.resolve(projectRoot, sourceDir, 'bundles');
      const outputBundleDir = path.resolve(projectRoot, outputDir, 'bundles');
      const bundlePromise = fs.copy(sourceBundleDir, outputBundleDir);
      promises.push(bundlePromise);

      await Promise.all(promises);
    }

    // put index.jsons into memory
    const putJsonInMemory = async (indexPath, accumulator) => {
      const index = await JsonFile.readAsync(indexPath);
      if (!index.sdkVersion) {
        throw new XDLError(
          ErrorCode.INVALID_MANIFEST,
          `Invalid index.json, must specify an sdkVersion at ${indexPath}`
        );
      }
      if (Array.isArray(index)) {
        // index.json could also be an array
        accumulator.push(...index);
      } else {
        accumulator.push(index);
      }
    };

    const androidIndexPath = path.resolve(projectRoot, sourceDir, 'android-index.json');
    await putJsonInMemory(androidIndexPath, androidIndexes);

    const iosIndexPath = path.resolve(projectRoot, sourceDir, 'ios-index.json');
    await putJsonInMemory(iosIndexPath, iosIndexes);
  }

  // sort indexes by descending sdk value
  const getSortedIndex = indexes => {
    return indexes.sort((index1, index2) => {
      if (semver.eq(index1.sdkVersion, index2.sdkVersion)) {
        logger.global.error(
          `Encountered multiple index.json with the same SDK version ${index1.sdkVersion}. This could result in undefined behavior.`
        );
      }
      return semver.gte(index1.sdkVersion, index2.sdkVersion) ? -1 : 1;
    });
  };

  const sortedAndroidIndexes = getSortedIndex(androidIndexes);
  const sortedIosIndexes = getSortedIndex(iosIndexes);

  // Save the json arrays to disk
  await _writeArtifactSafelyAsync(
    projectRoot,
    null,
    path.join(outputDir, 'android-index.json'),
    JSON.stringify(sortedAndroidIndexes)
  );

  await _writeArtifactSafelyAsync(
    projectRoot,
    null,
    path.join(outputDir, 'ios-index.json'),
    JSON.stringify(sortedIosIndexes)
  );
}

/**
 * Apps exporting for self hosting will have the files created in the project directory the following way:
.
├── android-index.json
├── ios-index.json
├── assets
│   └── 1eccbc4c41d49fd81840aef3eaabe862
└── bundles
      ├── android-01ee6e3ab3e8c16a4d926c91808d5320.js
      └── ios-ee8206cc754d3f7aa9123b7f909d94ea.js
 */
export async function exportForAppHosting(
  projectRoot: string,
  publicUrl: string,
  assetUrl: string,
  outputDir: string,
  options: {} = {}
) {
  await _validatePackagerReadyAsync(projectRoot);

  // make output dirs if not exists
  const assetPathToWrite = path.resolve(projectRoot, path.join(outputDir, 'assets'));
  await fs.ensureDir(assetPathToWrite);
  const bundlesPathToWrite = path.resolve(projectRoot, path.join(outputDir, 'bundles'));
  await fs.ensureDir(bundlesPathToWrite);

  // build the bundles
  let packagerOpts = {};
  if (options.isDev) {
    packagerOpts = { dev: true, minify: true };
  }
  const { iosBundle, androidBundle } = await _buildPublishBundlesAsync(projectRoot, packagerOpts);
  const iosBundleHash = crypto
    .createHash('md5')
    .update(iosBundle)
    .digest('hex');
  const iosBundleUrl = `ios-${iosBundleHash}.js`;
  const iosJsPath = path.join(outputDir, 'bundles', iosBundleUrl);

  const androidBundleHash = crypto
    .createHash('md5')
    .update(androidBundle)
    .digest('hex');
  const androidBundleUrl = `android-${androidBundleHash}.js`;
  const androidJsPath = path.join(outputDir, 'bundles', androidBundleUrl);

  await _writeArtifactSafelyAsync(projectRoot, null, iosJsPath, iosBundle);
  await _writeArtifactSafelyAsync(projectRoot, null, androidJsPath, androidBundle);
  logger.global.info('Finished saving JS Bundles.');

  // save the assets
  // Get project config
  const publishOptions = options.publishOptions || {};
  const exp = await _getPublishExpConfigAsync(projectRoot, publishOptions);
  const { assets } = await _fetchAndSaveAssetsAsync(projectRoot, exp, publicUrl, outputDir);

  if (options.dumpAssetmap) {
    logger.global.info('Dumping asset map.');
    const assetmap = {};
    assets.forEach(asset => {
      assetmap[asset.hash] = asset;
    });
    await _writeArtifactSafelyAsync(
      projectRoot,
      null,
      path.join(outputDir, 'assetmap.json'),
      JSON.stringify(assetmap)
    );
  }

  // Delete keys that are normally deleted in the publish process
  delete exp.hooks;

  // Add assetUrl to manifest
  exp.assetUrlOverride = assetUrl;

  exp.publishedTime = new Date().toISOString();
  exp.commitTime = new Date().toISOString();

  // generate revisionId and id the same way www does
  const hashIds = new HashIds(uuid.v1(), 10);
  exp.revisionId = hashIds.encode(Date.now());

  if (options.isDev) {
    exp.developer = {
      tool: 'exp',
    };
  }

  if (!exp.slug) {
    throw new XDLError(
      ErrorCode.INVALID_MANIFEST,
      'Must provide a slug field in the app.json manifest.'
    );
  }
  const user = await UserManager.ensureLoggedInAsync();
  exp.id = `@${user.username}/${exp.slug}`;

  // save the android manifest
  exp.bundleUrl = urljoin(publicUrl, 'bundles', androidBundleUrl);
  exp.platform = 'android';
  await _writeArtifactSafelyAsync(
    projectRoot,
    null,
    path.join(outputDir, 'android-index.json'),
    JSON.stringify(exp)
  );

  // save the ios manifest
  exp.bundleUrl = urljoin(publicUrl, 'bundles', iosBundleUrl);
  exp.platform = 'ios';
  await _writeArtifactSafelyAsync(
    projectRoot,
    null,
    path.join(outputDir, 'ios-index.json'),
    JSON.stringify(exp)
  );

  // build source maps
  if (options.dumpSourcemap) {
    const { iosSourceMap, androidSourceMap } = await _maybeBuildSourceMapsAsync(projectRoot, exp, {
      force: true,
    });
    // write the sourcemap files
    const iosMapName = `ios-${iosBundleHash}.map`;
    const iosMapPath = path.join(outputDir, 'bundles', iosMapName);
    await _writeArtifactSafelyAsync(projectRoot, null, iosMapPath, iosSourceMap);

    const androidMapName = `android-${androidBundleHash}.map`;
    const androidMapPath = path.join(outputDir, 'bundles', androidMapName);
    await _writeArtifactSafelyAsync(projectRoot, null, androidMapPath, androidSourceMap);

    // Remove original mapping to incorrect sourcemap paths
    logger.global.info('Configuring sourcemaps');
    await truncateLastNLines(iosJsPath, 1);
    await truncateLastNLines(androidJsPath, 1);

    // Add correct mapping to sourcemap paths
    await fs.appendFile(iosJsPath, `\n//# sourceMappingURL=${iosMapName}`);
    await fs.appendFile(androidJsPath, `\n//# sourceMappingURL=${androidMapName}`);

    // Make a debug html so user can debug their bundles
    logger.global.info('Preparing additional debugging files');
    const debugHtml = `
    <script src="${urljoin('bundles', iosBundleUrl)}"></script>
    <script src="${urljoin('bundles', androidBundleUrl)}"></script>
    Open up this file in Chrome. In the Javascript developer console, navigate to the Source tab.
    You can see a red coloured folder containing the original source code from your bundle.
    `;
    await _writeArtifactSafelyAsync(
      projectRoot,
      null,
      path.join(outputDir, 'debug.html'),
      debugHtml
    );
  }
}

// truncate the last n lines in a file
async function truncateLastNLines(filePath: string, n: number) {
  const lines = await readLastLines.read(filePath, n);
  const to_vanquish = lines.length;
  const { size } = await fs.stat(filePath);
  await fs.truncate(filePath, size - to_vanquish);
}

async function _saveAssetAsync(projectRoot, assets, outputDir) {
  // Collect paths by key, also effectively handles duplicates in the array
  const paths = {};
  assets.forEach(asset => {
    asset.files.forEach((path, index) => {
      paths[asset.fileHashes[index]] = path;
    });
  });

  // save files one chunk at a time
  const keyChunks = chunk(Object.keys(paths), 5);
  for (const keys of keyChunks) {
    const promises = [];
    for (const key of keys) {
      ProjectUtils.logDebug(projectRoot, 'expo', `uploading ${paths[key]}`);

      logger.global.info({ quiet: true }, `Saving ${paths[key]}`);

      let assetPath = path.resolve(outputDir, 'assets', key);

      // copy file over to assetPath
      const p = fs.copy(paths[key], assetPath);
      promises.push(p);
    }
    await Promise.all(promises);
  }
  logger.global.info('Files successfully saved.');
}

export async function publishAsync(
  projectRoot: string,
  options: Object = {}
): Promise<{ url: string, ids: string[], err: ?string }> {
  const user = await UserManager.ensureLoggedInAsync();
  await _validatePackagerReadyAsync(projectRoot);
  Analytics.logEvent('Publish', {
    projectRoot,
    developerTool: Config.developerTool,
  });

  const validationStatus = await Doctor.validateWithNetworkAsync(projectRoot);
  if (validationStatus == Doctor.ERROR || validationStatus === Doctor.FATAL) {
    throw new XDLError(
      ErrorCode.PUBLISH_VALIDATION_ERROR,
      "Couldn't publish because errors were found. (See logs above.) Please fix the errors and try again."
    );
  }

  // Get project config
  let exp = await _getPublishExpConfigAsync(projectRoot, options);

  // TODO: refactor this out to a function, throw error if length doesn't match
  let { hooks } = exp;
  delete exp.hooks;
  let validPostPublishHooks = [];
  if (hooks && hooks.postPublish) {
    hooks.postPublish.forEach(hook => {
      let { file, config } = hook;
      let fn = _requireFromProject(file, projectRoot);
      if (fn === null) {
        logger.global.error(`Unable to load postPublishHook: '${file}'`);
      } else {
        hook._fn = fn;
        validPostPublishHooks.push(hook);
      }
    });

    if (validPostPublishHooks.length !== hooks.postPublish.length) {
      logger.global.error();

      throw new XDLError(
        ErrorCode.HOOK_INITIALIZATION_ERROR,
        'Please fix your postPublish hook configuration.'
      );
    }
  }

  let { iosBundle, androidBundle } = await _buildPublishBundlesAsync(projectRoot);

  await _fetchAndUploadAssetsAsync(projectRoot, exp);

  let { iosSourceMap, androidSourceMap } = await _maybeBuildSourceMapsAsync(projectRoot, exp, {
    force: validPostPublishHooks.length,
  });

  let response;
  try {
    response = await _uploadArtifactsAsync({
      exp,
      iosBundle,
      androidBundle,
      options,
    });
  } catch (e) {
    if (e.serverError === 'SCHEMA_VALIDATION_ERROR') {
      throw new Error(
        `There was an error validating your project schema. Check for any warnings about the contents of your app/exp.json.`
      );
    }
    Sentry.captureException(e);
    throw e;
  }

  await _maybeWriteArtifactsToDiskAsync({
    exp,
    projectRoot,
    iosBundle,
    androidBundle,
    iosSourceMap,
    androidSourceMap,
  });

  if (
    validPostPublishHooks.length ||
    (exp.ios && exp.ios.publishManifestPath) ||
    (exp.android && exp.android.publishManifestPath)
  ) {
    let [androidManifest, iosManifest] = await Promise.all([
      ExponentTools.getManifestAsync(response.url, {
        'Exponent-SDK-Version': exp.sdkVersion,
        'Exponent-Platform': 'android',
        'Expo-Release-Channel': options.releaseChannel,
        Accept: 'application/expo+json,application/json',
      }),
      ExponentTools.getManifestAsync(response.url, {
        'Exponent-SDK-Version': exp.sdkVersion,
        'Exponent-Platform': 'ios',
        'Expo-Release-Channel': options.releaseChannel,
        Accept: 'application/expo+json,application/json',
      }),
    ]);

    const hookOptions = {
      url: response.url,
      exp,
      iosBundle,
      iosSourceMap,
      iosManifest,
      androidBundle,
      androidSourceMap,
      androidManifest,
      projectRoot,
      log: msg => {
        logger.global.info({ quiet: true }, msg);
      },
    };

    for (let hook of validPostPublishHooks) {
      logger.global.info(`Running postPublish hook: ${hook.file}`);
      try {
        let result = hook._fn({
          config: hook.config,
          ...hookOptions,
        });

        // If it's a promise, wait for it to resolve
        if (result && result.then) {
          result = await result;
        }

        if (result) {
          logger.global.info({ quiet: true }, result);
        }
      } catch (e) {
        logger.global.warn(`Warning: postPublish hook '${hook.file}' failed: ${e.stack}`);
      }
    }

    if (exp.ios && exp.ios.publishManifestPath) {
      await _writeArtifactSafelyAsync(
        projectRoot,
        'ios.publishManifestPath',
        exp.ios.publishManifestPath,
        JSON.stringify(iosManifest)
      );
      const context = StandaloneContext.createUserContext(projectRoot, exp);
      const { supportingDirectory } = IosWorkspace.getPaths(context);
      await IosPlist.modifyAsync(supportingDirectory, 'EXShell', shellPlist => {
        shellPlist.releaseChannel = options.releaseChannel;
        return shellPlist;
      });
    }

    if (exp.android && exp.android.publishManifestPath) {
      await _writeArtifactSafelyAsync(
        projectRoot,
        'android.publishManifestPath',
        exp.android.publishManifestPath,
        JSON.stringify(androidManifest)
      );
    }

    // We need to add EmbeddedResponse instances on Android to tell the runtime
    // that the shell app manifest and bundle is packaged.
    if (exp.android && exp.android.publishManifestPath && exp.android.publishBundlePath) {
      let fullManifestUrl = response.url.replace('exp://', 'https://');
      let constantsPath = path.join(
        projectRoot,
        'android',
        'app',
        'src',
        'main',
        'java',
        'host',
        'exp',
        'exponent',
        'generated',
        'AppConstants.java'
      );
      await ExponentTools.deleteLinesInFileAsync(
        `START EMBEDDED RESPONSES`,
        `END EMBEDDED RESPONSES`,
        constantsPath
      );
      await ExponentTools.regexFileAsync(
        '// ADD EMBEDDED RESPONSES HERE',
        `
        // ADD EMBEDDED RESPONSES HERE
        // START EMBEDDED RESPONSES
        embeddedResponses.add(new Constants.EmbeddedResponse("${fullManifestUrl}", "assets://shell-app-manifest.json", "application/json"));
        embeddedResponses.add(new Constants.EmbeddedResponse("${androidManifest.bundleUrl}", "assets://shell-app.bundle", "application/javascript"));
        // END EMBEDDED RESPONSES`,
        constantsPath
      );
      await ExponentTools.regexFileAsync(
        /RELEASE_CHANNEL = "[^"]*"/,
        `RELEASE_CHANNEL = "${options.releaseChannel}"`,
        constantsPath
      );
    }
  }

  // TODO: move to postPublish hook
  if (exp.isKernel) {
    await _handleKernelPublishedAsync({
      user,
      exp,
      projectRoot,
      url: response.url,
    });
  }

  return {
    ...response,
    url:
      options.releaseChannel && options.releaseChannel !== 'default'
        ? `${response.url}?release-channel=${options.releaseChannel}`
        : response.url,
  };
}

async function _uploadArtifactsAsync({ exp, iosBundle, androidBundle, options }) {
  logger.global.info('Uploading JavaScript bundles');
  let formData = new FormData();

  formData.append('expJson', JSON.stringify(exp));
  formData.append('iosBundle', _createBlob(iosBundle), 'iosBundle');
  formData.append('androidBundle', _createBlob(androidBundle), 'androidBundle');
  formData.append('options', JSON.stringify(options));
  let response = await Api.callMethodAsync('publish', null, 'put', null, {
    formData,
  });
  return response;
}

async function _validatePackagerReadyAsync(projectRoot) {
  _assertValidProjectRoot(projectRoot);

  // Ensure the packager is started
  let packagerInfo = await ProjectSettings.readPackagerInfoAsync(projectRoot);
  if (!packagerInfo.packagerPort) {
    ProjectUtils.logWarning(
      projectRoot,
      'expo',
      'Metro Bundler is not running. Trying to restart it...'
    );
    await startReactNativeServerAsync(projectRoot, { reset: true });
  }
}

async function _getPublishExpConfigAsync(projectRoot, options) {
  let schema = joi.object().keys({
    releaseChannel: joi.string(),
  });

  // Validate schema
  const { error } = joi.validate(options, schema);
  if (error) {
    throw new XDLError(ErrorCode.INVALID_OPTIONS, error.toString());
  }
  options.releaseChannel = options.releaseChannel || 'default'; // joi default not enforcing this :/

  // Verify that exp/app.json and package.json exist
  let { exp, pkg } = await ProjectUtils.readConfigJsonAsync(projectRoot);
  if (!exp || !pkg) {
    const configName = await ProjectUtils.configFilenameAsync(projectRoot);
    throw new XDLError(
      ErrorCode.NO_PACKAGE_JSON,
      `Couldn't read ${configName} file in project at ${projectRoot}`
    );
  }

  // Support version and name being specified in package.json for legacy
  // support pre: exp.json
  if (!exp.version && pkg.version) {
    exp.version = pkg.version;
  }

  if (!exp.slug && pkg.name) {
    exp.slug = pkg.name;
  }

  if (exp.android && exp.android.config) {
    delete exp.android.config;
  }

  if (exp.ios && exp.ios.config) {
    delete exp.ios.config;
  }

  // Only allow projects to be published with UNVERSIONED if a correct token is set in env
  if (exp.sdkVersion === 'UNVERSIONED' && !process.env['EXPO_SKIP_MANIFEST_VALIDATION_TOKEN']) {
    throw new XDLError(ErrorCode.INVALID_OPTIONS, 'Cannot publish with sdkVersion UNVERSIONED.');
  }
  exp.locales = await ExponentTools.getResolvedLocalesAsync(exp);
  return exp;
}

// Fetch iOS and Android bundles for publishing
async function _buildPublishBundlesAsync(projectRoot, opts?: Object) {
  let entryPoint = await Exp.determineEntryPointAsync(projectRoot);
  let publishUrl = await UrlUtils.constructPublishUrlAsync(projectRoot, entryPoint, null, opts);

  logger.global.info('Building iOS bundle');
  let iosBundle = await _getForPlatformAsync(projectRoot, publishUrl, 'ios', {
    errorCode: ErrorCode.INVALID_BUNDLE,
    minLength: MINIMUM_BUNDLE_SIZE,
  });

  logger.global.info('Building Android bundle');
  let androidBundle = await _getForPlatformAsync(projectRoot, publishUrl, 'android', {
    errorCode: ErrorCode.INVALID_BUNDLE,
    minLength: MINIMUM_BUNDLE_SIZE,
  });

  return { iosBundle, androidBundle };
}

// note(brentvatne): currently we build source map anytime there is a
// postPublish hook -- we may have an option in the future to manually
// enable sourcemap building, but for now it's very fast, most apps in
// production should use sourcemaps for error reporting, and in the worst
// case, adding a few seconds to a postPublish hook isn't too annoying
async function _maybeBuildSourceMapsAsync(projectRoot, exp, options = {}) {
  if (!options.force) {
    return { iosSourceMap: null, androidSourceMap: null };
  }

  let entryPoint = await Exp.determineEntryPointAsync(projectRoot);
  let sourceMapUrl = await UrlUtils.constructSourceMapUrlAsync(projectRoot, entryPoint);

  logger.global.info('Building sourcemaps');
  let iosSourceMap = await _getForPlatformAsync(projectRoot, sourceMapUrl, 'ios', {
    errorCode: ErrorCode.INVALID_BUNDLE,
    minLength: MINIMUM_BUNDLE_SIZE,
  });

  let androidSourceMap = await _getForPlatformAsync(projectRoot, sourceMapUrl, 'android', {
    errorCode: ErrorCode.INVALID_BUNDLE,
    minLength: MINIMUM_BUNDLE_SIZE,
  });

  return { iosSourceMap, androidSourceMap };
}

/**
 * Collects all the assets declared in the android app, ios app and manifest
 *
 * @param {string} hostedAssetPrefix
 *    The path where assets are hosted (ie) http://xxx.cloudfront.com/assets/
 *
 * @modifies {exp} Replaces relative asset paths in the manifest with hosted URLS
 *
 */
async function _collectAssets(projectRoot, exp, hostedAssetPrefix) {
  let entryPoint = await Exp.determineEntryPointAsync(projectRoot);
  let assetsUrl = await UrlUtils.constructAssetsUrlAsync(projectRoot, entryPoint);

  let iosAssetsJson = await _getForPlatformAsync(projectRoot, assetsUrl, 'ios', {
    errorCode: ErrorCode.INVALID_ASSETS,
  });

  let androidAssetsJson = await _getForPlatformAsync(projectRoot, assetsUrl, 'android', {
    errorCode: ErrorCode.INVALID_ASSETS,
  });

  // Resolve manifest assets to their hosted URL and add them to the list of assets to
  // be uploaded. Modifies exp.
  const manifestAssets = [];
  await _resolveManifestAssets(
    projectRoot,
    exp,
    async assetPath => {
      const absolutePath = path.resolve(projectRoot, assetPath);
      const contents = await fs.readFile(absolutePath);
      const hash = md5hex(contents);
      manifestAssets.push({ files: [absolutePath], fileHashes: [hash], hash });
      return urljoin(hostedAssetPrefix, hash);
    },
    true
  );

  // Upload asset files
  const iosAssets = JSON.parse(iosAssetsJson);
  const androidAssets = JSON.parse(androidAssetsJson);
  return iosAssets.concat(androidAssets).concat(manifestAssets);
}

/**
 * Configures exp, preparing it for asset export
 *
 * @modifies {exp}
 *
 */
async function _configureExpForAssets(projectRoot, exp, assets) {
  // Add google services file if it exists
  await _resolveGoogleServicesFile(projectRoot, exp);

  // Convert asset patterns to a list of asset strings that match them.
  // Assets strings are formatted as `asset_<hash>.<type>` and represent
  // the name that the file will have in the app bundle. The `asset_` prefix is
  // needed because android doesn't support assets that start with numbers.
  if (exp.assetBundlePatterns) {
    const fullPatterns = exp.assetBundlePatterns.map(p => path.join(projectRoot, p));
    logger.global.info('Processing asset bundle patterns:');
    fullPatterns.forEach(p => logger.global.info('- ' + p));
    // The assets returned by the RN packager has duplicates so make sure we
    // only bundle each once.
    const bundledAssets = new Set();
    for (const asset of assets) {
      const file = asset.files && asset.files[0];
      const shouldBundle =
        asset.__packager_asset && file && fullPatterns.some(p => minimatch(file, p));
      ProjectUtils.logDebug(
        projectRoot,
        'expo',
        `${shouldBundle ? 'Include' : 'Exclude'} asset ${file}`
      );
      if (shouldBundle) {
        asset.fileHashes.forEach(hash =>
          bundledAssets.add('asset_' + hash + (asset.type ? '.' + asset.type : ''))
        );
      }
    }
    exp.bundledAssets = [...bundledAssets];
    delete exp.assetBundlePatterns;
  }

  return exp;
}

async function _fetchAndUploadAssetsAsync(projectRoot, exp) {
  logger.global.info('Analyzing assets');

  const assetCdnPath = urljoin(EXPO_CDN, '~assets');
  const assets = await _collectAssets(projectRoot, exp, assetCdnPath);

  logger.global.info('Uploading assets');

  if (assets.length > 0 && assets[0].fileHashes) {
    await uploadAssetsAsync(projectRoot, assets);
  } else {
    logger.global.info({ quiet: true }, 'No assets to upload, skipped.');
  }

  // Updates the manifest to reflect additional asset bundling + configs
  await _configureExpForAssets(projectRoot, exp, assets);

  return exp;
}

async function _fetchAndSaveAssetsAsync(projectRoot, exp, hostedUrl, outputDir) {
  logger.global.info('Analyzing assets');

  const assetCdnPath = urljoin(hostedUrl, 'assets');
  const assets = await _collectAssets(projectRoot, exp, assetCdnPath);

  logger.global.info('Saving assets');

  if (assets.length > 0 && assets[0].fileHashes) {
    await _saveAssetAsync(projectRoot, assets, outputDir);
  } else {
    logger.global.info({ quiet: true }, 'No assets to upload, skipped.');
  }

  // Updates the manifest to reflect additional asset bundling + configs
  await _configureExpForAssets(projectRoot, exp, assets);

  return { exp, assets };
}

async function _writeArtifactSafelyAsync(projectRoot, keyName, artifactPath, artifact) {
  const pathToWrite = path.resolve(projectRoot, artifactPath);
  if (!fs.existsSync(path.dirname(pathToWrite))) {
    const errorMsg = keyName
      ? `app.json specifies: ${pathToWrite}, but that directory does not exist.`
      : `app.json specifies ${keyName}: ${pathToWrite}, but that directory does not exist.`;
    logger.global.warn(errorMsg);
  } else {
    await fs.writeFile(pathToWrite, artifact);
  }
}

async function _maybeWriteArtifactsToDiskAsync({
  exp,
  projectRoot,
  iosBundle,
  androidBundle,
  iosSourceMap,
  androidSourceMap,
}) {
  if (exp.android && exp.android.publishBundlePath) {
    await _writeArtifactSafelyAsync(
      projectRoot,
      'android.publishBundlePath',
      exp.android.publishBundlePath,
      androidBundle
    );
  }

  if (exp.ios && exp.ios.publishBundlePath) {
    await _writeArtifactSafelyAsync(
      projectRoot,
      'ios.publishBundlePath',
      exp.ios.publishBundlePath,
      iosBundle
    );
  }

  if (exp.android && exp.android.publishSourceMapPath) {
    await _writeArtifactSafelyAsync(
      projectRoot,
      'android.publishSourceMapPath',
      exp.android.publishSourceMapPath,
      androidSourceMap
    );
  }

  if (exp.ios && exp.ios.publishSourceMapPath) {
    await _writeArtifactSafelyAsync(
      projectRoot,
      'ios.publishSourceMapPath',
      exp.ios.publishSourceMapPath,
      iosSourceMap
    );
  }
}

async function _handleKernelPublishedAsync({ projectRoot, user, exp, url }) {
  let kernelBundleUrl = `${Config.api.scheme}://${Config.api.host}`;
  if (Config.api.port) {
    kernelBundleUrl = `${kernelBundleUrl}:${Config.api.port}`;
  }
  kernelBundleUrl = `${kernelBundleUrl}/@${user.username}/${exp.slug}/bundle`;

  if (exp.kernel.androidManifestPath) {
    let manifest = await ExponentTools.getManifestAsync(url, {
      'Exponent-SDK-Version': exp.sdkVersion,
      'Exponent-Platform': 'android',
      Accept: 'application/expo+json,application/json',
    });
    manifest.bundleUrl = kernelBundleUrl;
    manifest.sdkVersion = 'UNVERSIONED';
    await fs.writeFile(
      path.resolve(projectRoot, exp.kernel.androidManifestPath),
      JSON.stringify(manifest)
    );
  }

  if (exp.kernel.iosManifestPath) {
    let manifest = await ExponentTools.getManifestAsync(url, {
      'Exponent-SDK-Version': exp.sdkVersion,
      'Exponent-Platform': 'ios',
      Accept: 'application/expo+json,application/json',
    });
    manifest.bundleUrl = kernelBundleUrl;
    manifest.sdkVersion = 'UNVERSIONED';
    await fs.writeFile(
      path.resolve(projectRoot, exp.kernel.iosManifestPath),
      JSON.stringify(manifest)
    );
  }
}

// TODO(jesse): Add analytics for upload
async function uploadAssetsAsync(projectRoot, assets) {
  // Collect paths by key, also effectively handles duplicates in the array
  const paths = {};
  assets.forEach(asset => {
    asset.files.forEach((path, index) => {
      paths[asset.fileHashes[index]] = path;
    });
  });

  // Collect list of assets missing on host
  const metas = (await Api.callMethodAsync('assetsMetadata', [], 'post', {
    keys: Object.keys(paths),
  })).metadata;
  const missing = Object.keys(paths).filter(key => !metas[key].exists);

  if (missing.length === 0) {
    logger.global.info({ quiet: true }, `No assets changed, skipped.`);
  }

  // Upload them!
  await Promise.all(
    chunk(missing, 5).map(async keys => {
      let formData = new FormData();
      for (const key of keys) {
        ProjectUtils.logDebug(projectRoot, 'expo', `uploading ${paths[key]}`);

        let relativePath = paths[key].replace(projectRoot, '');
        logger.global.info({ quiet: true }, `Uploading ${relativePath}`);

        formData.append(key, await _readFileForUpload(paths[key]), paths[key]);
      }
      await Api.callMethodAsync('uploadAssets', [], 'put', null, { formData });
    })
  );
}

function _createBlob(string) {
  if (isNode()) {
    return string;
  } else {
    return new Blob([string]);
  }
}

async function _readFileForUpload(path) {
  if (isNode()) {
    return fs.createReadStream(path);
  } else {
    const data = await fs.readFile(path);
    return new Blob([data]);
  }
}

async function getConfigAsync(
  projectRoot: string,
  options: {
    current?: boolean,
    mode?: string,
    platform?: string,
    expIds?: Array<string>,
    type?: string,
    releaseChannel?: string,
    bundleIdentifier?: string,
    publicUrl?: string,
  } = {}
) {
  if (!options.publicUrl) {
    // get the manifest from the project directory
    const { exp, pkg } = await ProjectUtils.readConfigJsonAsync(projectRoot);
    const configName = await ProjectUtils.configFilenameAsync(projectRoot);
    return {
      exp,
      pkg,
      configName: await ProjectUtils.configFilenameAsync(projectRoot),
      configPrefix: configName === 'app.json' ? 'expo.' : '',
    };
  } else {
    // get the externally hosted manifest
    return {
      exp: await ThirdParty.getManifest(options.publicUrl, options),
      configName: options.publicUrl,
      configPrefix: '',
      pkg: {},
    };
  }
}

export async function buildAsync(
  projectRoot: string,
  options: {
    current?: boolean,
    mode?: string,
    platform?: string,
    expIds?: Array<string>,
    type?: string,
    releaseChannel?: string,
    bundleIdentifier?: string,
    publicUrl?: string,
    sdkVersion?: string,
  } = {}
) {
  await UserManager.ensureLoggedInAsync();
  _assertValidProjectRoot(projectRoot);

  Analytics.logEvent('Build Shell App', {
    projectRoot,
    developerTool: Config.developerTool,
    platform: options.platform,
  });

  const schema = joi.object().keys({
    current: joi.boolean(),
    mode: joi.string(),
    platform: joi.any().valid('ios', 'android', 'all'),
    expIds: joi.array(),
    type: joi.any().valid('archive', 'simulator', 'client'),
    releaseChannel: joi.string().regex(/[a-z\d][a-z\d._-]*/),
    bundleIdentifier: joi.string().regex(/^[a-zA-Z][a-zA-Z0-9\-\.]+$/),
    publicUrl: joi.string(),
    sdkVersion: joi.strict(),
  });

  const { error } = joi.validate(options, schema);
  if (error) {
    throw new XDLError(ErrorCode.INVALID_OPTIONS, error.toString());
  }

  const { exp, pkg, configName, configPrefix } = await getConfigAsync(projectRoot, options);

  if (!exp || !pkg) {
    throw new XDLError(
      ErrorCode.NO_PACKAGE_JSON,
      `Couldn't read ${configName} file in project at ${projectRoot}`
    );
  }

  // Support version and name being specified in package.json for legacy
  // support pre: exp.json
  if (!exp.version && pkg.version) {
    exp.version = pkg.version;
  }
  if (!exp.slug && pkg.name) {
    exp.slug = pkg.name;
  }

  if (options.platform === 'ios' || options.platform === 'all') {
    if (!exp.ios || !exp.ios.bundleIdentifier) {
      throw new XDLError(
        ErrorCode.INVALID_MANIFEST,
        `Must specify a bundle identifier in order to build this experience for iOS.` +
          `Please specify one in ${configName} at "${configPrefix}ios.bundleIdentifier"`
      );
    }
  }

  if (options.platform === 'android' || options.platform === 'all') {
    if (!exp.android || !exp.android.package) {
      throw new XDLError(
        ErrorCode.INVALID_MANIFEST,
        `Must specify a java package in order to build this experience for Android.` +
          `Please specify one in ${configName} at "${configPrefix}android.package"`
      );
    }
  }

  return await Api.callMethodAsync('build', [], 'put', {
    manifest: exp,
    options,
  });
}

async function _waitForRunningAsync(url) {
  try {
    let response = await request(url);
    // Looking for "Cached Bundles" string is hacky, but unfortunately
    // ngrok returns a 200 when it succeeds but the port it's proxying
    // isn't bound.
    if (
      response.statusCode >= 200 &&
      response.statusCode < 300 &&
      response.body &&
      response.body.includes('packager-status:running')
    ) {
      return true;
    }
  } catch (e) {
    // Try again after delay
  }

  await delayAsync(100);
  return _waitForRunningAsync(url);
}

function _stripPackagerOutputBox(output: string) {
  let re = /Running packager on port (\d+)/;
  let found = output.match(re);
  if (found && found.length >= 2) {
    return `Running packager on port ${found[1]}\n`;
  } else {
    return null;
  }
}

function _logPackagerOutput(projectRoot: string, level: string, data: Object) {
  let output = data.toString();
  if (!output) {
    return;
  }
  // Temporarily hide warnings about duplicate providesModule declarations
  // under react-native
  if (_isIgnorableDuplicateModuleWarning(projectRoot, level, output)) {
    ProjectUtils.logDebug(
      projectRoot,
      'expo',
      `Suppressing @providesModule warning: ${output}`,
      'project-suppress-providesmodule-warning'
    );
    return;
  }
  if (/^Scanning folders for symlinks in /.test(output)) {
    ProjectUtils.logDebug(projectRoot, 'metro', output);
    return;
  }
  if (level === 'info') {
    ProjectUtils.logInfo(projectRoot, 'metro', output);
  } else {
    ProjectUtils.logError(projectRoot, 'metro', output);
  }
}

function _isIgnorableDuplicateModuleWarning(
  projectRoot: string,
  level: string,
  output: string
): boolean {
  if (
    level !== 'error' ||
    !output.startsWith('jest-haste-map: @providesModule naming collision:')
  ) {
    return false;
  }

  let reactNativeNodeModulesPath = path.join(
    projectRoot,
    'node_modules',
    'react-native',
    'node_modules'
  );
  let reactNativeNodeModulesPattern = escapeRegExp(reactNativeNodeModulesPath);
  let reactNativeNodeModulesCollisionRegex = new RegExp(
    `Paths: ${reactNativeNodeModulesPattern}.+ collides with ${reactNativeNodeModulesPattern}.+`
  );
  return reactNativeNodeModulesCollisionRegex.test(output);
}

function _isIgnorableBugReportingExtraData(body) {
  return body.length === 2 && body[0] === 'BugReporting extraData:';
}

function _handleDeviceLogs(projectRoot: string, deviceId: string, deviceName: string, logs: any) {
  for (let i = 0; i < logs.length; i++) {
    let log = logs[i];
    let body = typeof log.body === 'string' ? [log.body] : log.body;
    let string = body
      .map(obj => {
        if (typeof obj === 'undefined') {
          return 'undefined';
        }
        if (obj === 'null') {
          return 'null';
        }
        if (typeof obj === 'string' || typeof obj === 'number' || typeof obj === 'boolean') {
          return obj;
        }
        try {
          return JSON.stringify(obj);
        } catch (e) {
          return obj.toString();
        }
      })
      .join(' ');
    let level = log.level;
    if (_isIgnorableBugReportingExtraData(body)) {
      level = logger.DEBUG;
    }
    let groupDepth = log.groupDepth;
    let shouldHide = log.shouldHide;
    let includesStack = log.includesStack;
    ProjectUtils.logWithLevel(
      projectRoot,
      level,
      {
        tag: 'device',
        deviceId,
        deviceName,
        groupDepth,
        shouldHide,
        includesStack,
      },
      string
    );
  }
}
export async function startReactNativeServerAsync(
  projectRoot: string,
  options: Object = {},
  verbose: boolean = true
) {
  _assertValidProjectRoot(projectRoot);
  await stopReactNativeServerAsync(projectRoot);
  await Watchman.addToPathAsync(); // Attempt to fix watchman if it's hanging
  await Watchman.unblockAndGetVersionAsync(projectRoot);

  let { exp } = await ProjectUtils.readConfigJsonAsync(projectRoot);

  let packagerPort = await _getFreePortAsync(19001); // Create packager options
  let nodeModulesPath = exp.nodeModulesPath
    ? path.join(path.resolve(projectRoot, exp.nodeModulesPath), 'node_modules')
    : path.join(projectRoot, 'node_modules');
  let packagerOpts = {
    port: packagerPort,
    customLogReporterPath: path.join(nodeModulesPath, 'expo', 'tools', 'LogReporter'),
    assetExts: ['ttf'],
    nonPersistent: !!options.nonPersistent,
  };

  if (options.maxWorkers) {
    packagerOpts['max-workers'] = options.maxWorkers;
  }

  if (!Versions.gteSdkVersion(exp, '16.0.0')) {
    delete packagerOpts.customLogReporterPath;
  }
  const userPackagerOpts = exp.packagerOpts;
  if (userPackagerOpts) {
    // The RN CLI expects rn-cli.config.js's path to be absolute. We use the
    // project root to resolve relative paths since that was the original
    // behavior of the RN CLI.
    if (userPackagerOpts.config) {
      userPackagerOpts.config = path.resolve(projectRoot, userPackagerOpts.config);
    }

    packagerOpts = {
      ...packagerOpts,
      ...userPackagerOpts,
      ...(userPackagerOpts.assetExts
        ? {
            assetExts: uniq([...packagerOpts.assetExts, ...userPackagerOpts.assetExts]),
          }
        : {}),
    };

    if (userPackagerOpts.port !== undefined && userPackagerOpts.port !== null) {
      packagerPort = userPackagerOpts.port;
    }
  }
  let cliOpts = reduce(
    packagerOpts,
    (opts, val, key) => {
      // If the packager opt value is boolean, don't set
      // --[opt] [value], just set '--opt'
      if (val && typeof val === 'boolean') {
        opts.push(`--${key}`);
      } else if (val) {
        opts.push(`--${key}`, val);
      }
      return opts;
    },
    ['start']
  );
  if (options.reset) {
    cliOpts.push('--reset-cache');
  } // Get custom CLI path from project package.json, but fall back to node_module path
  let defaultCliPath = path.join(
    projectRoot,
    'node_modules',
    'react-native',
    'local-cli',
    'cli.js'
  );
  const cliPath = exp.rnCliPath || defaultCliPath;
  let nodePath;
  // When using a custom path for the RN CLI, we want it to use the project
  // root to look up config files and Node modules
  if (exp.rnCliPath) {
    nodePath = _nodePathForProjectRoot(projectRoot);
  } else {
    nodePath = null;
  }
  // Run the copy of Node that's embedded in Electron by setting the
  // ELECTRON_RUN_AS_NODE environment variable
  // Note: the CLI script sets up graceful-fs and sets ulimit to 4096 in the
  // child process
  let packagerProcess = child_process.fork(cliPath, cliOpts, {
    cwd: projectRoot,
    env: {
      ...process.env,
      REACT_NATIVE_APP_ROOT: projectRoot,
      NODE_PATH: nodePath,
      ELECTRON_RUN_AS_NODE: 1,
    },
    silent: true,
  });
  await ProjectSettings.setPackagerInfoAsync(projectRoot, {
    packagerPort,
    packagerPid: packagerProcess.pid,
  }); // TODO: do we need this? don't know if it's ever called
  process.on('exit', () => {
    treekill(packagerProcess.pid);
  });
  packagerProcess.stdout.setEncoding('utf8');
  packagerProcess.stderr.setEncoding('utf8');
  packagerProcess.stdout.pipe(split()).on('data', data => {
    if (verbose) {
      _logPackagerOutput(projectRoot, 'info', data);
    }
  });
  packagerProcess.stderr.on('data', data => {
    if (verbose) {
      _logPackagerOutput(projectRoot, 'error', data);
    }
  });
  let exitPromise = new Promise((resolve, reject) => {
    packagerProcess.once('exit', async code => {
      ProjectUtils.logDebug(projectRoot, 'expo', `Metro Bundler process exited with code ${code}`);
      reject(new Error(`Metro Bundler process exited with code ${code}`));
      try {
        await ProjectSettings.setPackagerInfoAsync(projectRoot, {
          packagerPort: null,
          packagerPid: null,
        });
      } catch (e) {}
    });
  });
  let packagerUrl = await UrlUtils.constructBundleUrlAsync(projectRoot, {
    urlType: 'http',
    hostType: 'localhost',
  });
  const statusUrl = `${packagerUrl}/status`;
  const timeoutPromise = new Promise((resolve, reject) =>
    setTimeout(
      () =>
        reject(
          new Error(
            `Could not access packager status at ${statusUrl}. Are you sure the packager is running and reachable?`
          )
        ),
      WAIT_FOR_PACKAGER_TIMEOUT
    )
  );
  await Promise.race([_waitForRunningAsync(statusUrl), exitPromise, timeoutPromise]);
}

// Simulate the node_modules resolution
// If you project dir is /Jesse/Expo/Universe/BubbleBounce, returns
// "/Jesse/node_modules:/Jesse/Expo/node_modules:/Jesse/Expo/Universe/node_modules:/Jesse/Expo/Universe/BubbleBounce/node_modules"
function _nodePathForProjectRoot(projectRoot: string): string {
  let paths = [];
  let directory = path.resolve(projectRoot);
  while (true) {
    paths.push(path.join(directory, 'node_modules'));
    let parentDirectory = path.dirname(directory);
    if (directory === parentDirectory) {
      break;
    }
    directory = parentDirectory;
  }
  return paths.join(path.delimiter);
}
export async function stopReactNativeServerAsync(projectRoot: string) {
  _assertValidProjectRoot(projectRoot);
  let packagerInfo = await ProjectSettings.readPackagerInfoAsync(projectRoot);
  if (!packagerInfo.packagerPort || !packagerInfo.packagerPid) {
    ProjectUtils.logDebug(projectRoot, 'expo', `No packager found for project at ${projectRoot}.`);
    return;
  }
  ProjectUtils.logDebug(
    projectRoot,
    'expo',
    `Killing packager process tree: ${packagerInfo.packagerPid}`
  );
  try {
    await treekillAsync(packagerInfo.packagerPid, 'SIGKILL');
  } catch (e) {
    ProjectUtils.logDebug(projectRoot, 'expo', `Error stopping packager process: ${e.toString()}`);
  }
  await ProjectSettings.setPackagerInfoAsync(projectRoot, {
    packagerPort: null,
    packagerPid: null,
  });
}

let blacklistedEnvironmentVariables = new Set([
  'EXPO_APPLE_PASSWORD',
  'EXPO_ANDROID_KEY_PASSWORD',
  'EXPO_ANDROID_KEYSTORE_PASSWORD',
  'EXPO_IOS_DIST_P12_PASSWORD',
  'EXPO_IOS_PUSH_P12_PASSWORD',
]);

function shouldExposeEnvironmentVariableInManifest(key) {
  if (blacklistedEnvironmentVariables.has(key.toUpperCase())) {
    return false;
  }
  return key.startsWith('REACT_NATIVE_') || key.startsWith('EXPO_');
}

export async function startExpoServerAsync(projectRoot: string) {
  _assertValidProjectRoot(projectRoot);
  await stopExpoServerAsync(projectRoot);
  let app = express();
  app.use(
    express.json({
      limit: '10mb',
    })
  );
  app.use(
    express.urlencoded({
      limit: '10mb',
      extended: true,
    })
  );
  if ((await Doctor.validateWithNetworkAsync(projectRoot)) === Doctor.FATAL) {
    throw new Error(`Couldn't start project. Please fix the errors and restart the project.`);
  } // Serve the manifest.
  let manifestHandler = async (req, res) => {
    try {
      // We intentionally don't `await`. We want to continue trying even
      // if there is a potential error in the package.json and don't want to slow
      // down the request
      Doctor.validateWithNetworkAsync(projectRoot);
      let { exp: manifest } = await ProjectUtils.readConfigJsonAsync(projectRoot);
      if (!manifest) {
        const configName = await ProjectUtils.configFilenameAsync(projectRoot);
        throw new Error(`No ${configName} file found`);
      } // Get packager opts and then copy into bundleUrlPackagerOpts
      let packagerOpts = await ProjectSettings.getPackagerOptsAsync(projectRoot);
      let bundleUrlPackagerOpts = JSON.parse(JSON.stringify(packagerOpts));
      bundleUrlPackagerOpts.urlType = 'http';
      if (bundleUrlPackagerOpts.hostType === 'redirect') {
        bundleUrlPackagerOpts.hostType = 'tunnel';
      }
      manifest.xde = true; // deprecated
      manifest.developer = {
        tool: Config.developerTool,
        projectRoot,
      };
      manifest.packagerOpts = packagerOpts;
      manifest.env = {};
      for (let key of Object.keys(process.env)) {
        if (shouldExposeEnvironmentVariableInManifest(key)) {
          manifest.env[key] = process.env[key];
        }
      }
      let entryPoint = await Exp.determineEntryPointAsync(projectRoot);
      let platform = req.headers['exponent-platform'] || 'ios';
      entryPoint = UrlUtils.getPlatformSpecificBundleUrl(entryPoint, platform);
      let mainModuleName = UrlUtils.guessMainModulePath(entryPoint);
      let queryParams = await UrlUtils.constructBundleQueryParamsAsync(
        projectRoot,
        packagerOpts,
        req.hostname
      );
      let path = `/${encodeURI(mainModuleName)}.bundle?platform=${encodeURIComponent(
        platform
      )}&${queryParams}`;
      manifest.bundleUrl =
        (await UrlUtils.constructBundleUrlAsync(projectRoot, bundleUrlPackagerOpts, req.hostname)) +
        path;
      manifest.debuggerHost = await UrlUtils.constructDebuggerHostAsync(projectRoot, req.hostname);
      manifest.mainModuleName = mainModuleName;
      manifest.logUrl = await UrlUtils.constructLogUrlAsync(projectRoot, req.hostname);
      manifest.hostUri = await UrlUtils.constructHostUriAsync(projectRoot, req.hostname);
      await _resolveManifestAssets(
        projectRoot,
        manifest,
        async path => manifest.bundleUrl.match(/^https?:\/\/.*?\//)[0] + 'assets/' + path
      ); // the server normally inserts this but if we're offline we'll do it here
      await _resolveGoogleServicesFile(projectRoot, manifest);
      const hostUUID = await UserSettings.anonymousIdentifier();
      let currentSession = await UserManager.getSessionAsync();
      if (!currentSession || Config.offline) {
        manifest.id = `@${ANONYMOUS_USERNAME}/${manifest.slug}-${hostUUID}`;
      }
      let manifestString = JSON.stringify(manifest);
      if (req.headers['exponent-accept-signature']) {
        if (_cachedSignedManifest.manifestString === manifestString) {
          manifestString = _cachedSignedManifest.signedManifest;
        } else {
          if (!currentSession || Config.offline) {
            const unsignedManifest = {
              manifestString,
              signature: 'UNSIGNED',
            };
            _cachedSignedManifest.manifestString = manifestString;
            manifestString = JSON.stringify(unsignedManifest);
            _cachedSignedManifest.signedManifest = manifestString;
          } else {
            let publishInfo = await Exp.getPublishInfoAsync(projectRoot);
            let signedManifest = await Api.callMethodAsync(
              'signManifest',
              [publishInfo.args],
              'post',
              manifest
            );
            _cachedSignedManifest.manifestString = manifestString;
            _cachedSignedManifest.signedManifest = signedManifest.response;
            manifestString = signedManifest.response;
          }
        }
      }
      const hostInfo = {
        host: hostUUID,
        server: 'xdl',
        serverVersion: require('../package.json').version,
        serverDriver: Config.developerTool,
        serverOS: os.platform(),
        serverOSVersion: os.release(),
      };
      res.append('Exponent-Server', JSON.stringify(hostInfo));
      res.send(manifestString);
      Analytics.logEvent('Serve Manifest', {
        projectRoot,
        developerTool: Config.developerTool,
      });
    } catch (e) {
      ProjectUtils.logDebug(projectRoot, 'expo', `Error in manifestHandler: ${e} ${e.stack}`);
      // 5xx = Server Error HTTP code
      res.status(520).send({
        error: e.toString(),
      });
    }
  };
  app.get('/', manifestHandler);
  app.get('/manifest', manifestHandler);
  app.get('/index.exp', manifestHandler);
  app.post('/logs', async (req, res) => {
    try {
      let deviceId = req.get('Device-Id');
      let deviceName = req.get('Device-Name');
      if (deviceId && deviceName && req.body) {
        _handleDeviceLogs(projectRoot, deviceId, deviceName, req.body);
      }
    } catch (e) {
      ProjectUtils.logError(projectRoot, 'expo', `Error getting device logs: ${e} ${e.stack}`);
    }
    res.send('Success');
  });
  app.post('/shutdown', async (req, res) => {
    server.close();
    res.send('Success');
  });
  let expRc = await ProjectUtils.readExpRcAsync(projectRoot);
  let expoServerPort = expRc.manifestPort ? expRc.manifestPort : await _getFreePortAsync(19000);
  await ProjectSettings.setPackagerInfoAsync(projectRoot, {
    expoServerPort,
  });
  let server = app.listen(expoServerPort, () => {
    let host = server.address().address;
    let port = server.address().port;
    ProjectUtils.logDebug(projectRoot, 'expo', `Local server listening at http://${host}:${port}`);
  });
  await Exp.saveRecentExpRootAsync(projectRoot);
}
export async function stopExpoServerAsync(projectRoot: string) {
  _assertValidProjectRoot(projectRoot);
  let packagerInfo = await ProjectSettings.readPackagerInfoAsync(projectRoot);
  if (packagerInfo && packagerInfo.expoServerPort) {
    try {
      await request.post(`http://localhost:${packagerInfo.expoServerPort}/shutdown`);
    } catch (e) {}
  }
  await ProjectSettings.setPackagerInfoAsync(projectRoot, {
    expoServerPort: null,
  });
}
async function _connectToNgrokAsync(
  projectRoot: string,
  args: mixed,
  hostnameAsync: Function,
  ngrokPid: ?number,
  attempts: number = 0
) {
  try {
    let configPath = path.join(UserSettings.dotExpoHomeDirectory(), 'ngrok.yml');
    let hostname = await hostnameAsync();
    let url = await ngrokConnectAsync({
      hostname,
      configPath,
      ...args,
    });
    return url;
  } catch (e) {
    // Attempt to connect 3 times
    if (attempts >= 2) {
      if (e.message) {
        throw new XDLError(ErrorCode.NGROK_ERROR, e.toString());
      } else {
        throw new XDLError(ErrorCode.NGROK_ERROR, JSON.stringify(e));
      }
    }
    if (!attempts) {
      attempts = 0;
    } // Attempt to fix the issue
    if (e.error_code && e.error_code === 103) {
      if (attempts === 0) {
        // Failed to start tunnel. Might be because url already bound to another session.
        if (ngrokPid) {
          try {
            process.kill(ngrokPid, 'SIGKILL');
          } catch (e) {
            ProjectUtils.logDebug(projectRoot, 'expo', `Couldn't kill ngrok with PID ${ngrokPid}`);
          }
        } else {
          await ngrokKillAsync();
        }
      } else {
        // Change randomness to avoid conflict if killing ngrok didn't help
        await Exp.resetProjectRandomnessAsync(projectRoot);
      }
    } // Wait 100ms and then try again
    await delayAsync(100);
    return _connectToNgrokAsync(projectRoot, args, hostnameAsync, null, attempts + 1);
  }
}

export async function startTunnelsAsync(projectRoot: string) {
  let username = await UserManager.getCurrentUsernameAsync();
  if (!username) {
    username = ANONYMOUS_USERNAME;
  }
  _assertValidProjectRoot(projectRoot);
  let packagerInfo = await ProjectSettings.readPackagerInfoAsync(projectRoot);
  if (!packagerInfo.packagerPort) {
    throw new XDLError(
      ErrorCode.NO_PACKAGER_PORT,
      `No packager found for project at ${projectRoot}.`
    );
  }
  if (!packagerInfo.expoServerPort) {
    throw new XDLError(
      ErrorCode.NO_EXPO_SERVER_PORT,
      `No Expo server found for project at ${projectRoot}.`
    );
  }
  await stopTunnelsAsync(projectRoot);
  if (await Android.startAdbReverseAsync(projectRoot)) {
    ProjectUtils.logInfo(
      projectRoot,
      'expo',
      'Successfully ran `adb reverse`. Localhost URLs should work on the connected Android device.'
    );
  }
  let packageShortName = path.parse(projectRoot).base;
  let expRc = await ProjectUtils.readExpRcAsync(projectRoot);

  let startedTunnelsSuccessfully = false;

  // Some issues with ngrok cause it to hang indefinitely. After
  // TUNNEL_TIMEOUTms we just throw an error.
  await Promise.race([
    (async () => {
      await delayAsync(TUNNEL_TIMEOUT);
      if (!startedTunnelsSuccessfully) {
        throw new Error('Starting tunnels timed out');
      }
    })(),
    (async () => {
      let expoServerNgrokUrl = await _connectToNgrokAsync(
        projectRoot,
        {
          authtoken: Config.ngrok.authToken,
          port: packagerInfo.expoServerPort,
          proto: 'http',
        },
        async () => {
          let randomness = expRc.manifestTunnelRandomness
            ? expRc.manifestTunnelRandomness
            : await Exp.getProjectRandomnessAsync(projectRoot);
          return [
            randomness,
            UrlUtils.domainify(username),
            UrlUtils.domainify(packageShortName),
            Config.ngrok.domain,
          ].join('.');
        },
        packagerInfo.ngrokPid
      );
      let packagerNgrokUrl = await _connectToNgrokAsync(
        projectRoot,
        {
          authtoken: Config.ngrok.authToken,
          port: packagerInfo.packagerPort,
          proto: 'http',
        },
        async () => {
          let randomness = expRc.manifestTunnelRandomness
            ? expRc.manifestTunnelRandomness
            : await Exp.getProjectRandomnessAsync(projectRoot);
          return [
            'packager',
            randomness,
            UrlUtils.domainify(username),
            UrlUtils.domainify(packageShortName),
            Config.ngrok.domain,
          ].join('.');
        },
        packagerInfo.ngrokPid
      );
      await ProjectSettings.setPackagerInfoAsync(projectRoot, {
        expoServerNgrokUrl,
        packagerNgrokUrl,
        ngrokPid: ngrok.process().pid,
      });

      startedTunnelsSuccessfully = true;

      ProjectUtils.logWithLevel(
        projectRoot,
        'info',
        {
          tag: 'expo',
          _expoEventType: 'TUNNEL_READY',
        },
        'Tunnel ready.'
      );

      ngrok.addListener('statuschange', status => {
        if (status === 'reconnecting') {
          ProjectUtils.logError(
            projectRoot,
            'expo',
            'We noticed your tunnel is having issues. ' +
              'This may be due to intermittent problems with our tunnel provider. ' +
              'If you have trouble connecting to your app, try to Restart the project, ' +
              'or switch Host to LAN.'
          );
        } else if (status === 'online') {
          ProjectUtils.logInfo(projectRoot, 'expo', 'Tunnel connected.');
        }
      });
    })(),
  ]);
}
export async function stopTunnelsAsync(projectRoot: string) {
  _assertValidProjectRoot(projectRoot);
  // This will kill all ngrok tunnels in the process.
  // We'll need to change this if we ever support more than one project
  // open at a time in XDE.
  let packagerInfo = await ProjectSettings.readPackagerInfoAsync(projectRoot);
  let ngrokProcess = ngrok.process();
  let ngrokProcessPid = ngrokProcess ? ngrokProcess.pid : null;
  ngrok.removeAllListeners('statuschange');
  if (packagerInfo.ngrokPid && packagerInfo.ngrokPid !== ngrokProcessPid) {
    // Ngrok is running in some other process. Kill at the os level.
    try {
      process.kill(packagerInfo.ngrokPid);
    } catch (e) {
      ProjectUtils.logDebug(
        projectRoot,
        'expo',
        `Couldn't kill ngrok with PID ${packagerInfo.ngrokPid}`
      );
    }
  } else {
    // Ngrok is running from the current process. Kill using ngrok api.
    await ngrokKillAsync();
  }
  await ProjectSettings.setPackagerInfoAsync(projectRoot, {
    expoServerNgrokUrl: null,
    packagerNgrokUrl: null,
    ngrokPid: null,
  });
  await Android.stopAdbReverseAsync(projectRoot);
}

export async function setOptionsAsync(
  projectRoot: string,
  options: {
    packagerPort?: number,
  }
) {
  _assertValidProjectRoot(projectRoot); // Check to make sure all options are valid
  let schema = joi.object().keys({
    packagerPort: joi.number().integer(),
  });
  const { error } = joi.validate(options, schema);
  if (error) {
    throw new XDLError(ErrorCode.INVALID_OPTIONS, error.toString());
  }
  await ProjectSettings.setPackagerInfoAsync(projectRoot, options);
}
export async function getUrlAsync(projectRoot: string, options: Object = {}) {
  _assertValidProjectRoot(projectRoot);
  return await UrlUtils.constructManifestUrlAsync(projectRoot, options);
}

export async function startAsync(
  projectRoot: string,
  options: Object = {},
  verbose: boolean = true
): Promise<any> {
  _assertValidProjectRoot(projectRoot);
  Analytics.logEvent('Start Project', {
    projectRoot,
    developerTool: Config.developerTool,
  });
  await startExpoServerAsync(projectRoot);
  await startReactNativeServerAsync(projectRoot, options, verbose);
  if (!Config.offline) {
    try {
      await startTunnelsAsync(projectRoot);
    } catch (e) {
      ProjectUtils.logDebug(projectRoot, 'expo', `Error starting tunnel ${e.message}`);
    }
  }
  let { exp } = await ProjectUtils.readConfigJsonAsync(projectRoot);
  DevSession.startSession(projectRoot, exp);
  return exp;
}
async function _stopInternalAsync(projectRoot: string): Promise<void> {
  DevSession.stopSession();
  await stopExpoServerAsync(projectRoot);
  await stopReactNativeServerAsync(projectRoot);
  if (!Config.offline) {
    try {
      await stopTunnelsAsync(projectRoot);
    } catch (e) {
      ProjectUtils.logDebug(projectRoot, 'expo', `Error stopping ngrok ${e.message}`);
    }
  }
}
export async function stopAsync(projectDir: string): Promise<void> {
  const result = await Promise.race([
    _stopInternalAsync(projectDir),
    new Promise((resolve, reject) => setTimeout(resolve, 2000, 'stopFailed')),
  ]);
  if (result === 'stopFailed') {
    // find RN packager and ngrok pids, attempt to kill them manually
    const { packagerPid, ngrokPid } = await ProjectSettings.readPackagerInfoAsync(projectDir);
    if (packagerPid) {
      try {
        process.kill(packagerPid);
      } catch (e) {}
    }
    if (ngrokPid) {
      try {
        process.kill(ngrokPid);
      } catch (e) {}
    }
    await ProjectSettings.setPackagerInfoAsync(projectDir, {
      expoServerPort: null,
      packagerPort: null,
      packagerPid: null,
      expoServerNgrokUrl: null,
      packagerNgrokUrl: null,
      ngrokPid: null,
    });
  }
}<|MERGE_RESOLUTION|>--- conflicted
+++ resolved
@@ -23,11 +23,7 @@
 import os from 'os';
 import path from 'path';
 import Request from 'request-promise-native';
-<<<<<<< HEAD
 import semver from 'semver';
-import spawnAsync from '@expo/spawn-async';
-=======
->>>>>>> 727cb922
 import split from 'split';
 import treekill from 'tree-kill';
 import md5hex from 'md5hex';
