import * as osascript from '@expo/osascript';
import spawnAsync, { SpawnOptions, SpawnResult } from '@expo/spawn-async';
import chalk from 'chalk';
import path from 'path';

import Logger from './Logger';
import XDLError from './XDLError';

type DeviceState = 'Shutdown' | 'Booted';

export type SimulatorDevice = {
  availabilityError: 'runtime profile not found';
  /**
   * '/Users/name/Library/Developer/CoreSimulator/Devices/00E55DC0-0364-49DF-9EC6-77BE587137D4/data'
   */
  dataPath: string;
  /**
   * '/Users/name/Library/Logs/CoreSimulator/00E55DC0-0364-49DF-9EC6-77BE587137D4'
   */
  logPath: string;
  /**
   * '00E55DC0-0364-49DF-9EC6-77BE587137D4'
   */
  udid: string;
  /**
   * com.apple.CoreSimulator.SimRuntime.tvOS-13-4
   */
  runtime: string;
  isAvailable: boolean;
  /**
   * 'com.apple.CoreSimulator.SimDeviceType.Apple-TV-1080p'
   */
  deviceTypeIdentifier: string;
  state: DeviceState;
  /**
   * 'Apple TV'
   */
  name: string;

  osType: OSType;
  /**
   * '13.4'
   */
  osVersion: string;
  /**
   * 'iPhone 11 (13.6)'
   */
  windowName: string;
};

export type XCTraceDevice = {
  /**
   * '00E55DC0-0364-49DF-9EC6-77BE587137D4'
   */
  udid: string;
  /**
   * 'Apple TV'
   */
  name: string;

  deviceType: 'device' | 'catalyst';
  /**
   * '13.4'
   */
  osVersion: string;
};

type OSType = 'iOS' | 'tvOS' | 'watchOS' | 'macOS';

type PermissionName =
  | 'all'
  | 'calendar'
  | 'contacts-limited'
  | 'contacts'
  | 'location'
  | 'location-always'
  | 'photos-add'
  | 'photos'
  | 'media-library'
  | 'microphone'
  | 'motion'
  | 'reminders'
  | 'siri';

type SimulatorDeviceList = {
  devices: {
    [runtime: string]: SimulatorDevice[];
  };
};

export async function isSimulatorRunningAsync() {
  try {
    const zeroMeansNo = (
      await osascript.execAsync(
        'tell app "System Events" to count processes whose name is "Simulator"'
      )
    ).trim();
    if (zeroMeansNo === '0') {
      return false;
    }
  } catch {
    return false;
  }

  return true;
}

export async function getDefaultSimulatorDeviceUDIDAsync() {
  try {
    const { stdout: defaultDeviceUDID } = await spawnAsync('defaults', [
      'read',
      'com.apple.iphonesimulator',
      'CurrentDeviceUDID',
    ]);
    return defaultDeviceUDID.trim();
  } catch (e) {
    return null;
  }
}

/**
 * Returns the local path for the installed tar.app. Returns null when the app isn't installed.
 *
 * @param udid
 * @param bundleIdentifier
 */
export async function getContainerPathAsync(
  udid: string,
  bundleIdentifier: string
): Promise<string | null> {
  try {
    const { stdout } = await xcrunAsync([
      'simctl',
      'get_app_container',
      deviceUDIDOrBooted(udid),
      bundleIdentifier,
    ]);
    return stdout.trim();
  } catch (error) {
    if (error.stderr?.match(/No such file or directory/)) {
      return null;
    }
    throw error;
  }
}

export async function openURLAsync(options: { udid?: string; url: string }) {
  return simctlAsync(['openurl', deviceUDIDOrBooted(options.udid), options.url]);
}

export async function openBundleIdAsync(options: {
  udid?: string;
  bundleIdentifier: string;
}): Promise<SpawnResult> {
  return simctlAsync(['launch', deviceUDIDOrBooted(options.udid), options.bundleIdentifier]);
}

// This will only boot in headless mode if the Simulator app is not running.
export async function bootAsync({ udid }: { udid: string }): Promise<SimulatorDevice | null> {
  try {
    // Skip logging since this is likely to fail.
    await xcrunAsync(['simctl', 'boot', udid]);
  } catch (error) {
    if (!error.stderr?.match(/Unable to boot device in current state: Booted/)) {
      throw error;
    }
  }
  return await isSimulatorBootedAsync({ udid });
}

export async function getBootedSimulatorsAsync(): Promise<SimulatorDevice[]> {
  const simulatorDeviceInfo = await listAsync('devices');
  return Object.values(simulatorDeviceInfo.devices).reduce((prev, runtime) => {
    return prev.concat(runtime.filter(device => device.state === 'Booted'));
  }, []);
}

export async function isSimulatorBootedAsync({
  udid,
}: {
  udid?: string;
}): Promise<SimulatorDevice | null> {
  // Simulators can be booted even if the app isn't running :(
  const devices = await getBootedSimulatorsAsync();
  if (udid) {
    return devices.find(bootedDevice => bootedDevice.udid === udid) ?? null;
  } else {
    return devices[0] ?? null;
  }
}

export async function installAsync(options: { udid: string; dir: string }): Promise<any> {
  return simctlAsync(['install', deviceUDIDOrBooted(options.udid), options.dir]);
}
export async function uninstallAsync(options: {
  udid?: string;
  bundleIdentifier: string;
}): Promise<any> {
  return simctlAsync(['uninstall', deviceUDIDOrBooted(options.udid), options.bundleIdentifier]);
}

function parseSimControlJSONResults(input: string): any {
  try {
    return JSON.parse(input);
  } catch (error) {
    // Nov 15, 2020: Observed this can happen when opening the simulator and the simulator prompts the user to update the XC command line tools.
    // Unexpected token I in JSON at position 0
    if (error.message.match('Unexpected token')) {
      Logger.global.error(`Apple's simctl returned malformed JSON:\n${input}`);
    }
    throw error;
  }
}

// TODO: Compare with
// const results = await SimControl.xcrunAsync(['instruments', '-s']);
export async function listAsync(
  type: 'devices' | 'devicetypes' | 'runtimes' | 'pairs',
  query?: string | 'available'
): Promise<SimulatorDeviceList> {
  const result = await simctlAsync(['list', type, '--json', query]);
  const info = parseSimControlJSONResults(result.stdout) as SimulatorDeviceList;

  for (const runtime of Object.keys(info.devices)) {
    // Given a string like 'com.apple.CoreSimulator.SimRuntime.tvOS-13-4'
    const runtimeSuffix = runtime.split('com.apple.CoreSimulator.SimRuntime.').pop()!;
    // Create an array [tvOS, 13, 4]
    const [osType, ...osVersionComponents] = runtimeSuffix.split('-');
    // Join the end components [13, 4] -> '13.4'
    const osVersion = osVersionComponents.join('.');
    const sims = info.devices[runtime];
    for (const device of sims) {
      device.runtime = runtime;
      device.osVersion = osVersion;
      device.windowName = `${device.name} (${osVersion})`;
      device.osType = osType as OSType;
    }
  }
  return info;
}

/**
 * Get a list of all connected devices.
 */
export async function listDevicesAsync(): Promise<XCTraceDevice[]> {
  const { output } = await xcrunAsync(['xctrace', 'list', 'devices']);

  const text = output.join('');
  const devices: XCTraceDevice[] = [];
  if (!text.includes('== Simulators ==')) {
    return [];
  }

  const lines = text.split('\n');
  for (const line of lines) {
    if (line === '== Simulators ==') {
      break;
    }
<<<<<<< HEAD
    const device = line.match(/(.*?) (\(([0-9\.]+)\) )?\(([0-9A-F-]+)\)/i);
=======
    const device = line.match(/(.*?) (\(([0-9.]+)\) )?\(([0-9A-F-]+)\)/i);
>>>>>>> e709d25e
    if (device) {
      const [, name, , osVersion, udid] = device;
      const metadata: XCTraceDevice = {
        name,
        udid,
        osVersion: osVersion ?? '??',
        deviceType: osVersion ? 'device' : 'catalyst',
      };

      devices.push(metadata);
    }
  }

  return devices;
}

export async function shutdownAsync(udid?: string) {
  try {
    return simctlAsync(['shutdown', deviceUDIDOrBooted(udid)]);
  } catch (e) {
    if (!e.message?.includes('No devices are booted.')) {
      throw e;
    }
  }
  return null;
}

// Some permission changes will terminate the application if running
export async function updatePermissionsAsync(
  udid: string,
  action: 'grant' | 'revoke' | 'reset',
  permission: PermissionName,
  bundleIdentifier?: string
) {
  return simctlAsync(['privacy', deviceUDIDOrBooted(udid), action, permission, bundleIdentifier]);
}

export async function setAppearanceAsync(udid: string, theme: 'light' | 'dark') {
  return simctlAsync(['ui', deviceUDIDOrBooted(udid), theme]);
}

// Cannot be invoked unless the simulator is `shutdown`
export async function eraseAsync(udid: string) {
  return simctlAsync(['erase', deviceUDIDOrBooted(udid)]);
}

export async function eraseAllAsync() {
  return simctlAsync(['erase', 'all']);
}

// Add photos and videos to the simulator's gallery
export async function addMediaAsync(udid: string, mediaPath: string) {
  return simctlAsync(['addmedia', deviceUDIDOrBooted(udid), mediaPath]);
}

export async function captureScreenAsync(
  udid: string,
  captureType: 'screenshot' | 'recordVideo',
  outputFilePath: string
) {
  return simctlAsync([
    'io',
    deviceUDIDOrBooted(udid),
    captureType,
    `—type=${path.extname(outputFilePath)}`,
    outputFilePath,
  ]);
}

// Clear all unused simulators
export async function deleteUnavailableAsync() {
  return simctlAsync(['delete', 'unavailable']);
}

export async function simctlAsync(
  [command, ...args]: (string | undefined)[],
  options?: SpawnOptions
): Promise<SpawnResult> {
  return xcrunWithLogging(
    // @ts-ignore
    ['simctl', command, ...args.filter(Boolean)],
    options
  );
}

function deviceUDIDOrBooted(udid?: string): string {
  return udid ? udid : 'booted';
}

/**
 * I think the app can be open while no simulators are booted.
 */
export async function isSimulatorAppRunningAsync(): Promise<boolean> {
  try {
    const zeroMeansNo = (
      await osascript.execAsync(
        'tell app "System Events" to count processes whose name is "Simulator"'
      )
    ).trim();
    if (zeroMeansNo === '0') {
      return false;
    }
  } catch (error) {
    if (error.message.includes('Application isn’t running')) {
      return false;
    }
    throw error;
  }

  return true;
}

export async function openSimulatorAppAsync({ udid }: { udid?: string }) {
  const args = ['-a', 'Simulator'];
  if (udid) {
    // This has no effect if the app is already running.
    args.push('--args', '-CurrentDeviceUDID', udid);
  }
  return await spawnAsync('open', args);
}

export async function killAllAsync() {
  return await spawnAsync('killAll', ['Simulator']);
}

export function isLicenseOutOfDate(text: string) {
  if (!text) {
    return false;
  }

  const lower = text.toLowerCase();
  return lower.includes('xcode') && lower.includes('license');
}

export async function isXcrunInstalledAsync() {
  try {
    await spawnAsync('xcrun', ['--version']);
    return true;
  } catch (error) {
    return false;
  }
}

export async function xcrunAsync(args: string[], options?: SpawnOptions) {
  try {
    return await spawnAsync('xcrun', args, options);
  } catch (e) {
    if (isLicenseOutOfDate(e.stdout) || isLicenseOutOfDate(e.stderr)) {
      throw new XDLError(
        'XCODE_LICENSE_NOT_ACCEPTED',
        'Xcode license is not accepted. Please run `sudo xcodebuild -license`.'
      );
    } else if (e.stderr?.includes('not a developer tool or in PATH')) {
      throw new XDLError(
        'SIMCTL_NOT_AVAILABLE',
        `You may need to run ${chalk.bold(
          'sudo xcode-select -s /Applications/Xcode.app'
        )} and try again.`
      );
    }
    throw e;
  }
}
export async function xcrunWithLogging(
  args: string[],
  options?: SpawnOptions
): Promise<SpawnResult> {
  try {
    return await xcrunAsync(args, options);
  } catch (e) {
    Logger.global.error(`Error running \`xcrun ${args.join(' ')}\`: ${e.stderr || e.message}`);
    throw e;
  }
}<|MERGE_RESOLUTION|>--- conflicted
+++ resolved
@@ -256,11 +256,7 @@
     if (line === '== Simulators ==') {
       break;
     }
-<<<<<<< HEAD
-    const device = line.match(/(.*?) (\(([0-9\.]+)\) )?\(([0-9A-F-]+)\)/i);
-=======
     const device = line.match(/(.*?) (\(([0-9.]+)\) )?\(([0-9A-F-]+)\)/i);
->>>>>>> e709d25e
     if (device) {
       const [, name, , osVersion, udid] = device;
       const metadata: XCTraceDevice = {
