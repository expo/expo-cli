--- conflicted
+++ resolved
@@ -1,9 +1,5 @@
-<<<<<<< HEAD
 import { UserSettings } from '@expo/api';
-import slugid from 'slugid';
-=======
 import { v4 as uuidv4 } from 'uuid';
->>>>>>> 7b7fb822
 
 function _newIdentifier(type = 'c') {
   const bytes = uuidv4(null, Buffer.alloc(16));
