--- conflicted
+++ resolved
@@ -160,14 +160,9 @@
   async _requestAsync(
     methodName: string,
     options: RequestOptions,
-<<<<<<< HEAD
     extraRequestOptions: Partial<RequestOptions> = {},
-    returnEntireResponse: boolean = false
-=======
-    extraRequestOptions?: Partial<RequestOptions>,
     returnEntireResponse: boolean = false,
     uploadOptions?: UploadOptions
->>>>>>> 87f11817
   ) {
     const url = `${_apiBaseUrl()}/${methodName}`;
     let reqOptions: AxiosRequestConfig = {
@@ -193,16 +188,12 @@
       reqOptions.data = options.body;
     }
 
-<<<<<<< HEAD
     if (!extraRequestOptions.hasOwnProperty('timeout') && ConnectionStatus.isOffline()) {
       reqOptions.timeout = 1;
     }
 
-    reqOptions = merge({}, reqOptions, extraRequestOptions);
-=======
     reqOptions = merge({}, reqOptions, extraRequestOptions, uploadOptions);
 
->>>>>>> 87f11817
     let response;
     let result;
     try {
