--- conflicted
+++ resolved
@@ -230,26 +230,13 @@
 
   let { username } = user;
 
-<<<<<<< HEAD
-  const { exp } = await ConfigUtils.readConfigJsonAsync(root, {
+  const { exp } = await readConfigJsonAsync(root, {
     requireLocalConfig: true,
   });
-=======
-  const { exp } = await readConfigJsonAsync(root);
->>>>>>> e4b914a0
 
   const name = exp.slug;
   const { version, sdkVersion } = exp;
 
-<<<<<<< HEAD
-=======
-  const configName = configFilename(root);
-
-  if (!sdkVersion) {
-    throw new Error(`sdkVersion is missing from ${configName}`);
-  }
-
->>>>>>> e4b914a0
   if (!name) {
     // slug is made programmatically for app.json
     throw new Error(`slug field is missing from exp.json.`);
