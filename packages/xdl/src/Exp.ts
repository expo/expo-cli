import { BareAppConfig, ExpoConfig, getConfig } from '@expo/config';
import { getEntryPoint } from '@expo/config/paths';
import JsonFile from '@expo/json-file';
import { NpmPackageManager, YarnPackageManager } from '@expo/package-manager';
import spawnAsync from '@expo/spawn-async';
import fs from 'fs-extra';
import yaml from 'js-yaml';
import merge from 'lodash/merge';
import Minipass from 'minipass';
import pacote, { PackageSpec } from 'pacote';
import path from 'path';
import semver from 'semver';
import { Readable } from 'stream';
import tar, { ReadEntry } from 'tar';

import ApiV2 from './ApiV2';
import Logger from './Logger';
import NotificationCode from './NotificationCode';
import * as ProjectSettings from './ProjectSettings';
import * as UrlUtils from './UrlUtils';
import UserManager from './User';
import UserSettings from './UserSettings';

type AppJsonInput = { expo: Partial<ExpoConfig> & { name: string } };
type TemplateConfig = { name: string };

const supportedPlatforms = ['ios', 'android', 'web'];

/** @deprecated use getEntryPoint from @expo/config/paths */
export function determineEntryPoint(projectRoot: string, platform?: string): string {
  if (platform && !supportedPlatforms.includes(platform)) {
    throw new Error(
      `Failed to resolve the project's entry file: The platform "${platform}" is not supported.`
    );
  }
  // TODO: Bacon: support platform extension resolution like .ios, .native
  // const platforms = [platform, 'native'].filter(Boolean) as string[];
  const platforms: string[] = [];

  const entry = getEntryPoint(projectRoot, ['./index'], platforms);
  if (!entry)
    throw new Error(
      `The project entry file could not be resolved. Please either define it in the \`package.json\` (main), \`app.json\` (expo.entryPoint), create an \`index.js\`, or install the \`expo\` package.`
    );

  return path.relative(projectRoot, entry);
}

function sanitizedName(name: string) {
  return name
    .replace(/[\W_]+/g, '')
    .normalize('NFD')
    .replace(/[\u0300-\u036f]/g, '');
}

class Transformer extends Minipass {
  data: string;
  config: TemplateConfig;

  constructor(config: TemplateConfig) {
    super();
    this.data = '';
    this.config = config;
  }
  write(data: string) {
    this.data += data;
    return true;
  }
  end() {
    const replaced = this.data
      .replace(/Hello App Display Name/g, this.config.name)
      .replace(/HelloWorld/g, sanitizedName(this.config.name))
      .replace(/helloworld/g, sanitizedName(this.config.name.toLowerCase()));
    super.write(replaced);
    return super.end();
  }
}

// Binary files, don't process these (avoid decoding as utf8)
const binaryExtensions = ['.png', '.jar', '.keystore', '.otf', '.ttf'];

function createFileTransform(config: TemplateConfig) {
  return function transformFile(entry: ReadEntry) {
    if (!binaryExtensions.includes(path.extname(entry.path)) && config.name) {
      return new Transformer(config);
    }
    return undefined;
  };
}

/**
 * Extract a template app to a given file path, initialize a git repo, install
 * npm dependencies, and log information about each of the steps.
 *
 * @deprecated - callers want to have more control over the logging around each
 * step, this is deprecated in favor of calling the methods that it is made up
 * of individually
 */
export async function extractAndInitializeTemplateApp(
  templateSpec: PackageSpec,
  projectRoot: string,
  packageManager: 'yarn' | 'npm' = 'npm',
  config: AppJsonInput | BareAppConfig
) {
  Logger.notifications.warn(
    'extractAndInitializeTemplateApp is deprecated. Use extractAndPrepareTemplateAppAsync instead.'
  );
  Logger.notifications.info({ code: NotificationCode.PROGRESS }, 'Extracting project files...');
  await extractAndPrepareTemplateAppAsync(templateSpec, projectRoot, config);
  Logger.notifications.info(
    { code: NotificationCode.PROGRESS },
    'Initializing a git repository...'
  );
  await initGitRepoAsync(projectRoot);
  Logger.notifications.info({ code: NotificationCode.PROGRESS }, 'Installing dependencies...');
  await installDependenciesAsync(projectRoot, packageManager);

  return projectRoot;
}

/**
 * Extract a template app to a given file path and clean up any properties left over from npm to
 * prepare it for usage.
 */
export async function extractAndPrepareTemplateAppAsync(
  templateSpec: PackageSpec,
  projectRoot: string,
  config: AppJsonInput | BareAppConfig
) {
  await extractTemplateAppAsync(templateSpec, projectRoot, {
    name: 'name' in config ? config.name : config.expo.name,
  });

  const appFile = new JsonFile(path.join(projectRoot, 'app.json'));
  const appJson = merge(await appFile.readAsync(), config);
  await appFile.writeAsync(appJson);

  const packageFile = new JsonFile(path.join(projectRoot, 'package.json'));
  let packageJson = await packageFile.readAsync();
  // Adding `private` stops npm from complaining about missing `name` and `version` fields.
  // We don't add a `name` field because it also exists in `app.json`.
  packageJson = { ...packageJson, private: true };
  // These are metadata fields related to the template package, let's remove them from the package.json.
  delete packageJson.name;
  delete packageJson.version;
  delete packageJson.description;
  delete packageJson.tags;
  delete packageJson.repository;
  // pacote adds these, but we don't want them in the package.json of the project.
  delete packageJson._resolved;
  delete packageJson._integrity;
  delete packageJson._from;
  await packageFile.writeAsync(packageJson);

  return projectRoot;
}

/**
 * Extract a template app to a given file path.
 */
export async function extractTemplateAppAsync(
  templateSpec: PackageSpec,
  targetPath: string,
<<<<<<< HEAD
  config: AppJSONConfig | BareAppConfig | { name: string }
=======
  config: { name?: string }
>>>>>>> 8eea16a1
) {
  await pacote.tarball.stream(
    templateSpec,
    tarStream => {
      return extractTemplateAppAsyncImpl(targetPath, config, tarStream);
    },
    {
      cache: path.join(UserSettings.dotExpoHomeDirectory(), 'template-cache'),
    }
  );

  return targetPath;
}

async function extractTemplateAppAsyncImpl(
  targetPath: string,
  config: { name?: string },
  tarStream: Readable
) {
  await fs.mkdirp(targetPath);
  await new Promise((resolve, reject) => {
    const extractStream = tar.x({
      cwd: targetPath,
      strip: 1,
      // TODO(ville): pending https://github.com/DefinitelyTyped/DefinitelyTyped/pull/36598
      // @ts-ignore property missing from the type definition
      transform: createFileTransform(config),
      onentry(entry: ReadEntry) {
        if (config.name) {
          // Rewrite paths for bare workflow
          entry.path = entry.path
            .replace(
              /HelloWorld/g,
              entry.path.includes('android')
                ? sanitizedName(config.name.toLowerCase())
                : sanitizedName(config.name)
            )
            .replace(/helloworld/g, sanitizedName(config.name).toLowerCase());
        }
        if (entry.type && /^file$/i.test(entry.type) && path.basename(entry.path) === 'gitignore') {
          // Rename `gitignore` because npm ignores files named `.gitignore` when publishing.
          // See: https://github.com/npm/npm/issues/1862
          entry.path = entry.path.replace(/gitignore$/, '.gitignore');
        }
      },
    });
    tarStream.on('error', reject);
    extractStream.on('error', reject);
    extractStream.on('close', resolve);
    tarStream.pipe(extractStream);
  });
}

export async function initGitRepoAsync(
  root: string,
  flags: { silent: boolean; commit: boolean } = { silent: false, commit: true }
) {
  // let's see if we're in a git tree
  try {
    await spawnAsync('git', ['rev-parse', '--is-inside-work-tree'], {
      cwd: root,
    });
    !flags.silent &&
      Logger.global.debug('New project is already inside of a git repo, skipping git init.');
  } catch (e) {
    if (e.errno === 'ENOENT') {
      !flags.silent && Logger.global.warn('Unable to initialize git repo. `git` not in PATH.');
      return false;
    }
  }

  // not in git tree, so let's init
  try {
    await spawnAsync('git', ['init'], { cwd: root });
    !flags.silent && Logger.global.info('Initialized a git repository.');

    if (flags.commit) {
      await spawnAsync('git', ['add', '--all'], { cwd: root, stdio: 'ignore' });
      await spawnAsync('git', ['commit', '-m', 'Created a new Expo app'], {
        cwd: root,
        stdio: 'ignore',
      });
    }
    return true;
  } catch (e) {
    // no-op -- this is just a convenience and we don't care if it fails
    return false;
  }
}

export async function installDependenciesAsync(
  projectRoot: string,
  packageManager: 'yarn' | 'npm',
  flags: { silent: boolean } = { silent: false }
) {
  const options = { cwd: projectRoot, silent: flags.silent };
  if (packageManager === 'yarn') {
    const yarn = new YarnPackageManager(options);
    const version = await yarn.versionAsync();
    const nodeLinker = await yarn.getConfigAsync('nodeLinker');
    if (semver.satisfies(version, '>=2.0.0-rc.24') && nodeLinker !== 'node-modules') {
      const yarnRc = path.join(projectRoot, '.yarnrc.yml');
      let yamlString = '';
      try {
        yamlString = fs.readFileSync(yarnRc, 'utf8');
      } catch (error) {
        if (error.code !== 'ENOENT') {
          throw error;
        }
      }
      const config = yamlString ? yaml.safeLoad(yamlString) : {};
      config.nodeLinker = 'node-modules';
      !flags.silent &&
        Logger.global.warn(
          `Yarn v${version} detected, enabling experimental Yarn v2 support using the node-modules plugin.`
        );
      !flags.silent && Logger.global.info(`Writing ${yarnRc}...`);
      fs.writeFileSync(yarnRc, yaml.safeDump(config));
    }
    await yarn.installAsync();
  } else {
    await new NpmPackageManager(options).installAsync();
  }
}

export async function saveRecentExpRootAsync(root: string) {
  root = path.resolve(root);

  // Write the recent Exps JSON file
  const recentExpsJsonFile = UserSettings.recentExpsJsonFile();
  let recentExps = await recentExpsJsonFile.readAsync();
  // Filter out copies of this so we don't get dupes in this list
  recentExps = recentExps.filter((dir: string) => dir !== root);
  recentExps.unshift(root);
  return await recentExpsJsonFile.writeAsync(recentExps.slice(0, 100));
}

type PublishInfo = {
  args: {
    username: string;
    remoteUsername: string;
    remotePackageName: string;
    remoteFullPackageName: string;
    sdkVersion: string;
    iosBundleIdentifier?: string | null;
    androidPackage?: string | null;
  };
};

// TODO: remove / change, no longer publishInfo, this is just used for signing
/** @deprecated use getConfig from @expo/config */
export async function getPublishInfoAsync(root: string): Promise<PublishInfo> {
  const user = await UserManager.ensureLoggedInAsync();

  if (!user) {
    throw new Error('Attempted to login in offline mode. This is a bug.');
  }

  const { username } = user;

  // Evaluate the project config and throw an error if the `sdkVersion` cannot be found.
  const { exp } = getConfig(root);

  const name = exp.slug;
  const { version, sdkVersion } = exp;

  if (!name) {
    // slug is made programmatically for app.json
    throw new Error(
      `Cannot find the project's \`slug\`. Please add a \`name\` or \`slug\` field in the project's \`app.json\` or \`app.config.js\`). ex: \`"slug": "my-project"\``
    );
  }

  if (!version) {
    throw new Error(
      `Cannot find the project's \`version\`. Please define it in one of the project's config files: \`package.json\`, \`app.json\`, or \`app.config.js\`. ex: \`"version": "1.0.0"\``
    );
  }

  const remotePackageName = name;
  const remoteUsername = username;
  const remoteFullPackageName = `@${remoteUsername}/${remotePackageName}`;
  const iosBundleIdentifier = exp.ios ? exp.ios.bundleIdentifier : null;
  const androidPackage = exp.android ? exp.android.package : null;

  return {
    args: {
      username,
      remoteUsername,
      remotePackageName,
      remoteFullPackageName,
      sdkVersion: sdkVersion!,
      iosBundleIdentifier,
      androidPackage,
    },
  };
}

export async function sendAsync(recipient: string, url_: string, allowUnauthed: boolean = true) {
  const user = await UserManager.ensureLoggedInAsync();
  const api = ApiV2.clientForUser(user);
  return await api.postAsync('send-project', {
    emailOrPhone: recipient,
    url: url_,
    includeExpoLinks: allowUnauthed,
  });
}

// TODO: figure out where these functions should live
export async function getProjectRandomnessAsync(projectRoot: string) {
  const ps = await ProjectSettings.readAsync(projectRoot);
  const randomness = ps.urlRandomness;
  if (randomness) {
    return randomness;
  } else {
    return resetProjectRandomnessAsync(projectRoot);
  }
}

export async function resetProjectRandomnessAsync(projectRoot: string) {
  const randomness = UrlUtils.someRandomness();
  ProjectSettings.setAsync(projectRoot, { urlRandomness: randomness });
  return randomness;
}<|MERGE_RESOLUTION|>--- conflicted
+++ resolved
@@ -161,11 +161,7 @@
 export async function extractTemplateAppAsync(
   templateSpec: PackageSpec,
   targetPath: string,
-<<<<<<< HEAD
-  config: AppJSONConfig | BareAppConfig | { name: string }
-=======
   config: { name?: string }
->>>>>>> 8eea16a1
 ) {
   await pacote.tarball.stream(
     templateSpec,
