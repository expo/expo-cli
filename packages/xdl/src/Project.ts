import {
  ExpoConfig,
  Hook,
  HookArguments,
  HookType,
  PackageJSONConfig,
  Platform,
  ProjectTarget,
  configFilename,
  getConfig,
  getDefaultTarget,
  readExpRcAsync,
  resolveModule,
} from '@expo/config';
import { getBareExtensions, getManagedExtensions } from '@expo/config/paths';
import { MetroDevServerOptions, bundleAsync, runMetroDevServerAsync } from '@expo/dev-server';
import JsonFile from '@expo/json-file';
import ngrok from '@expo/ngrok';
import joi from '@hapi/joi';
import axios from 'axios';
import chalk from 'chalk';
import child_process from 'child_process';
import crypto from 'crypto';
import decache from 'decache';
import delayAsync from 'delay-async';
import express from 'express';
import freeportAsync from 'freeport-async';
import fs from 'fs-extra';
import getenv from 'getenv';
import HashIds from 'hashids';
import http from 'http';
import escapeRegExp from 'lodash/escapeRegExp';
import { AddressInfo } from 'net';
import os from 'os';
import path from 'path';
import readLastLines from 'read-last-lines';
import semver from 'semver';
import slug from 'slugify';
import split from 'split';
import terminalLink from 'terminal-link';
import treekill from 'tree-kill';
import { URL } from 'url';
import urljoin from 'url-join';
import { promisify } from 'util';
import uuid from 'uuid';

import * as Analytics from './Analytics';
import * as Android from './Android';
import ApiV2 from './ApiV2';
import Config from './Config';
import * as ConnectionStatus from './ConnectionStatus';
import * as DevSession from './DevSession';
import * as EmbeddedAssets from './EmbeddedAssets';
import { maySkipManifestValidation } from './Env';
import { ErrorCode } from './ErrorCode';
import * as Exp from './Exp';
import logger from './Logger';
import {
  Asset,
  exportAssetsAsync,
  publishAssetsAsync,
  resolveGoogleServicesFile,
  resolveManifestAssets,
} from './ProjectAssets';
import * as ProjectSettings from './ProjectSettings';
import * as Sentry from './Sentry';
import * as ThirdParty from './ThirdParty';
import * as UrlUtils from './UrlUtils';
import UserManager, { ANONYMOUS_USERNAME, User } from './User';
import UserSettings from './UserSettings';
import * as Versions from './Versions';
import * as Watchman from './Watchman';
import * as Webpack from './Webpack';
import XDLError from './XDLError';
import * as ExponentTools from './detach/ExponentTools';
import * as TableText from './logs/TableText';
import * as Doctor from './project/Doctor';
import * as ProjectUtils from './project/ProjectUtils';
import { writeArtifactSafelyAsync } from './tools/ArtifactUtils';
import FormData from './tools/FormData';

const MINIMUM_BUNDLE_SIZE = 500;
const TUNNEL_TIMEOUT = 10 * 1000;

const treekillAsync = promisify<number, string>(treekill);
const ngrokConnectAsync = promisify(ngrok.connect);
const ngrokKillAsync = promisify(ngrok.kill);

type CachedSignedManifest =
  | {
      manifestString: null;
      signedManifest: null;
    }
  | {
      manifestString: string;
      signedManifest: string;
    };

const _cachedSignedManifest: CachedSignedManifest = {
  manifestString: null,
  signedManifest: null,
};

type PublicConfig = ExpoConfig & {
  sdkVersion: string;
};

type SelfHostedIndex = PublicConfig & {
  dependencies: string[];
};

type LoadedHook = Hook & {
  _fn: (input: HookArguments) => any;
};

export type StartOptions = {
  reset?: boolean;
  nonInteractive?: boolean;
  nonPersistent?: boolean;
  maxWorkers?: number;
  webOnly?: boolean;
  target?: ProjectTarget;
};

type PublishOptions = {
  releaseChannel?: string;
  target?: ProjectTarget;
  resetCache?: boolean;
  maxWorkers?: number;
  quiet?: boolean;
};

type PackagerOptions = {
  dev: boolean;
  minify: boolean;
};

type Release = {
  fullName: string;
  channel: string;
  channelId: string;
  publicationId: string;
  appVersion: string;
  sdkVersion: string;
  publishedTime: string;
  platform: string;
};

export type ProjectStatus = 'running' | 'ill' | 'exited';

export async function currentStatus(projectDir: string): Promise<ProjectStatus> {
  const { packagerPort, expoServerPort } = await ProjectSettings.readPackagerInfoAsync(projectDir);
  if (packagerPort && expoServerPort) {
    return 'running';
  } else if (packagerPort || expoServerPort) {
    return 'ill';
  } else {
    return 'exited';
  }
}

// DECPRECATED: use UrlUtils.constructManifestUrlAsync
export async function getManifestUrlWithFallbackAsync(
  projectRoot: string
): Promise<{ url: string; isUrlFallback: false }> {
  return {
    url: await UrlUtils.constructManifestUrlAsync(projectRoot),
    isUrlFallback: false,
  };
}

async function _assertValidProjectRoot(projectRoot: string) {
  if (!projectRoot) {
    throw new XDLError('NO_PROJECT_ROOT', 'No project root specified');
  }
}

async function _getFreePortAsync(rangeStart: number) {
  const port = await freeportAsync(rangeStart, { hostnames: [null, 'localhost'] });
  if (!port) {
    throw new XDLError('NO_PORT_FOUND', 'No available port found');
  }

  return port;
}

function _requireFromProject(modulePath: string, projectRoot: string, exp: ExpoConfig) {
  try {
    const fullPath = resolveModule(modulePath, projectRoot, exp);
    // Clear the require cache for this module so get a fresh version of it
    // without requiring the user to restart Expo CLI
    decache(fullPath);
    // $FlowIssue: doesn't work with dynamic requires
    return require(fullPath);
  } catch (e) {
    return null;
  }
}

// TODO: Move to @expo/config
export async function getSlugAsync(projectRoot: string): Promise<string> {
  const { exp } = getConfig(projectRoot, { skipSDKVersionRequirement: true });
  if (exp.slug) {
    return exp.slug;
  }
  throw new XDLError(
    'INVALID_MANIFEST',
    `Your project config in ${projectRoot} must contain a "slug" field. Please supply this in your app.config.js or app.json`
  );
}

export async function getLatestReleaseAsync(
  projectRoot: string,
  options: {
    releaseChannel: string;
    platform: string;
    owner?: string;
  }
): Promise<Release | null> {
  const user = await UserManager.ensureLoggedInAsync();
  const api = ApiV2.clientForUser(user);
  const result = await api.postAsync('publish/history', {
    owner: options.owner,
    slug: await getSlugAsync(projectRoot),
    releaseChannel: options.releaseChannel,
    count: 1,
    platform: options.platform,
  });
  const { queryResult } = result;
  if (queryResult && queryResult.length > 0) {
    return queryResult[0];
  } else {
    return null;
  }
}

// Takes multiple exported apps in sourceDirs and coalesces them to one app in outputDir
export async function mergeAppDistributions(
  projectRoot: string,
  sourceDirs: string[],
  outputDir: string
): Promise<void> {
  const assetPathToWrite = path.resolve(projectRoot, outputDir, 'assets');
  await fs.ensureDir(assetPathToWrite);
  const bundlesPathToWrite = path.resolve(projectRoot, outputDir, 'bundles');
  await fs.ensureDir(bundlesPathToWrite);

  // merge files from bundles and assets
  const androidIndexes: SelfHostedIndex[] = [];
  const iosIndexes: SelfHostedIndex[] = [];

  for (const sourceDir of sourceDirs) {
    const promises = [];

    // copy over assets/bundles from other src dirs to the output dir
    if (sourceDir !== outputDir) {
      // copy file over to assetPath
      const sourceAssetDir = path.resolve(projectRoot, sourceDir, 'assets');
      const outputAssetDir = path.resolve(projectRoot, outputDir, 'assets');
      const assetPromise = fs.copy(sourceAssetDir, outputAssetDir);
      promises.push(assetPromise);

      // copy files over to bundlePath
      const sourceBundleDir = path.resolve(projectRoot, sourceDir, 'bundles');
      const outputBundleDir = path.resolve(projectRoot, outputDir, 'bundles');
      const bundlePromise = fs.copy(sourceBundleDir, outputBundleDir);
      promises.push(bundlePromise);

      await Promise.all(promises);
    }

    // put index.jsons into memory
    const putJsonInMemory = async (indexPath: string, accumulator: SelfHostedIndex[]) => {
      const index = (await JsonFile.readAsync(indexPath)) as SelfHostedIndex;
      if (!index.sdkVersion) {
        throw new XDLError(
          'INVALID_MANIFEST',
          `Invalid index.json, must specify an sdkVersion at ${indexPath}`
        );
      }
      if (Array.isArray(index)) {
        // index.json could also be an array
        accumulator.push(...index);
      } else {
        accumulator.push(index);
      }
    };

    const androidIndexPath = path.resolve(projectRoot, sourceDir, 'android-index.json');
    await putJsonInMemory(androidIndexPath, androidIndexes);

    const iosIndexPath = path.resolve(projectRoot, sourceDir, 'ios-index.json');
    await putJsonInMemory(iosIndexPath, iosIndexes);
  }

  // sort indexes by descending sdk value
  const getSortedIndex = (indexes: SelfHostedIndex[]) => {
    return indexes.sort((index1: SelfHostedIndex, index2: SelfHostedIndex) => {
      if (semver.eq(index1.sdkVersion, index2.sdkVersion)) {
        logger.global.error(
          `Encountered multiple index.json with the same SDK version ${index1.sdkVersion}. This could result in undefined behavior.`
        );
      }
      return semver.gte(index1.sdkVersion, index2.sdkVersion) ? -1 : 1;
    });
  };

  const sortedAndroidIndexes = getSortedIndex(androidIndexes);
  const sortedIosIndexes = getSortedIndex(iosIndexes);

  // Save the json arrays to disk
  await writeArtifactSafelyAsync(
    projectRoot,
    null,
    path.join(outputDir, 'android-index.json'),
    JSON.stringify(sortedAndroidIndexes)
  );

  await writeArtifactSafelyAsync(
    projectRoot,
    null,
    path.join(outputDir, 'ios-index.json'),
    JSON.stringify(sortedIosIndexes)
  );
}

function prepareHooks(
  hooks: ExpoConfig['hooks'],
  hookType: HookType,
  projectRoot: string,
  exp: ExpoConfig
) {
  const validHooks: LoadedHook[] = [];

  if (hooks) {
    if (hooks[hookType]) {
      hooks[hookType]!.forEach((hook: any) => {
        const { file } = hook;
        const fn = _requireFromProject(file, projectRoot, exp);
        if (typeof fn !== 'function') {
          logger.global.error(
            `Unable to load ${hookType} hook: '${file}'. The module does not export a function.`
          );
        } else {
          hook._fn = fn;
          validHooks.push(hook);
        }
      });
    }

    if (hooks[hookType] !== undefined && validHooks.length !== hooks[hookType]?.length) {
      throw new XDLError(
        'HOOK_INITIALIZATION_ERROR',
        `Please fix your ${hookType} hook configuration`
      );
    }
  }

  return validHooks;
}

export async function runHook(hook: LoadedHook, hookOptions: Omit<HookArguments, 'config'>) {
  let result = hook._fn({
    config: hook.config,
    ...hookOptions,
  });

  // If it's a promise, wait for it to resolve
  if (result && result.then) {
    result = await result;
  }

  if (result) {
    logger.global.info({ quiet: true }, result);
  }
}

/**
 * Apps exporting for self hosting will have the files created in the project directory the following way:
.
├── android-index.json
├── ios-index.json
├── assets
│   └── 1eccbc4c41d49fd81840aef3eaabe862
└── bundles
      ├── android-01ee6e3ab3e8c16a4d926c91808d5320.js
      └── ios-ee8206cc754d3f7aa9123b7f909d94ea.js
 */
export async function exportForAppHosting(
  projectRoot: string,
  publicUrl: string,
  assetUrl: string,
  outputDir: string,
  options: {
    isDev?: boolean;
    dumpAssetmap?: boolean;
    dumpSourcemap?: boolean;
    publishOptions?: PublishOptions;
  } = {}
): Promise<void> {
  const defaultTarget = getDefaultTarget(projectRoot);
  const target = options.publishOptions?.target ?? defaultTarget;

  // build the bundles
  // make output dirs if not exists
  const assetPathToWrite = path.resolve(projectRoot, path.join(outputDir, 'assets'));
  await fs.ensureDir(assetPathToWrite);
  const bundlesPathToWrite = path.resolve(projectRoot, path.join(outputDir, 'bundles'));
  await fs.ensureDir(bundlesPathToWrite);

  const bundles = await buildPublishBundlesAsync(projectRoot, options.publishOptions, {
    dev: options.isDev,
  });
  const iosBundle = bundles.ios.code;
  const androidBundle = bundles.android.code;

  const iosBundleHash = crypto
    .createHash('md5')
    .update(iosBundle)
    .digest('hex');
  const iosBundleUrl = `ios-${iosBundleHash}.js`;
  const iosJsPath = path.join(outputDir, 'bundles', iosBundleUrl);

  const androidBundleHash = crypto
    .createHash('md5')
    .update(androidBundle)
    .digest('hex');
  const androidBundleUrl = `android-${androidBundleHash}.js`;
  const androidJsPath = path.join(outputDir, 'bundles', androidBundleUrl);

  await writeArtifactSafelyAsync(projectRoot, null, iosJsPath, iosBundle);
  await writeArtifactSafelyAsync(projectRoot, null, androidJsPath, androidBundle);

  logger.global.info('Finished saving JS Bundles.');

  // save the assets
  // Get project config
  const publishOptions = options.publishOptions || {};
  const { exp, pkg } = await _getPublishExpConfigAsync(projectRoot, publishOptions);
  const { assets } = await exportAssetsAsync({
    projectRoot,
    exp,
    hostedUrl: publicUrl,
    outputDir,
    bundles,
  });

  if (options.dumpAssetmap) {
    logger.global.info('Dumping asset map.');

    const assetmap: { [hash: string]: Asset } = {};

    assets.forEach((asset: Asset) => {
      assetmap[asset.hash] = asset;
    });

    await writeArtifactSafelyAsync(
      projectRoot,
      null,
      path.join(outputDir, 'assetmap.json'),
      JSON.stringify(assetmap)
    );
  }

  // Delete keys that are normally deleted in the publish process
  const { hooks } = exp;
  delete exp.hooks;
  const validPostExportHooks: LoadedHook[] = prepareHooks(hooks, 'postExport', projectRoot, exp);

  // Add assetUrl to manifest
  exp.assetUrlOverride = assetUrl;

  exp.publishedTime = new Date().toISOString();
  exp.commitTime = new Date().toISOString();
  exp.releaseId = uuid.v4();

  // generate revisionId and id the same way www does
  const hashIds = new HashIds(uuid.v1(), 10);
  exp.revisionId = hashIds.encode(Date.now());

  if (options.isDev) {
    exp.developer = {
      tool: 'exp',
    };
  }

  if (!exp.slug) {
    throw new XDLError('INVALID_MANIFEST', 'Must provide a slug field in the app.json manifest.');
  }

  let username = await UserManager.getCurrentUsernameAsync();

  if (!username) {
    username = ANONYMOUS_USERNAME;
  }

  exp.id = `@${username}/${exp.slug}`;

  // save the android manifest
  const androidManifest = {
    ...exp,
    bundleUrl: urljoin(publicUrl, 'bundles', androidBundleUrl),
    platform: 'android',
    dependencies: Object.keys(pkg.dependencies),
  };

  await writeArtifactSafelyAsync(
    projectRoot,
    null,
    path.join(outputDir, 'android-index.json'),
    JSON.stringify(androidManifest)
  );

  // save the ios manifest
  const iosManifest = {
    ...exp,
    bundleUrl: urljoin(publicUrl, 'bundles', iosBundleUrl),
    platform: 'ios',
    dependencies: Object.keys(pkg.dependencies),
  };

  await writeArtifactSafelyAsync(
    projectRoot,
    null,
    path.join(outputDir, 'ios-index.json'),
    JSON.stringify(iosManifest)
  );

  const iosSourceMap = bundles.ios.map;
  const androidSourceMap = bundles.android.map;

  // build source maps
  if (options.dumpSourcemap) {
    // write the sourcemap files
    const iosMapName = `ios-${iosBundleHash}.map`;
    const iosMapPath = path.join(outputDir, 'bundles', iosMapName);
    await writeArtifactSafelyAsync(projectRoot, null, iosMapPath, iosSourceMap);

    const androidMapName = `android-${androidBundleHash}.map`;
    const androidMapPath = path.join(outputDir, 'bundles', androidMapName);
    await writeArtifactSafelyAsync(projectRoot, null, androidMapPath, androidSourceMap);

    // Remove original mapping to incorrect sourcemap paths
    logger.global.info('Configuring sourcemaps');
    await truncateLastNLines(iosJsPath, 1);
    await truncateLastNLines(androidJsPath, 1);

    // Add correct mapping to sourcemap paths
    await fs.appendFile(iosJsPath, `\n//# sourceMappingURL=${iosMapName}`);
    await fs.appendFile(androidJsPath, `\n//# sourceMappingURL=${androidMapName}`);

    // Make a debug html so user can debug their bundles
    logger.global.info('Preparing additional debugging files');
    const debugHtml = `
    <script src="${urljoin('bundles', iosBundleUrl)}"></script>
    <script src="${urljoin('bundles', androidBundleUrl)}"></script>
    Open up this file in Chrome. In the Javascript developer console, navigate to the Source tab.
    You can see a red coloured folder containing the original source code from your bundle.
    `;

    await writeArtifactSafelyAsync(
      projectRoot,
      null,
      path.join(outputDir, 'debug.html'),
      debugHtml
    );
  }

  const hookOptions = {
    url: null,
    exp,
    iosBundle,
    iosSourceMap,
    iosManifest,
    androidBundle,
    androidSourceMap,
    androidManifest,
    projectRoot,
    log: (msg: any) => {
      logger.global.info({ quiet: true }, msg);
    },
  };

  for (const hook of validPostExportHooks) {
    logger.global.info(`Running postExport hook: ${hook.file}`);

    try {
      runHook(hook, hookOptions);
    } catch (e) {
      logger.global.warn(`Warning: postExport hook '${hook.file}' failed: ${e.stack}`);
    }
  }

  // configure embedded assets for expo-updates or ExpoKit
  await EmbeddedAssets.configureAsync({
    projectRoot,
    pkg,
    exp,
    iosManifestUrl: urljoin(publicUrl, 'ios-index.json'),
    iosManifest,
    iosBundle,
    iosSourceMap,
    androidManifestUrl: urljoin(publicUrl, 'android-index.json'),
    androidManifest,
    androidBundle,
    androidSourceMap,
    target,
  });
}

// truncate the last n lines in a file
async function truncateLastNLines(filePath: string, n: number) {
  const lines = await readLastLines.read(filePath, n);
  const to_vanquish = lines.length;
  const { size } = await fs.stat(filePath);
  await fs.truncate(filePath, size - to_vanquish);
}

export async function findReusableBuildAsync(
  releaseChannel: string,
  platform: string,
  sdkVersion: string,
  slug: string
): Promise<{ downloadUrl?: string; canReuse: boolean }> {
  const user = await UserManager.getCurrentUserAsync();

  const buildReuseStatus = await ApiV2.clientForUser(user).postAsync('standalone-build/reuse', {
    releaseChannel,
    platform,
    sdkVersion,
    slug,
  });

  return buildReuseStatus;
}

export interface PublishedProjectResult {
  /**
   * Project manifest URL
   */
  url: string;
  /**
   * TODO: What is this?
   */
  ids: string[];
  /**
   * TODO: What is this? Where does it come from?
   */
  err?: string;
}

export async function publishAsync(
  projectRoot: string,
  options: PublishOptions = {}
): Promise<PublishedProjectResult> {
  options.target = options.target ?? getDefaultTarget(projectRoot);
  const target = options.target;
  const user = await UserManager.ensureLoggedInAsync();

  Analytics.logEvent('Publish', {
    projectRoot,
    developerTool: Config.developerTool,
  });

  const validationStatus = await Doctor.validateWithNetworkAsync(projectRoot);
  if (validationStatus === Doctor.ERROR || validationStatus === Doctor.FATAL) {
    throw new XDLError(
      'PUBLISH_VALIDATION_ERROR',
      "Couldn't publish because errors were found. (See logs above.) Please fix the errors and try again."
    );
  }

  // Get project config
  const { exp, pkg } = await _getPublishExpConfigAsync(projectRoot, options);

  // TODO: refactor this out to a function, throw error if length doesn't match
  const { hooks } = exp;
  delete exp.hooks;
  const validPostPublishHooks: LoadedHook[] = prepareHooks(hooks, 'postPublish', projectRoot, exp);
  const bundles = await buildPublishBundlesAsync(projectRoot, options);
  const androidBundle = bundles.android.code;
  const iosBundle = bundles.ios.code;

  const files = [
    ['index.ios.js', bundles.ios.code],
    ['index.android.js', bundles.android.code],
  ];
  // Account for inline source maps
  if (bundles.ios.map) {
    files.push([chalk.dim('index.ios.js.map'), bundles.ios.map]);
  }
  if (bundles.android.map) {
    files.push([chalk.dim('index.android.js.map'), bundles.android.map]);
  }

  logger.global.info('');
  logger.global.info(TableText.createFilesTable(files));
  logger.global.info('');
  logger.global.info(
    terminalLink(
      'Learn more about JavaScript bundle sizes.',
      `https://expo.fyi/javascript-bundle-sizes`,
      { fallback: (text, url) => `${text}: ${url}` }
    )
  );
  logger.global.info('');

  await publishAssetsAsync({ projectRoot, exp, bundles });

  const hasHooks = validPostPublishHooks.length > 0;

  const shouldPublishAndroidMaps = !!exp.android && !!exp.android.publishSourceMapPath;
  const shouldPublishIosMaps = !!exp.ios && !!exp.ios.publishSourceMapPath;
  const androidSourceMap = hasHooks || shouldPublishAndroidMaps ? bundles.android.map : null;
  const iosSourceMap = hasHooks || shouldPublishIosMaps ? bundles.ios.map : null;

  let response;
  try {
    response = await _uploadArtifactsAsync({
      pkg,
      exp,
      iosBundle,
      androidBundle,
      options,
    });
  } catch (e) {
    if (e.serverError === 'SCHEMA_VALIDATION_ERROR') {
      throw new Error(
        `There was an error validating your project schema. Check for any warnings about the contents of your app.json or app.config.js.`
      );
    }
    Sentry.captureException(e);
    throw e;
  }

  let androidManifest = {};
  let iosManifest = {};

  if (
    validPostPublishHooks.length ||
    (exp.ios && exp.ios.publishManifestPath) ||
    (exp.android && exp.android.publishManifestPath) ||
    EmbeddedAssets.shouldEmbedAssetsForExpoUpdates(projectRoot, exp, pkg, target)
  ) {
    [androidManifest, iosManifest] = await Promise.all([
      ExponentTools.getManifestAsync(response.url, {
        'Exponent-SDK-Version': exp.sdkVersion,
        'Exponent-Platform': 'android',
        'Expo-Release-Channel': options.releaseChannel,
        Accept: 'application/expo+json,application/json',
      }),
      ExponentTools.getManifestAsync(response.url, {
        'Exponent-SDK-Version': exp.sdkVersion,
        'Exponent-Platform': 'ios',
        'Expo-Release-Channel': options.releaseChannel,
        Accept: 'application/expo+json,application/json',
      }),
    ]);

    const hookOptions = {
      url: response.url,
      exp,
      iosBundle,
      iosSourceMap,
      iosManifest,
      androidBundle,
      androidSourceMap,
      androidManifest,
      projectRoot,
      log: (msg: any) => {
        logger.global.info({ quiet: true }, msg);
      },
    };

    for (const hook of validPostPublishHooks) {
      logger.global.info(`Running postPublish hook: ${hook.file}`);
      try {
        runHook(hook, hookOptions);
      } catch (e) {
        logger.global.warn(`Warning: postPublish hook '${hook.file}' failed: ${e.stack}`);
      }
    }
  }

  const fullManifestUrl = response.url.replace('exp://', 'https://');
  await EmbeddedAssets.configureAsync({
    projectRoot,
    pkg,
    exp,
    releaseChannel: options.releaseChannel ?? 'default',
    iosManifestUrl: fullManifestUrl,
    iosManifest,
    iosBundle,
    iosSourceMap,
    androidManifestUrl: fullManifestUrl,
    androidManifest,
    androidBundle,
    androidSourceMap,
    target,
  });

  // TODO: move to postPublish hook
  if (exp.isKernel) {
    await _handleKernelPublishedAsync({
      user,
      exp,
      projectRoot,
      url: response.url,
    });
  }

  return {
    ...response,
    url:
      options.releaseChannel && options.releaseChannel !== 'default'
        ? `${response.url}?release-channel=${options.releaseChannel}`
        : response.url,
  };
}

async function _uploadArtifactsAsync({
  exp,
  iosBundle,
  androidBundle,
  options,
  pkg,
}: {
  exp: ExpoConfig;
  iosBundle: string;
  androidBundle: string;
  options: PublishOptions;
  pkg: PackageJSONConfig;
}) {
  logger.global.info('');
  logger.global.info('Uploading JavaScript bundles');
  const formData = new FormData();

  formData.append('expJson', JSON.stringify(exp));
  formData.append('packageJson', JSON.stringify(pkg));
  formData.append('iosBundle', iosBundle, 'iosBundle');
  formData.append('androidBundle', androidBundle, 'androidBundle');
  formData.append('options', JSON.stringify(options));

  const user = await UserManager.ensureLoggedInAsync();
  const api = ApiV2.clientForUser(user);

  return await api.uploadFormDataAsync('publish/new', formData);
}

async function _getPublishExpConfigAsync(
  projectRoot: string,
  options: PublishOptions
): Promise<{
  exp: PublicConfig;
  pkg: PackageJSONConfig;
}> {
  if (options.releaseChannel != null && typeof options.releaseChannel !== 'string') {
    throw new XDLError('INVALID_OPTIONS', 'releaseChannel must be a string');
  }
  options.releaseChannel = options.releaseChannel || 'default';

  // Verify that exp/app.json and package.json exist
  const { exp, pkg } = getConfig(projectRoot);

  if (exp.android && exp.android.config) {
    delete exp.android.config;
  }

  if (exp.ios && exp.ios.config) {
    delete exp.ios.config;
  }

  const { sdkVersion } = exp;

  // Only allow projects to be published with UNVERSIONED if a correct token is set in env
  if (sdkVersion === 'UNVERSIONED' && !maySkipManifestValidation()) {
    throw new XDLError('INVALID_OPTIONS', 'Cannot publish with sdkVersion UNVERSIONED.');
  }
  exp.locales = await ExponentTools.getResolvedLocalesAsync(exp);
  return { exp: { ...exp, sdkVersion: sdkVersion! }, pkg };
}

async function buildPublishBundlesAsync(
  projectRoot: string,
  publishOptions: PublishOptions = {},
  bundleOptions: { dev?: boolean } = {}
) {
  if (!getenv.boolish('EXPO_USE_DEV_SERVER', false)) {
    try {
      await startReactNativeServerAsync(
        projectRoot,
        {
          nonPersistent: true,
          maxWorkers: publishOptions.maxWorkers,
          target: publishOptions.target,
          reset: publishOptions.resetCache,
        },
        !publishOptions.quiet
      );
      return await fetchPublishBundlesAsync(projectRoot);
    } finally {
      await stopReactNativeServerAsync(projectRoot);
    }
  }

  const platforms: Platform[] = ['android', 'ios'];
  const [android, ios] = await bundleAsync(
    projectRoot,
    {
      target: publishOptions.target,
      resetCache: publishOptions.resetCache,
      logger: ProjectUtils.getLogger(projectRoot),
      quiet: publishOptions.quiet,
    },
    platforms.map((platform: Platform) => ({
      platform,
      entryPoint: Exp.determineEntryPoint(projectRoot, platform),
      dev: bundleOptions.dev,
    }))
  );

  return {
    android,
    ios,
  };
}

// Fetch iOS and Android bundles for publishing
async function fetchPublishBundlesAsync(projectRoot: string, opts?: PackagerOptions) {
  const entryPoint = Exp.determineEntryPoint(projectRoot);
  const publishUrl = await UrlUtils.constructPublishUrlAsync(
    projectRoot,
    entryPoint,
    undefined,
    opts
  );
  const sourceMapUrl = await UrlUtils.constructSourceMapUrlAsync(projectRoot, entryPoint);
  const assetsUrl = await UrlUtils.constructAssetsUrlAsync(projectRoot, entryPoint);

  logger.global.info('Building iOS bundle');
  const iosBundle = await _getForPlatformAsync(projectRoot, publishUrl, 'ios', {
    errorCode: 'INVALID_BUNDLE',
    minLength: MINIMUM_BUNDLE_SIZE,
  });

  logger.global.info('Building Android bundle');
  const androidBundle = await _getForPlatformAsync(projectRoot, publishUrl, 'android', {
    errorCode: 'INVALID_BUNDLE',
    minLength: MINIMUM_BUNDLE_SIZE,
  });

  logger.global.info('Building source maps');
  const iosSourceMap = await _getForPlatformAsync(projectRoot, sourceMapUrl, 'ios', {
    errorCode: 'INVALID_BUNDLE',
    minLength: MINIMUM_BUNDLE_SIZE,
  });
  const androidSourceMap = await _getForPlatformAsync(projectRoot, sourceMapUrl, 'android', {
    errorCode: 'INVALID_BUNDLE',
    minLength: MINIMUM_BUNDLE_SIZE,
  });

  logger.global.info('Building asset maps');
  const iosAssetsJson = await _getForPlatformAsync(projectRoot, assetsUrl, 'ios', {
    errorCode: 'INVALID_ASSETS',
  });
  const androidAssetsJson = await _getForPlatformAsync(projectRoot, assetsUrl, 'android', {
    errorCode: 'INVALID_ASSETS',
  });

  return {
    android: { code: androidBundle, map: androidSourceMap, assets: JSON.parse(androidAssetsJson) },
    ios: { code: iosBundle, map: iosSourceMap, assets: JSON.parse(iosAssetsJson) },
  };
}

async function _getForPlatformAsync(
  projectRoot: string,
  url: string,
  platform: Platform,
  { errorCode, minLength }: { errorCode: ErrorCode; minLength?: number }
): Promise<string> {
  const fullUrl = `${url}&platform=${platform}`;
  let response;

  try {
    response = await axios.request({
      url: fullUrl,
      responseType: 'text',
      // Workaround for https://github.com/axios/axios/issues/907.
      // Without transformResponse, axios will parse the body as JSON regardless of the responseType/
      transformResponse: [data => data],
      proxy: false,
      validateStatus: status => status === 200,
      headers: {
        'Exponent-Platform': platform,
      },
    });
  } catch (error) {
    if (error.response) {
      if (error.response.data) {
        let body;
        try {
          body = JSON.parse(error.response.data);
        } catch (e) {
          ProjectUtils.logError(projectRoot, 'expo', error.response.data);
        }

        if (body) {
          if (body.message) {
            ProjectUtils.logError(projectRoot, 'expo', body.message);
          } else {
            ProjectUtils.logError(projectRoot, 'expo', error.response.data);
          }
        }
      }
      throw new XDLError(
        errorCode,
        `Packager URL ${fullUrl} returned unexpected code ${error.response.status}. ` +
          'Please open your project in the Expo app and see if there are any errors. ' +
          'Also scroll up and make sure there were no errors or warnings when opening your project.'
      );
    } else {
      throw error;
    }
  }

  if (!response.data || (minLength && response.data.length < minLength)) {
    throw new XDLError(errorCode, `Body is: ${response.data}`);
  }

  return response.data;
}

<<<<<<< HEAD
=======
/**
 * Collects all the assets declared in the android app, ios app and manifest
 *
 * @param {string} hostedAssetPrefix
 *    The path where assets are hosted (ie) http://xxx.cloudfront.com/assets/
 *
 * @modifies {exp} Replaces relative asset paths in the manifest with hosted URLS
 *
 */
async function _collectAssets(
  projectRoot: string,
  exp: PublicConfig,
  hostedAssetPrefix: string,
  bundles: BundlesByPlatform
): Promise<Asset[]> {
  // Resolve manifest assets to their hosted URL and add them to the list of assets to
  // be uploaded. Modifies exp.
  const manifestAssets: Asset[] = [];
  await _resolveManifestAssets(
    projectRoot,
    exp,
    async (assetPath: string) => {
      const absolutePath = path.resolve(projectRoot, assetPath);
      const contents = await fs.readFile(absolutePath);
      const hash = md5hex(contents);
      manifestAssets.push({ files: [absolutePath], fileHashes: [hash], hash });
      return urljoin(hostedAssetPrefix, hash);
    },
    true
  );

  return [...bundles.ios.assets, ...bundles.android.assets, ...manifestAssets];
}

/**
 * Configures exp, preparing it for asset export
 *
 * @modifies {exp}
 *
 */
async function _configureExpForAssets(projectRoot: string, exp: ExpoConfig, assets: Asset[]) {
  // Add google services file if it exists
  await _resolveGoogleServicesFile(projectRoot, exp);

  // Convert asset patterns to a list of asset strings that match them.
  // Assets strings are formatted as `asset_<hash>.<type>` and represent
  // the name that the file will have in the app bundle. The `asset_` prefix is
  // needed because android doesn't support assets that start with numbers.
  if (exp.assetBundlePatterns) {
    const fullPatterns: string[] = exp.assetBundlePatterns.map((p: string) =>
      path.join(projectRoot, p)
    );
    logger.global.info('Processing asset bundle patterns:');
    fullPatterns.forEach(p => logger.global.info('- ' + p));
    // The assets returned by the RN packager has duplicates so make sure we
    // only bundle each once.
    const bundledAssets = new Set();
    for (const asset of assets) {
      const file = asset.files && asset.files[0];
      const shouldBundle =
        '__packager_asset' in asset &&
        asset.__packager_asset &&
        file &&
        fullPatterns.some((p: string) => minimatch(file, p));
      ProjectUtils.logDebug(
        projectRoot,
        'expo',
        `${shouldBundle ? 'Include' : 'Exclude'} asset ${file}`
      );
      if (shouldBundle) {
        asset.fileHashes.forEach(hash =>
          bundledAssets.add(
            'asset_' + hash + ('type' in asset && asset.type ? '.' + asset.type : '')
          )
        );
      }
    }
    exp.bundledAssets = [...bundledAssets];
    delete exp.assetBundlePatterns;
  }

  return exp;
}

async function publishAssetsAsync(
  projectRoot: string,
  exp: PublicConfig,
  bundles: BundlesByPlatform
) {
  logger.global.info('Analyzing assets');

  const assetCdnPath = urljoin(EXPO_CDN, '~assets');
  const assets = await _collectAssets(projectRoot, exp, assetCdnPath, bundles);

  logger.global.info('Uploading assets');

  if (assets.length > 0 && assets[0].fileHashes) {
    await uploadAssetsAsync(projectRoot, assets);
  } else {
    logger.global.info({ quiet: true }, 'No assets to upload, skipped');
  }

  // Updates the manifest to reflect additional asset bundling + configs
  await _configureExpForAssets(projectRoot, exp, assets);

  return exp;
}

async function exportAssetsAsync(
  projectRoot: string,
  exp: PublicConfig,
  hostedUrl: string,
  outputDir: string,
  bundles: BundlesByPlatform
) {
  logger.global.info('Analyzing assets');

  const assetCdnPath = urljoin(hostedUrl, 'assets');
  const assets = await _collectAssets(projectRoot, exp, assetCdnPath, bundles);

  logger.global.info('Saving assets');

  if (assets.length > 0 && assets[0].fileHashes) {
    await _saveAssetsAsync(projectRoot, assets, outputDir);
  } else {
    logger.global.info({ quiet: true }, 'No assets to upload, skipped.');
  }

  // Updates the manifest to reflect additional asset bundling + configs
  await _configureExpForAssets(projectRoot, exp, assets);

  return { exp, assets };
}

>>>>>>> b0b59591
async function _handleKernelPublishedAsync({
  projectRoot,
  user,
  exp,
  url,
}: {
  projectRoot: string;
  user: User;
  exp: ExpoConfig;
  url: string;
}) {
  let kernelBundleUrl = `${Config.api.scheme}://${Config.api.host}`;
  if (Config.api.port) {
    kernelBundleUrl = `${kernelBundleUrl}:${Config.api.port}`;
  }
  kernelBundleUrl = `${kernelBundleUrl}/@${user.username}/${exp.slug}/bundle`;

  if (exp.kernel.androidManifestPath) {
    const manifest = await ExponentTools.getManifestAsync(url, {
      'Exponent-SDK-Version': exp.sdkVersion,
      'Exponent-Platform': 'android',
      Accept: 'application/expo+json,application/json',
    });
    manifest.bundleUrl = kernelBundleUrl;
    manifest.sdkVersion = 'UNVERSIONED';
    await fs.writeFile(
      path.resolve(projectRoot, exp.kernel.androidManifestPath),
      JSON.stringify(manifest)
    );
  }

  if (exp.kernel.iosManifestPath) {
    const manifest = await ExponentTools.getManifestAsync(url, {
      'Exponent-SDK-Version': exp.sdkVersion,
      'Exponent-Platform': 'ios',
      Accept: 'application/expo+json,application/json',
    });
    manifest.bundleUrl = kernelBundleUrl;
    manifest.sdkVersion = 'UNVERSIONED';
    await fs.writeFile(
      path.resolve(projectRoot, exp.kernel.iosManifestPath),
      JSON.stringify(manifest)
    );
  }
}

type GetExpConfigOptions = {
  current?: boolean;
  mode?: string;
  platform?: 'android' | 'ios' | 'all';
  expIds?: string[];
  type?: string;
  releaseChannel?: string;
  bundleIdentifier?: string;
  publicUrl?: string;
  sdkVersion?: string;
};

async function getConfigAsync(
  projectRoot: string,
  options: Pick<GetExpConfigOptions, 'publicUrl' | 'platform'> = {}
) {
  if (!options.publicUrl) {
    // get the manifest from the project directory
    const { exp, pkg } = getConfig(projectRoot);
    const configName = configFilename(projectRoot);
    return {
      exp,
      pkg,
      configName: configFilename(projectRoot),
      configPrefix: configName === 'app.json' ? 'expo.' : '',
    };
  } else {
    // get the externally hosted manifest
    return {
      exp: await ThirdParty.getManifest(options.publicUrl, options),
      configName: options.publicUrl,
      configPrefix: '',
      pkg: {},
    };
  }
}

type JobState = 'pending' | 'started' | 'in-progress' | 'finished' | 'errored' | 'sent-to-queue';

export type TurtleMode = 'normal' | 'high' | 'high_only';

// https://github.com/expo/universe/blob/283efaba3acfdefdc7db12f649516b6d6a94bec4/server/www/src/data/entities/builds/BuildJobEntity.ts#L25-L56
export interface BuildJobFields {
  id: string;
  experienceName: string;
  status: JobState;
  platform: 'ios' | 'android';
  userId: string | null;
  experienceId: string;
  artifactId: string | null;
  nonce: string | null;
  artifacts: {
    url?: string;
    manifestPlistUrl?: string;
  } | null;
  config: {
    buildType?: string;
    releaseChannel?: string;
    bundleIdentifier?: string;
  };
  logs: object | null;
  extraData: {
    request_id?: string;
    turtleMode?: TurtleMode;
  } | null;
  created: Date;
  updated: Date;
  expirationDate: Date;
  sdkVersion: string | null;
  turtleVersion: string | null;
  buildDuration: number | null;
  priority: string;
  accountId: string | null;
}

export type BuildStatusResult = {
  jobs: BuildJobFields[];
  err: null;
  userHasBuiltAppBefore: boolean;
  userHasBuiltExperienceBefore: boolean;
  canPurchasePriorityBuilds: boolean;
  numberOfRemainingPriorityBuilds: number;
  hasUnlimitedPriorityBuilds: boolean;
};

export type BuildCreatedResult = {
  id: string;
  ids: string[];
  priority: 'normal' | 'high';
  canPurchasePriorityBuilds: boolean;
  numberOfRemainingPriorityBuilds: number;
  hasUnlimitedPriorityBuilds: boolean;
};

function _validateManifest(options: any, exp: any, configName: string, configPrefix: string) {
  if (options.platform === 'ios' || options.platform === 'all') {
    if (!exp.ios || !exp.ios.bundleIdentifier) {
      throw new XDLError(
        'INVALID_MANIFEST',
        `Must specify a bundle identifier in order to build this experience for iOS. ` +
          `Please specify one in ${configName} at "${configPrefix}ios.bundleIdentifier"`
      );
    }
  }

  if (options.platform === 'android' || options.platform === 'all') {
    if (!exp.android || !exp.android.package) {
      throw new XDLError(
        'INVALID_MANIFEST',
        `Must specify a java package in order to build this experience for Android. ` +
          `Please specify one in ${configName} at "${configPrefix}android.package"`
      );
    }
  }
}
function _validateOptions(options: any) {
  const schema = joi.object().keys({
    current: joi.boolean(),
    mode: joi.string(),
    platform: joi.any().valid('ios', 'android', 'all'),
    expIds: joi.array(),
    type: joi.any().valid('archive', 'simulator', 'client', 'app-bundle', 'apk'),
    releaseChannel: joi.string().regex(/[a-z\d][a-z\d._-]*/),
    bundleIdentifier: joi.string().regex(/^[a-zA-Z][a-zA-Z0-9\-.]+$/),
    publicUrl: joi.string(),
    sdkVersion: joi.string().strict(),
  });

  const { error } = schema.validate(options);
  if (error) {
    throw new XDLError('INVALID_OPTIONS', error.toString());
  }
}

async function _getExpAsync(
  projectRoot: string,
  options: Pick<GetExpConfigOptions, 'publicUrl' | 'mode' | 'platform'>
) {
  const { exp, pkg, configName, configPrefix } = await getConfigAsync(projectRoot, options);

  if (!exp || !pkg) {
    throw new XDLError(
      'NO_PACKAGE_JSON',
      `Couldn't read ${configName} file in project at ${projectRoot}`
    );
  }

  // Support version and name being specified in package.json for legacy
  // support pre: exp.json
  if (!exp.version && 'version' in pkg && pkg.version) {
    exp.version = pkg.version;
  }
  if (!exp.name && 'name' in pkg && typeof pkg.name === 'string') {
    exp.name = pkg.name;
  }
  if (!exp.slug && typeof exp.name === 'string') {
    exp.slug = slug(exp.name.toLowerCase());
  }
  return { exp, configName, configPrefix };
}

export async function getBuildStatusAsync(
  projectRoot: string,
  options: GetExpConfigOptions = {}
): Promise<BuildStatusResult> {
  const user = await UserManager.ensureLoggedInAsync();

  _assertValidProjectRoot(projectRoot);
  _validateOptions(options);
  const { exp } = await _getExpAsync(projectRoot, options);

  const api = ApiV2.clientForUser(user);
  return await api.postAsync('build/status', { manifest: exp, options });
}

export async function startBuildAsync(
  projectRoot: string,
  options: GetExpConfigOptions = {}
): Promise<BuildCreatedResult> {
  const user = await UserManager.ensureLoggedInAsync();

  _assertValidProjectRoot(projectRoot);
  _validateOptions(options);
  const { exp, configName, configPrefix } = await _getExpAsync(projectRoot, options);
  _validateManifest(options, exp, configName, configPrefix);

  Analytics.logEvent('Build Shell App', {
    projectRoot,
    developerTool: Config.developerTool,
    platform: options.platform,
  });

  const api = ApiV2.clientForUser(user);
  return await api.putAsync('build/start', { manifest: exp, options });
}

async function _waitForRunningAsync(
  projectRoot: string,
  url: string,
  retries: number = 300
): Promise<true> {
  try {
    const response = await axios.request({
      url,
      responseType: 'text',
      proxy: false,
    });
    if (/packager-status:running/.test(response.data)) {
      return true;
    } else if (retries === 0) {
      ProjectUtils.logError(
        projectRoot,
        'expo',
        `Could not get status from Metro bundler. Server response: ${response.data}`
      );
    }
  } catch (e) {
    if (retries === 0) {
      ProjectUtils.logError(
        projectRoot,
        'expo',
        `Could not get status from Metro bundler. ${e.message}`
      );
    }
  }

  if (retries <= 0) {
    throw new Error('Connecting to Metro bundler failed.');
  } else {
    await delayAsync(100);
    return _waitForRunningAsync(projectRoot, url, retries - 1);
  }
}

// The --verbose flag is intended for react-native-cli/metro, not expo-cli
const METRO_VERBOSE_WARNING = 'Run CLI with --verbose flag for more details.';

// Remove these constants and related code when SDK35 isn't supported anymore
// Context: https://github.com/expo/expo-cli/issues/1074
const NODE_12_WINDOWS_METRO_ERROR = `Invalid regular expression: /(.*\\__fixtures__\\.*|node_modules[\\]react[\\]dist[\\].*|website\\node_modules\\.*|heapCapture\\bundle.js|.*\\__tests__\\.*)$/: Unterminated character class`;
const NODE_12_WINDOWS_METRO_SUGGESTION = `\nUnable to start the project due to a documented incompatibility between Node 12 LTS and Expo SDK 35 on Windows.
Please refer to this GitHub comment for a solution:
https://github.com/expo/expo-cli/issues/1074#issuecomment-559220752\n`;

function _logPackagerOutput(projectRoot: string, level: string, data: object) {
  let output = data.toString();
  if (!output) {
    return;
  }
  // Temporarily hide warnings about duplicate providesModule declarations
  // under react-native
  if (_isIgnorableDuplicateModuleWarning(projectRoot, level, output)) {
    ProjectUtils.logDebug(
      projectRoot,
      'expo',
      `Suppressing @providesModule warning: ${output}`,
      'project-suppress-providesmodule-warning'
    );
    return;
  }
  if (_isIgnorableMetroConsoleOutput(output) || _isIgnorableRnpmWarning(output)) {
    ProjectUtils.logDebug(projectRoot, 'expo', output);
    return;
  }

  if (output.includes(NODE_12_WINDOWS_METRO_ERROR)) {
    ProjectUtils.logError(projectRoot, 'expo', NODE_12_WINDOWS_METRO_SUGGESTION);
    return;
  }

  if (output.includes(METRO_VERBOSE_WARNING)) {
    output = output.replace(METRO_VERBOSE_WARNING, '');
  }

  if (/^Scanning folders for symlinks in /.test(output)) {
    ProjectUtils.logDebug(projectRoot, 'metro', output);
    return;
  }
  if (level === 'info') {
    ProjectUtils.logInfo(projectRoot, 'metro', output);
  } else {
    ProjectUtils.logError(projectRoot, 'metro', output);
  }
}

function _isIgnorableMetroConsoleOutput(output: string) {
  // As of react-native 0.61.x, Metro prints console logs from the device to console, without
  // passing them through the custom log reporter.
  //
  // Managed apps have a separate remote logging implementation included in the Expo SDK,
  // (see: _handleDeviceLogs), so we can just ignore these device logs from Metro.
  // if (/^ () /)
  //
  // These logs originate from:
  // https://github.com/facebook/metro/blob/e8181fb9db7db31adf7d1ed9ab840f54449ef238/packages/metro/src/lib/logToConsole.js#L50
  return /^\s+(INFO|WARN|LOG|GROUP|DEBUG) /.test(output);
}

function _isIgnorableRnpmWarning(output: string) {
  return output.startsWith(
    'warn The following packages use deprecated "rnpm" config that will stop working from next release'
  );
}

function _isIgnorableDuplicateModuleWarning(
  projectRoot: string,
  level: string,
  output: string
): boolean {
  if (
    level !== 'error' ||
    !output.startsWith('jest-haste-map: @providesModule naming collision:')
  ) {
    return false;
  }

  const reactNativeNodeModulesPath = path.join(
    projectRoot,
    'node_modules',
    'react-native',
    'node_modules'
  );
  const reactNativeNodeModulesPattern = escapeRegExp(reactNativeNodeModulesPath);
  const reactNativeNodeModulesCollisionRegex = new RegExp(
    `Paths: ${reactNativeNodeModulesPattern}.+ collides with ${reactNativeNodeModulesPattern}.+`
  );
  return reactNativeNodeModulesCollisionRegex.test(output);
}

function _isIgnorableBugReportingExtraData(body: any[]) {
  return body.length === 2 && body[0] === 'BugReporting extraData:';
}

function _isAppRegistryStartupMessage(body: any[]) {
  return (
    body.length === 1 &&
    (/^Running application "main" with appParams:/.test(body[0]) ||
      /^Running "main" with \{/.test(body[0]))
  );
}

type ConsoleLogLevel = 'info' | 'warn' | 'error' | 'debug';

function _handleDeviceLogs(projectRoot: string, deviceId: string, deviceName: string, logs: any) {
  for (let i = 0; i < logs.length; i++) {
    const log = logs[i];
    let body = typeof log.body === 'string' ? [log.body] : log.body;
    let { level } = log;

    if (_isIgnorableBugReportingExtraData(body)) {
      level = 'debug';
    }
    if (_isAppRegistryStartupMessage(body)) {
      body = [`Running application on ${deviceName}.`];
    }

    const args = body.map((obj: any) => {
      if (typeof obj === 'undefined') {
        return 'undefined';
      }
      if (obj === 'null') {
        return 'null';
      }
      if (typeof obj === 'string' || typeof obj === 'number' || typeof obj === 'boolean') {
        return obj;
      }
      try {
        return JSON.stringify(obj);
      } catch (e) {
        return obj.toString();
      }
    });
    const logLevel =
      level === 'info' || level === 'warn' || level === 'error' || level === 'debug'
        ? (level as ConsoleLogLevel)
        : 'info';
    ProjectUtils.getLogger(projectRoot)[logLevel](
      {
        tag: 'device',
        deviceId,
        deviceName,
        groupDepth: log.groupDepth,
        shouldHide: log.shouldHide,
        includesStack: log.includesStack,
      },
      ...args
    );
  }
}
export async function startReactNativeServerAsync(
  projectRoot: string,
  options: StartOptions = {},
  verbose: boolean = true
): Promise<void> {
  _assertValidProjectRoot(projectRoot);
  await stopReactNativeServerAsync(projectRoot);
  await Watchman.addToPathAsync(); // Attempt to fix watchman if it's hanging
  await Watchman.unblockAndGetVersionAsync(projectRoot);

  const { exp } = getConfig(projectRoot);

  let packagerPort = await _getFreePortAsync(19001); // Create packager options

  const customLogReporterPath: string = require.resolve(path.join(__dirname, '../build/reporter'));

  // TODO: Bacon: Support .mjs (short-lived JS modules extension that some packages use)
  const sourceExtsConfig = { isTS: true, isReact: true, isModern: false };
  const sourceExts =
    options.target === 'bare'
      ? getBareExtensions([], sourceExtsConfig)
      : getManagedExtensions([], sourceExtsConfig);

  let packagerOpts: { [key: string]: any } = {
    port: packagerPort,
    customLogReporterPath,
    sourceExts,
  };

  if (options.nonPersistent && Versions.lteSdkVersion(exp, '32.0.0')) {
    packagerOpts.nonPersistent = true;
  }

  if (Versions.gteSdkVersion(exp, '33.0.0')) {
    // starting with SDK 37, we bundle this plugin with the expo-asset package instead of expo,
    // so check there first and fall back to expo if we can't find it in expo-asset
    try {
      packagerOpts.assetPlugins = resolveModule(
        'expo-asset/tools/hashAssetFiles',
        projectRoot,
        exp
      );
    } catch (e) {
      try {
        packagerOpts.assetPlugins = resolveModule('expo/tools/hashAssetFiles', projectRoot, exp);
      } catch (e) {
        throw new Error(
          'Unable to find the expo-asset package in the current project. Install it and try again.'
        );
      }
    }
  }

  if (options.maxWorkers) {
    packagerOpts['max-workers'] = options.maxWorkers;
  }

  if (!Versions.gteSdkVersion(exp, '16.0.0')) {
    delete packagerOpts.customLogReporterPath;
  }
  const userPackagerOpts = exp.packagerOpts;

  if (userPackagerOpts) {
    // The RN CLI expects rn-cli.config.js's path to be absolute. We use the
    // project root to resolve relative paths since that was the original
    // behavior of the RN CLI.
    if (userPackagerOpts.config) {
      userPackagerOpts.config = path.resolve(projectRoot, userPackagerOpts.config);
    }

    // Provide a fallback if the value isn't given
    const userSourceExts = userPackagerOpts.sourceExts ?? [];

    packagerOpts = {
      ...packagerOpts,
      ...userPackagerOpts,
      // In order to prevent people from forgetting to include the .expo extension or other things
      // NOTE(brentvatne): we should probably do away with packagerOpts soon in favor of @expo/metro-config!
      sourceExts: [...new Set([...packagerOpts.sourceExts, ...userSourceExts])],
    };

    if (userPackagerOpts.port !== undefined && userPackagerOpts.port !== null) {
      packagerPort = userPackagerOpts.port;
    }
  }
  const cliOpts = ['start'];
  for (const [key, val] of Object.entries(packagerOpts)) {
    // If the packager opt value is boolean, don't set
    // --[opt] [value], just set '--opt'
    if (val && typeof val === 'boolean') {
      cliOpts.push(`--${key}`);
    } else if (val) {
      cliOpts.push(`--${key}`, val);
    }
  }

  if (process.env.EXPO_DEBUG) {
    cliOpts.push('--verbose');
  }

  if (options.reset) {
    cliOpts.push('--reset-cache');
  } // Get custom CLI path from project package.json, but fall back to node_module path
  const defaultCliPath = resolveModule('react-native/local-cli/cli.js', projectRoot, exp);
  const cliPath = exp.rnCliPath || defaultCliPath;
  let nodePath;
  // When using a custom path for the RN CLI, we want it to use the project
  // root to look up config files and Node modules
  if (exp.rnCliPath) {
    nodePath = _nodePathForProjectRoot(projectRoot);
  } else {
    nodePath = null;
  }
  // Run the copy of Node that's embedded in Electron by setting the
  // ELECTRON_RUN_AS_NODE environment variable
  // Note: the CLI script sets up graceful-fs and sets ulimit to 4096 in the
  // child process
  const nodePathEnv = nodePath ? { NODE_PATH: nodePath } : {};
  const packagerProcess = child_process.fork(cliPath, cliOpts, {
    cwd: projectRoot,
    env: {
      ...process.env,
      REACT_NATIVE_APP_ROOT: projectRoot,
      ELECTRON_RUN_AS_NODE: '1',
      ...nodePathEnv,
    },
    silent: true,
  });
  await ProjectSettings.setPackagerInfoAsync(projectRoot, {
    packagerPort,
    packagerPid: packagerProcess.pid,
  }); // TODO: do we need this? don't know if it's ever called
  process.on('exit', () => {
    treekill(packagerProcess.pid);
  });
  if (!packagerProcess.stdout) {
    throw new Error('Expected spawned process to have a stdout stream, but none was found.');
  }
  if (!packagerProcess.stderr) {
    throw new Error('Expected spawned process to have a stderr stream, but none was found.');
  }
  packagerProcess.stdout.setEncoding('utf8');
  packagerProcess.stderr.setEncoding('utf8');
  packagerProcess.stdout.pipe(split()).on('data', data => {
    if (verbose) {
      _logPackagerOutput(projectRoot, 'info', data);
    }
  });
  packagerProcess.stderr.on('data', data => {
    if (verbose) {
      _logPackagerOutput(projectRoot, 'error', data);
    }
  });
  const exitPromise = new Promise((resolve, reject) => {
    packagerProcess.once('exit', async code => {
      ProjectUtils.logDebug(projectRoot, 'expo', `Metro Bundler process exited with code ${code}`);
      if (code) {
        reject(new Error(`Metro Bundler process exited with code ${code}`));
      } else {
        resolve();
      }
      try {
        await ProjectSettings.setPackagerInfoAsync(projectRoot, {
          packagerPort: null,
          packagerPid: null,
        });
      } catch (e) {}
    });
  });
  const packagerUrl = await UrlUtils.constructBundleUrlAsync(projectRoot, {
    urlType: 'http',
    hostType: 'localhost',
  });
  await Promise.race([_waitForRunningAsync(projectRoot, `${packagerUrl}/status`), exitPromise]);
}

// Simulate the node_modules resolution
// If you project dir is /Jesse/Expo/Universe/BubbleBounce, returns
// "/Jesse/node_modules:/Jesse/Expo/node_modules:/Jesse/Expo/Universe/node_modules:/Jesse/Expo/Universe/BubbleBounce/node_modules"
function _nodePathForProjectRoot(projectRoot: string): string {
  const paths = [];
  let directory = path.resolve(projectRoot);
  while (true) {
    paths.push(path.join(directory, 'node_modules'));
    const parentDirectory = path.dirname(directory);
    if (directory === parentDirectory) {
      break;
    }
    directory = parentDirectory;
  }
  return paths.join(path.delimiter);
}
export async function stopReactNativeServerAsync(projectRoot: string): Promise<void> {
  _assertValidProjectRoot(projectRoot);
  const packagerInfo = await ProjectSettings.readPackagerInfoAsync(projectRoot);
  if (!packagerInfo.packagerPort || !packagerInfo.packagerPid) {
    ProjectUtils.logDebug(projectRoot, 'expo', `No packager found for project at ${projectRoot}.`);
    return;
  }
  ProjectUtils.logDebug(
    projectRoot,
    'expo',
    `Killing packager process tree: ${packagerInfo.packagerPid}`
  );
  try {
    await treekillAsync(packagerInfo.packagerPid, 'SIGKILL');
  } catch (e) {
    ProjectUtils.logDebug(projectRoot, 'expo', `Error stopping packager process: ${e.toString()}`);
  }
  await ProjectSettings.setPackagerInfoAsync(projectRoot, {
    packagerPort: null,
    packagerPid: null,
  });
}

const blacklistedEnvironmentVariables = new Set([
  'EXPO_APPLE_PASSWORD',
  'EXPO_ANDROID_KEY_PASSWORD',
  'EXPO_ANDROID_KEYSTORE_PASSWORD',
  'EXPO_IOS_DIST_P12_PASSWORD',
  'EXPO_IOS_PUSH_P12_PASSWORD',
  'EXPO_CLI_PASSWORD',
]);

function shouldExposeEnvironmentVariableInManifest(key: string) {
  if (blacklistedEnvironmentVariables.has(key.toUpperCase())) {
    return false;
  }
  return key.startsWith('REACT_NATIVE_') || key.startsWith('EXPO_');
}

function stripPort(host: string | undefined): string | undefined {
  if (!host) {
    return host;
  }
  return new URL('/', `http://${host}`).hostname;
}

function getManifestHandler(projectRoot: string) {
  return async (
    req: express.Request | http.IncomingMessage,
    res: express.Response | http.ServerResponse
  ) => {
    try {
      // We intentionally don't `await`. We want to continue trying even
      // if there is a potential error in the package.json and don't want to slow
      // down the request
      Doctor.validateWithNetworkAsync(projectRoot);
      // Get packager opts and then copy into bundleUrlPackagerOpts
      const packagerOpts = await ProjectSettings.readAsync(projectRoot);
      const { exp: manifest } = getConfig(projectRoot);
      const bundleUrlPackagerOpts = JSON.parse(JSON.stringify(packagerOpts));
      bundleUrlPackagerOpts.urlType = 'http';
      if (bundleUrlPackagerOpts.hostType === 'redirect') {
        bundleUrlPackagerOpts.hostType = 'tunnel';
      }
      manifest.xde = true; // deprecated
      manifest.developer = {
        tool: Config.developerTool,
        projectRoot,
      };
      manifest.packagerOpts = packagerOpts;
      manifest.env = {};
      for (const key of Object.keys(process.env)) {
        if (shouldExposeEnvironmentVariableInManifest(key)) {
          manifest.env[key] = process.env[key];
        }
      }
      const platform = (req.headers['exponent-platform'] || 'ios').toString();
      const entryPoint = Exp.determineEntryPoint(projectRoot, platform);
      const mainModuleName = UrlUtils.guessMainModulePath(entryPoint);
      const queryParams = await UrlUtils.constructBundleQueryParamsAsync(projectRoot, packagerOpts);
      const path = `/${encodeURI(mainModuleName)}.bundle?platform=${encodeURIComponent(
        platform
      )}&${queryParams}`;
      const hostname = stripPort(req.headers.host);
      manifest.bundleUrl =
        (await UrlUtils.constructBundleUrlAsync(projectRoot, bundleUrlPackagerOpts, hostname)) +
        path;
      manifest.debuggerHost = await UrlUtils.constructDebuggerHostAsync(projectRoot, hostname);
      manifest.mainModuleName = mainModuleName;
      manifest.logUrl = await UrlUtils.constructLogUrlAsync(projectRoot, hostname);
      manifest.hostUri = await UrlUtils.constructHostUriAsync(projectRoot, hostname);
      await resolveManifestAssets(
        projectRoot,
        manifest as PublicConfig,
        async path => manifest.bundleUrl.match(/^https?:\/\/.*?\//)[0] + 'assets/' + path
      ); // the server normally inserts this but if we're offline we'll do it here
      await resolveGoogleServicesFile(projectRoot, manifest);
      const hostUUID = await UserSettings.anonymousIdentifier();
      const currentSession = await UserManager.getSessionAsync();
      if (!currentSession || Config.offline) {
        manifest.id = `@${ANONYMOUS_USERNAME}/${manifest.slug}-${hostUUID}`;
      }
      let manifestString;
      if (req.headers['exponent-accept-signature']) {
        manifestString =
          !currentSession || Config.offline
            ? getUnsignedManifestString(manifest)
            : await getSignedManifestStringAsync(manifest, currentSession);
      } else {
        manifestString = JSON.stringify(manifest);
      }
      const hostInfo = {
        host: hostUUID,
        server: 'xdl',
        serverVersion: require('@expo/xdl/package.json').version,
        serverDriver: Config.developerTool,
        serverOS: os.platform(),
        serverOSVersion: os.release(),
      };
      res.setHeader('Exponent-Server', JSON.stringify(hostInfo));
      res.end(manifestString);
      Analytics.logEvent('Serve Manifest', {
        projectRoot,
        developerTool: Config.developerTool,
        sdkVersion: manifest.sdkVersion ?? null,
      });
    } catch (e) {
      ProjectUtils.logError(projectRoot, 'expo', e.stack);
      // 5xx = Server Error HTTP code
      res.statusCode = 520;
      res.end(
        JSON.stringify({
          error: e.toString(),
        })
      );
    }
  };
}

export async function getSignedManifestStringAsync(
  manifest: ExpoConfig,
  // NOTE: we currently ignore the currentSession that is passed in, see the note below about analytics.
  currentSession: { sessionSecret?: string; accessToken?: string }
) {
  const manifestString = JSON.stringify(manifest);
  if (_cachedSignedManifest.manifestString === manifestString) {
    return _cachedSignedManifest.signedManifest;
  }
  // WARNING: Removing the following line will regress analytics, see: https://github.com/expo/expo-cli/pull/2357
  // TODO: make this more obvious from code
  const user = await UserManager.ensureLoggedInAsync();
  const { response } = await ApiV2.clientForUser(user).postAsync('manifest/sign', {
    args: {
      remoteUsername: manifest.owner ?? (await UserManager.getCurrentUsernameAsync()),
      remotePackageName: manifest.slug,
    },
    manifest,
  });
  _cachedSignedManifest.manifestString = manifestString;
  _cachedSignedManifest.signedManifest = response;
  return response;
}

export function getUnsignedManifestString(manifest: ExpoConfig) {
  const unsignedManifest = {
    manifestString: JSON.stringify(manifest),
    signature: 'UNSIGNED',
  };
  return JSON.stringify(unsignedManifest);
}

export async function startExpoServerAsync(projectRoot: string): Promise<void> {
  _assertValidProjectRoot(projectRoot);
  await stopExpoServerAsync(projectRoot);
  const app = express();
  app.use(
    express.json({
      limit: '10mb',
    })
  );
  app.use(
    express.urlencoded({
      limit: '10mb',
      extended: true,
    })
  );
  if (
    (ConnectionStatus.isOffline()
      ? await Doctor.validateWithoutNetworkAsync(projectRoot)
      : await Doctor.validateWithNetworkAsync(projectRoot)) === Doctor.FATAL
  ) {
    throw new Error(`Couldn't start project. Please fix the errors and restart the project.`);
  }
  // Serve the manifest.
  const manifestHandler = getManifestHandler(projectRoot);
  app.get('/', manifestHandler);
  app.get('/manifest', manifestHandler);
  app.get('/index.exp', manifestHandler);
  app.post('/logs', async (req, res) => {
    try {
      const deviceId = req.get('Device-Id');
      const deviceName = req.get('Device-Name');
      if (deviceId && deviceName && req.body) {
        _handleDeviceLogs(projectRoot, deviceId, deviceName, req.body);
      }
    } catch (e) {
      ProjectUtils.logError(projectRoot, 'expo', `Error getting device logs: ${e} ${e.stack}`);
    }
    res.send('Success');
  });
  app.post('/shutdown', async (req, res) => {
    server.close();
    res.send('Success');
  });
  const expRc = await readExpRcAsync(projectRoot);
  const expoServerPort = expRc.manifestPort ? expRc.manifestPort : await _getFreePortAsync(19000);
  await ProjectSettings.setPackagerInfoAsync(projectRoot, {
    expoServerPort,
  });
  let server = app.listen(expoServerPort, () => {
    const info = server.address() as AddressInfo;
    const host = info.address;
    const port = info.port;
    ProjectUtils.logDebug(projectRoot, 'expo', `Local server listening at http://${host}:${port}`);
  });
  await Exp.saveRecentExpRootAsync(projectRoot);
}

export async function stopExpoServerAsync(projectRoot: string): Promise<void> {
  _assertValidProjectRoot(projectRoot);
  const packagerInfo = await ProjectSettings.readPackagerInfoAsync(projectRoot);
  if (packagerInfo && packagerInfo.expoServerPort) {
    try {
      await axios.request({
        method: 'post',
        url: `http://127.0.0.1:${packagerInfo.expoServerPort}/shutdown`,
      });
    } catch (e) {}
  }
  await ProjectSettings.setPackagerInfoAsync(projectRoot, {
    expoServerPort: null,
  });
}

async function startDevServerAsync(projectRoot: string, startOptions: StartOptions) {
  _assertValidProjectRoot(projectRoot);

  const port = await _getFreePortAsync(19000); // Create packager options
  await ProjectSettings.setPackagerInfoAsync(projectRoot, {
    expoServerPort: port,
    packagerPort: port,
  });

  const options: MetroDevServerOptions = {
    port,
    logger: ProjectUtils.getLogger(projectRoot),
  };
  if (startOptions.reset) {
    options.resetCache = true;
  }
  if (startOptions.maxWorkers != null) {
    options.maxWorkers = startOptions.maxWorkers;
  }
  if (startOptions.target) {
    // EXPO_TARGET is used by @expo/metro-config to determine the target when getDefaultConfig is
    // called from metro.config.js and the --target option is used to override the default target.
    process.env.EXPO_TARGET = startOptions.target;
  }

  const { middleware } = await runMetroDevServerAsync(projectRoot, options);
  middleware.use(getManifestHandler(projectRoot));
}

async function _connectToNgrokAsync(
  projectRoot: string,
  args: ngrok.NgrokOptions,
  hostnameAsync: () => Promise<string>,
  ngrokPid: number | null | undefined,
  attempts: number = 0
): Promise<string> {
  try {
    const configPath = path.join(UserSettings.dotExpoHomeDirectory(), 'ngrok.yml');
    const hostname = await hostnameAsync();
    const url = await ngrokConnectAsync({
      hostname,
      configPath,
      ...args,
    });
    return url;
  } catch (e) {
    // Attempt to connect 3 times
    if (attempts >= 2) {
      if (e.message) {
        throw new XDLError('NGROK_ERROR', e.toString());
      } else {
        throw new XDLError('NGROK_ERROR', JSON.stringify(e));
      }
    }
    if (!attempts) {
      attempts = 0;
    } // Attempt to fix the issue
    if (e.error_code && e.error_code === 103) {
      if (attempts === 0) {
        // Failed to start tunnel. Might be because url already bound to another session.
        if (ngrokPid) {
          try {
            process.kill(ngrokPid, 'SIGKILL');
          } catch (e) {
            ProjectUtils.logDebug(projectRoot, 'expo', `Couldn't kill ngrok with PID ${ngrokPid}`);
          }
        } else {
          await ngrokKillAsync();
        }
      } else {
        // Change randomness to avoid conflict if killing ngrok didn't help
        await Exp.resetProjectRandomnessAsync(projectRoot);
      }
    } // Wait 100ms and then try again
    await delayAsync(100);
    return _connectToNgrokAsync(projectRoot, args, hostnameAsync, null, attempts + 1);
  }
}

export async function startTunnelsAsync(projectRoot: string): Promise<void> {
  const username = (await UserManager.getCurrentUsernameAsync()) || ANONYMOUS_USERNAME;
  _assertValidProjectRoot(projectRoot);
  const packagerInfo = await ProjectSettings.readPackagerInfoAsync(projectRoot);
  if (!packagerInfo.packagerPort) {
    throw new XDLError('NO_PACKAGER_PORT', `No packager found for project at ${projectRoot}.`);
  }
  if (!packagerInfo.expoServerPort) {
    throw new XDLError(
      'NO_EXPO_SERVER_PORT',
      `No Expo server found for project at ${projectRoot}.`
    );
  }
  const expoServerPort = packagerInfo.expoServerPort;
  await stopTunnelsAsync(projectRoot);
  if (await Android.startAdbReverseAsync(projectRoot)) {
    ProjectUtils.logInfo(
      projectRoot,
      'expo',
      'Successfully ran `adb reverse`. Localhost URLs should work on the connected Android device.'
    );
  }
  const packageShortName = path.parse(projectRoot).base;
  const expRc = await readExpRcAsync(projectRoot);

  let startedTunnelsSuccessfully = false;

  // Some issues with ngrok cause it to hang indefinitely. After
  // TUNNEL_TIMEOUTms we just throw an error.
  await Promise.race([
    (async () => {
      await delayAsync(TUNNEL_TIMEOUT);
      if (!startedTunnelsSuccessfully) {
        throw new Error('Starting tunnels timed out');
      }
    })(),
    (async () => {
      const expoServerNgrokUrl = await _connectToNgrokAsync(
        projectRoot,
        {
          authtoken: Config.ngrok.authToken,
          port: expoServerPort,
          proto: 'http',
        },
        async () => {
          const randomness = expRc.manifestTunnelRandomness
            ? expRc.manifestTunnelRandomness
            : await Exp.getProjectRandomnessAsync(projectRoot);
          return [
            randomness,
            UrlUtils.domainify(username),
            UrlUtils.domainify(packageShortName),
            Config.ngrok.domain,
          ].join('.');
        },
        packagerInfo.ngrokPid
      );
      const packagerNgrokUrl = await _connectToNgrokAsync(
        projectRoot,
        {
          authtoken: Config.ngrok.authToken,
          port: packagerInfo.packagerPort,
          proto: 'http',
        },
        async () => {
          const randomness = expRc.manifestTunnelRandomness
            ? expRc.manifestTunnelRandomness
            : await Exp.getProjectRandomnessAsync(projectRoot);
          return [
            'packager',
            randomness,
            UrlUtils.domainify(username),
            UrlUtils.domainify(packageShortName),
            Config.ngrok.domain,
          ].join('.');
        },
        packagerInfo.ngrokPid
      );
      await ProjectSettings.setPackagerInfoAsync(projectRoot, {
        expoServerNgrokUrl,
        packagerNgrokUrl,
        ngrokPid: ngrok.process().pid,
      });

      startedTunnelsSuccessfully = true;

      ProjectUtils.logWithLevel(
        projectRoot,
        'info',
        {
          tag: 'expo',
          _expoEventType: 'TUNNEL_READY',
        },
        'Tunnel ready.'
      );

      ngrok.addListener('statuschange', (status: string) => {
        if (status === 'reconnecting') {
          ProjectUtils.logError(
            projectRoot,
            'expo',
            'We noticed your tunnel is having issues. ' +
              'This may be due to intermittent problems with our tunnel provider. ' +
              'If you have trouble connecting to your app, try to Restart the project, ' +
              'or switch Host to LAN.'
          );
        } else if (status === 'online') {
          ProjectUtils.logInfo(projectRoot, 'expo', 'Tunnel connected.');
        }
      });
    })(),
  ]);
}

export async function stopTunnelsAsync(projectRoot: string): Promise<void> {
  _assertValidProjectRoot(projectRoot);
  // This will kill all ngrok tunnels in the process.
  // We'll need to change this if we ever support more than one project
  // open at a time in XDE.
  const packagerInfo = await ProjectSettings.readPackagerInfoAsync(projectRoot);
  const ngrokProcess = ngrok.process();
  const ngrokProcessPid = ngrokProcess ? ngrokProcess.pid : null;
  ngrok.removeAllListeners('statuschange');
  if (packagerInfo.ngrokPid && packagerInfo.ngrokPid !== ngrokProcessPid) {
    // Ngrok is running in some other process. Kill at the os level.
    try {
      process.kill(packagerInfo.ngrokPid);
    } catch (e) {
      ProjectUtils.logDebug(
        projectRoot,
        'expo',
        `Couldn't kill ngrok with PID ${packagerInfo.ngrokPid}`
      );
    }
  } else {
    // Ngrok is running from the current process. Kill using ngrok api.
    await ngrokKillAsync();
  }
  await ProjectSettings.setPackagerInfoAsync(projectRoot, {
    expoServerNgrokUrl: null,
    packagerNgrokUrl: null,
    ngrokPid: null,
  });
  await Android.stopAdbReverseAsync(projectRoot);
}

export async function setOptionsAsync(
  projectRoot: string,
  options: {
    packagerPort?: number;
  }
): Promise<void> {
  _assertValidProjectRoot(projectRoot); // Check to make sure all options are valid
  if (options.packagerPort != null && !Number.isInteger(options.packagerPort)) {
    throw new XDLError('INVALID_OPTIONS', 'packagerPort must be an integer');
  }
  await ProjectSettings.setPackagerInfoAsync(projectRoot, options);
}

// DEPRECATED(2019-08-21): use UrlUtils.constructManifestUrlAsync
export async function getUrlAsync(projectRoot: string, options: object = {}): Promise<string> {
  _assertValidProjectRoot(projectRoot);
  return await UrlUtils.constructManifestUrlAsync(projectRoot, options);
}

export async function startAsync(
  projectRoot: string,
  options: StartOptions = {},
  verbose: boolean = true
): Promise<ExpoConfig> {
  _assertValidProjectRoot(projectRoot);
  const { exp } = getConfig(projectRoot);
  Analytics.logEvent('Start Project', {
    projectRoot,
    developerTool: Config.developerTool,
    sdkVersion: exp.sdkVersion ?? null,
  });

  if (options.webOnly) {
    await Webpack.restartAsync(projectRoot, options);
    DevSession.startSession(projectRoot, exp, 'web');
    return exp;
  } else if (getenv.boolish('EXPO_USE_DEV_SERVER', false)) {
    await startDevServerAsync(projectRoot, options);
    DevSession.startSession(projectRoot, exp, 'native');
  } else {
    await startExpoServerAsync(projectRoot);
    await startReactNativeServerAsync(projectRoot, options, verbose);
    DevSession.startSession(projectRoot, exp, 'native');
  }

  const { hostType } = await ProjectSettings.readAsync(projectRoot);

  if (!Config.offline && hostType === 'tunnel') {
    try {
      await startTunnelsAsync(projectRoot);
    } catch (e) {
      ProjectUtils.logDebug(projectRoot, 'expo', `Error starting tunnel ${e.message}`);
    }
  }
  return exp;
}

async function _stopInternalAsync(projectRoot: string): Promise<void> {
  DevSession.stopSession();
  await Webpack.stopAsync(projectRoot);
  ProjectUtils.logInfo(projectRoot, 'expo', '\u203A Closing Expo server');
  await stopExpoServerAsync(projectRoot);
  ProjectUtils.logInfo(projectRoot, 'expo', '\u203A Stopping Metro bundler');
  await stopReactNativeServerAsync(projectRoot);
  if (!Config.offline) {
    try {
      await stopTunnelsAsync(projectRoot);
    } catch (e) {
      ProjectUtils.logDebug(projectRoot, 'expo', `Error stopping ngrok ${e.message}`);
    }
  }

  await Android.maybeStopAdbDaemonAsync();
}

export async function stopWebOnlyAsync(projectDir: string): Promise<void> {
  await Webpack.stopAsync(projectDir);
  await DevSession.stopSession();
}

export async function stopAsync(projectDir: string): Promise<void> {
  const result = await Promise.race([
    _stopInternalAsync(projectDir),
    new Promise(resolve => setTimeout(resolve, 2000, 'stopFailed')),
  ]);
  if (result === 'stopFailed') {
    // find RN packager and ngrok pids, attempt to kill them manually
    const { packagerPid, ngrokPid } = await ProjectSettings.readPackagerInfoAsync(projectDir);
    if (packagerPid) {
      try {
        process.kill(packagerPid);
      } catch (e) {}
    }
    if (ngrokPid) {
      try {
        process.kill(ngrokPid);
      } catch (e) {}
    }
    await ProjectSettings.setPackagerInfoAsync(projectDir, {
      expoServerPort: null,
      packagerPort: null,
      packagerPid: null,
      expoServerNgrokUrl: null,
      packagerNgrokUrl: null,
      ngrokPid: null,
      webpackServerPort: null,
    });
  }
}<|MERGE_RESOLUTION|>--- conflicted
+++ resolved
@@ -414,17 +414,11 @@
   const iosBundle = bundles.ios.code;
   const androidBundle = bundles.android.code;
 
-  const iosBundleHash = crypto
-    .createHash('md5')
-    .update(iosBundle)
-    .digest('hex');
+  const iosBundleHash = crypto.createHash('md5').update(iosBundle).digest('hex');
   const iosBundleUrl = `ios-${iosBundleHash}.js`;
   const iosJsPath = path.join(outputDir, 'bundles', iosBundleUrl);
 
-  const androidBundleHash = crypto
-    .createHash('md5')
-    .update(androidBundle)
-    .digest('hex');
+  const androidBundleHash = crypto.createHash('md5').update(androidBundle).digest('hex');
   const androidBundleUrl = `android-${androidBundleHash}.js`;
   const androidJsPath = path.join(outputDir, 'bundles', androidBundleUrl);
 
@@ -1031,143 +1025,6 @@
   return response.data;
 }
 
-<<<<<<< HEAD
-=======
-/**
- * Collects all the assets declared in the android app, ios app and manifest
- *
- * @param {string} hostedAssetPrefix
- *    The path where assets are hosted (ie) http://xxx.cloudfront.com/assets/
- *
- * @modifies {exp} Replaces relative asset paths in the manifest with hosted URLS
- *
- */
-async function _collectAssets(
-  projectRoot: string,
-  exp: PublicConfig,
-  hostedAssetPrefix: string,
-  bundles: BundlesByPlatform
-): Promise<Asset[]> {
-  // Resolve manifest assets to their hosted URL and add them to the list of assets to
-  // be uploaded. Modifies exp.
-  const manifestAssets: Asset[] = [];
-  await _resolveManifestAssets(
-    projectRoot,
-    exp,
-    async (assetPath: string) => {
-      const absolutePath = path.resolve(projectRoot, assetPath);
-      const contents = await fs.readFile(absolutePath);
-      const hash = md5hex(contents);
-      manifestAssets.push({ files: [absolutePath], fileHashes: [hash], hash });
-      return urljoin(hostedAssetPrefix, hash);
-    },
-    true
-  );
-
-  return [...bundles.ios.assets, ...bundles.android.assets, ...manifestAssets];
-}
-
-/**
- * Configures exp, preparing it for asset export
- *
- * @modifies {exp}
- *
- */
-async function _configureExpForAssets(projectRoot: string, exp: ExpoConfig, assets: Asset[]) {
-  // Add google services file if it exists
-  await _resolveGoogleServicesFile(projectRoot, exp);
-
-  // Convert asset patterns to a list of asset strings that match them.
-  // Assets strings are formatted as `asset_<hash>.<type>` and represent
-  // the name that the file will have in the app bundle. The `asset_` prefix is
-  // needed because android doesn't support assets that start with numbers.
-  if (exp.assetBundlePatterns) {
-    const fullPatterns: string[] = exp.assetBundlePatterns.map((p: string) =>
-      path.join(projectRoot, p)
-    );
-    logger.global.info('Processing asset bundle patterns:');
-    fullPatterns.forEach(p => logger.global.info('- ' + p));
-    // The assets returned by the RN packager has duplicates so make sure we
-    // only bundle each once.
-    const bundledAssets = new Set();
-    for (const asset of assets) {
-      const file = asset.files && asset.files[0];
-      const shouldBundle =
-        '__packager_asset' in asset &&
-        asset.__packager_asset &&
-        file &&
-        fullPatterns.some((p: string) => minimatch(file, p));
-      ProjectUtils.logDebug(
-        projectRoot,
-        'expo',
-        `${shouldBundle ? 'Include' : 'Exclude'} asset ${file}`
-      );
-      if (shouldBundle) {
-        asset.fileHashes.forEach(hash =>
-          bundledAssets.add(
-            'asset_' + hash + ('type' in asset && asset.type ? '.' + asset.type : '')
-          )
-        );
-      }
-    }
-    exp.bundledAssets = [...bundledAssets];
-    delete exp.assetBundlePatterns;
-  }
-
-  return exp;
-}
-
-async function publishAssetsAsync(
-  projectRoot: string,
-  exp: PublicConfig,
-  bundles: BundlesByPlatform
-) {
-  logger.global.info('Analyzing assets');
-
-  const assetCdnPath = urljoin(EXPO_CDN, '~assets');
-  const assets = await _collectAssets(projectRoot, exp, assetCdnPath, bundles);
-
-  logger.global.info('Uploading assets');
-
-  if (assets.length > 0 && assets[0].fileHashes) {
-    await uploadAssetsAsync(projectRoot, assets);
-  } else {
-    logger.global.info({ quiet: true }, 'No assets to upload, skipped');
-  }
-
-  // Updates the manifest to reflect additional asset bundling + configs
-  await _configureExpForAssets(projectRoot, exp, assets);
-
-  return exp;
-}
-
-async function exportAssetsAsync(
-  projectRoot: string,
-  exp: PublicConfig,
-  hostedUrl: string,
-  outputDir: string,
-  bundles: BundlesByPlatform
-) {
-  logger.global.info('Analyzing assets');
-
-  const assetCdnPath = urljoin(hostedUrl, 'assets');
-  const assets = await _collectAssets(projectRoot, exp, assetCdnPath, bundles);
-
-  logger.global.info('Saving assets');
-
-  if (assets.length > 0 && assets[0].fileHashes) {
-    await _saveAssetsAsync(projectRoot, assets, outputDir);
-  } else {
-    logger.global.info({ quiet: true }, 'No assets to upload, skipped.');
-  }
-
-  // Updates the manifest to reflect additional asset bundling + configs
-  await _configureExpForAssets(projectRoot, exp, assets);
-
-  return { exp, assets };
-}
-
->>>>>>> b0b59591
 async function _handleKernelPublishedAsync({
   projectRoot,
   user,
