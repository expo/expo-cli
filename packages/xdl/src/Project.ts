import {
  ExpoConfig,
  PackageJSONConfig,
  Platform,
  configFilename,
  getConfig,
  readExpRcAsync,
  resolveModule,
} from '@expo/config';

import slug from 'slugify';
import { getManagedExtensions } from '@expo/config/paths';
import JsonFile from '@expo/json-file';
import ngrok from '@expo/ngrok';
import axios from 'axios';
import child_process from 'child_process';
import crypto from 'crypto';
import decache from 'decache';
import delayAsync from 'delay-async';
import express from 'express';
import freeportAsync from 'freeport-async';
import fs from 'fs-extra';
import HashIds from 'hashids';
import joi from 'joi';
import chunk from 'lodash/chunk';
import escapeRegExp from 'lodash/escapeRegExp';
import get from 'lodash/get';
import reduce from 'lodash/reduce';
import set from 'lodash/set';
import md5hex from 'md5hex';
import minimatch from 'minimatch';
import { AddressInfo } from 'net';
import os from 'os';
import path from 'path';
import readLastLines from 'read-last-lines';
import semver from 'semver';
import split from 'split';
import treekill from 'tree-kill';
import urljoin from 'url-join';
import { promisify } from 'util';
import uuid from 'uuid';

import * as Analytics from './Analytics';
import * as Android from './Android';
import Api from './Api';
import ApiV2 from './ApiV2';
<<<<<<< HEAD
import Config, { getConfigModeAsync, getProjectConfigAsync } from './Config';
=======
import Config from './Config';
>>>>>>> d7e4a83c
import * as ExponentTools from './detach/ExponentTools';
import StandaloneContext from './detach/StandaloneContext';
import * as DevSession from './DevSession';
import { maySkipManifestValidation } from './Env';
import { ErrorCode } from './ErrorCode';
import * as Exp from './Exp';
import logger from './Logger';
import * as ExpSchema from './project/ExpSchema';
import * as ProjectUtils from './project/ProjectUtils';
import * as ProjectSettings from './ProjectSettings';
import * as Sentry from './Sentry';
import * as ThirdParty from './ThirdParty';
import FormData from './tools/FormData';
import * as UrlUtils from './UrlUtils';
import UserManager, { ANONYMOUS_USERNAME, User } from './User';
import UserSettings from './UserSettings';
import * as Versions from './Versions';
import * as Watchman from './Watchman';
import * as Webpack from './Webpack';
import XDLError from './XDLError';

import * as Doctor from './project/Doctor';
import * as IosPlist from './detach/IosPlist';
// @ts-ignore IosWorkspace not yet converted to TypeScript
import * as IosWorkspace from './detach/IosWorkspace';
import { ConnectionStatus } from './xdl';

const EXPO_CDN = 'https://d1wp6m56sqw74a.cloudfront.net';
const MINIMUM_BUNDLE_SIZE = 500;
const TUNNEL_TIMEOUT = 10 * 1000;

const treekillAsync = promisify(treekill);
const ngrokConnectAsync = promisify(ngrok.connect);
const ngrokKillAsync = promisify(ngrok.kill);

type CachedSignedManifest =
  | {
      manifestString: null;
      signedManifest: null;
    }
  | {
      manifestString: string;
      signedManifest: string;
    };

let _cachedSignedManifest: CachedSignedManifest = {
  manifestString: null,
  signedManifest: null,
};

type Asset =
  | { fileHashes: string[]; files: string[]; hash: string }
  | {
      __packager_asset: true;
      fileHashes: string[];
      files: string[];
      fileSystemLocation: string;
      hash: string;
      httpServerLocation: string;
      name: string;
      scales: number[];
      type: string;
    };

type ManifestResolutionError = Error & {
  localAssetPath?: string;
  manifestField?: string;
};

type PublicConfig = ExpoConfig & {
  sdkVersion: string;
};

type SelfHostedIndex = PublicConfig & {
  dependencies: string[];
};

export type StartOptions = {
  reset?: boolean;
  nonInteractive?: boolean;
  nonPersistent?: boolean;
  maxWorkers?: number;
  webOnly?: boolean;
};

type PublishOptions = {
  releaseChannel?: string;
};

type PackagerOptions = {
  dev: boolean;
  minify: boolean;
};

type HookArguments = {
  config: any;
  url: any;
  exp: PublicConfig;
  iosBundle: string;
  iosSourceMap: string | null;
  iosManifest: any;
  androidBundle: string;
  androidSourceMap: string | null;
  androidManifest: any;
  projectRoot: string;
  log: (msg: any) => void;
};

type PostPublishHook = {
  file: string;
  config: any;
  _fn: (input: HookArguments) => any;
};

type Release = {
  fullName: string;
  channel: string;
  channelId: string;
  publicationId: string;
  appVersion: string;
  sdkVersion: string;
  publishedTime: string;
  platform: string;
};

export type ProjectStatus = 'running' | 'ill' | 'exited';

export async function currentStatus(projectDir: string): Promise<ProjectStatus> {
  const { packagerPort, expoServerPort } = await ProjectSettings.readPackagerInfoAsync(projectDir);
  if (packagerPort && expoServerPort) {
    return 'running';
  } else if (packagerPort || expoServerPort) {
    return 'ill';
  } else {
    return 'exited';
  }
}

// DECPRECATED: use UrlUtils.constructManifestUrlAsync
export async function getManifestUrlWithFallbackAsync(
  projectRoot: string
): Promise<{ url: string; isUrlFallback: false }> {
  return {
    url: await UrlUtils.constructManifestUrlAsync(projectRoot),
    isUrlFallback: false,
  };
}

async function _assertValidProjectRoot(projectRoot: string) {
  if (!projectRoot) {
    throw new XDLError('NO_PROJECT_ROOT', 'No project root specified');
  }
}

async function _getFreePortAsync(rangeStart: number) {
  let port = await freeportAsync(rangeStart, { hostnames: [null, 'localhost'] });
  if (!port) {
    throw new XDLError('NO_PORT_FOUND', 'No available port found');
  }

  return port;
}

async function _getForPlatformAsync(
  projectRoot: string,
  url: string,
  platform: Platform,
  { errorCode, minLength }: { errorCode: ErrorCode; minLength?: number }
): Promise<string> {
  let fullUrl = `${url}&platform=${platform}`;
  let response;

  try {
    response = await axios.get(fullUrl, {
      responseType: 'text',
      // Workaround for https://github.com/axios/axios/issues/907.
      // Without transformResponse, axios will parse the body as JSON regardless of the responseType/
      transformResponse: [data => data],
      proxy: false,
      validateStatus: status => status === 200,
      headers: {
        'Exponent-Platform': platform,
      },
    });
  } catch (error) {
    if (error.response) {
      if (error.response.data) {
        let body;
        try {
          body = JSON.parse(error.response.data);
        } catch (e) {
          ProjectUtils.logError(projectRoot, 'expo', error.response.data);
        }

        if (body) {
          if (body.message) {
            ProjectUtils.logError(projectRoot, 'expo', body.message);
          } else {
            ProjectUtils.logError(projectRoot, 'expo', error.response.data);
          }
        }
      }
      throw new XDLError(
        errorCode,
        `Packager URL ${fullUrl} returned unexpected code ${error.response.status}. ` +
          'Please open your project in the Expo app and see if there are any errors. ' +
          'Also scroll up and make sure there were no errors or warnings when opening your project.'
      );
    } else {
      throw error;
    }
  }

  if (!response.data || (minLength && response.data.length < minLength)) {
    throw new XDLError(errorCode, `Body is: ${response.data}`);
  }

  return response.data;
}

async function _resolveGoogleServicesFile(projectRoot: string, manifest: ExpoConfig) {
  if (manifest.android && manifest.android.googleServicesFile) {
    const contents = await fs.readFile(
      path.resolve(projectRoot, manifest.android.googleServicesFile),
      'utf8'
    );
    manifest.android.googleServicesFile = contents;
  }
  if (manifest.ios && manifest.ios.googleServicesFile) {
    const contents = await fs.readFile(
      path.resolve(projectRoot, manifest.ios.googleServicesFile),
      'base64'
    );
    manifest.ios.googleServicesFile = contents;
  }
}

async function _resolveManifestAssets(
  projectRoot: string,
  manifest: PublicConfig,
  resolver: (assetPath: string) => Promise<string>,
  strict = false
) {
  try {
    // Asset fields that the user has set
    const assetSchemas = (
      await ExpSchema.getAssetSchemasAsync(manifest.sdkVersion)
    ).filter((assetSchema: ExpSchema.AssetSchema) => get(manifest, assetSchema.fieldPath));

    // Get the URLs
    const urls = await Promise.all(
      assetSchemas.map(async (assetSchema: ExpSchema.AssetSchema) => {
        const pathOrURL = get(manifest, assetSchema.fieldPath);
        if (pathOrURL.match(/^https?:\/\/(.*)$/)) {
          // It's a remote URL
          return pathOrURL;
        } else if (fs.existsSync(path.resolve(projectRoot, pathOrURL))) {
          return await resolver(pathOrURL);
        } else {
          const err: ManifestResolutionError = new Error('Could not resolve local asset.');
          err.localAssetPath = pathOrURL;
          err.manifestField = assetSchema.fieldPath;
          throw err;
        }
      })
    );

    // Set the corresponding URL fields
    assetSchemas.forEach((assetSchema: ExpSchema.AssetSchema, index: number) =>
      set(manifest, assetSchema.fieldPath + 'Url', urls[index])
    );
  } catch (e) {
    let logMethod = ProjectUtils.logWarning;
    if (strict) {
      logMethod = ProjectUtils.logError;
    }
    if (e.localAssetPath) {
      logMethod(
        projectRoot,
        'expo',
        `Unable to resolve asset "${e.localAssetPath}" from "${e.manifestField}" in your app/exp.json.`
      );
    } else {
      logMethod(
        projectRoot,
        'expo',
        `Warning: Unable to resolve manifest assets. Icons might not work. ${e.message}.`
      );
    }

    if (strict) {
      throw new Error('Resolving assets failed.');
    }
  }
}

function _requireFromProject(modulePath: string, projectRoot: string, exp: ExpoConfig) {
  try {
    let fullPath = resolveModule(modulePath, projectRoot, exp);
    // Clear the require cache for this module so get a fresh version of it
    // without requiring the user to restart Expo CLI
    decache(fullPath);
    // $FlowIssue: doesn't work with dynamic requires
    return require(fullPath);
  } catch (e) {
    return null;
  }
}

// TODO: Move to @expo/config
export async function getSlugAsync(projectRoot: string): Promise<string> {
  const { exp } = getConfig(projectRoot, { skipSDKVersionRequirement: true });
  if (exp.slug) {
    return exp.slug;
  }
  throw new XDLError(
    'INVALID_MANIFEST',
    `Your project config in ${projectRoot} must contain a "slug" field. Please supply this in your app.config.js or app.json`
  );
}

export async function getLatestReleaseAsync(
  projectRoot: string,
  options: {
    releaseChannel: string;
    platform: string;
    owner?: string;
  }
): Promise<Release | null> {
  let result;
  if (process.env.EXPO_LEGACY_API === 'true') {
    // TODO(ville): move request from multipart/form-data to JSON once supported by the endpoint.
    let formData = new FormData();
    formData.append('queryType', 'history');
    formData.append('slug', await getSlugAsync(projectRoot));
    if (options.owner) {
      formData.append('owner', options.owner);
    }
    formData.append('version', '2');
    formData.append('count', '1');
    formData.append('releaseChannel', options.releaseChannel);
    formData.append('platform', options.platform);
    result = await Api.callMethodAsync('publishInfo', [], 'post', null, {
      formData,
    });
  } else {
    const user = await UserManager.ensureLoggedInAsync();
    const api = ApiV2.clientForUser(user);
    result = await api.postAsync('publish/history', {
      owner: options.owner,
      slug: await getSlugAsync(projectRoot),
      releaseChannel: options.releaseChannel,
      count: 1,
      platform: options.platform,
    });
  }
  const { queryResult } = result;
  if (queryResult && queryResult.length > 0) {
    return queryResult[0];
  } else {
    return null;
  }
}

// Takes multiple exported apps in sourceDirs and coalesces them to one app in outputDir
export async function mergeAppDistributions(
  projectRoot: string,
  sourceDirs: Array<string>,
  outputDir: string
): Promise<void> {
  const assetPathToWrite = path.resolve(projectRoot, outputDir, 'assets');
  await fs.ensureDir(assetPathToWrite);
  const bundlesPathToWrite = path.resolve(projectRoot, outputDir, 'bundles');
  await fs.ensureDir(bundlesPathToWrite);

  // merge files from bundles and assets
  const androidIndexes: SelfHostedIndex[] = [];
  const iosIndexes: SelfHostedIndex[] = [];

  for (let sourceDir of sourceDirs) {
    const promises = [];

    // copy over assets/bundles from other src dirs to the output dir
    if (sourceDir !== outputDir) {
      // copy file over to assetPath
      const sourceAssetDir = path.resolve(projectRoot, sourceDir, 'assets');
      const outputAssetDir = path.resolve(projectRoot, outputDir, 'assets');
      const assetPromise = fs.copy(sourceAssetDir, outputAssetDir);
      promises.push(assetPromise);

      // copy files over to bundlePath
      const sourceBundleDir = path.resolve(projectRoot, sourceDir, 'bundles');
      const outputBundleDir = path.resolve(projectRoot, outputDir, 'bundles');
      const bundlePromise = fs.copy(sourceBundleDir, outputBundleDir);
      promises.push(bundlePromise);

      await Promise.all(promises);
    }

    // put index.jsons into memory
    const putJsonInMemory = async (indexPath: string, accumulator: SelfHostedIndex[]) => {
      const index = (await JsonFile.readAsync(indexPath)) as SelfHostedIndex;
      if (!index.sdkVersion) {
        throw new XDLError(
          'INVALID_MANIFEST',
          `Invalid index.json, must specify an sdkVersion at ${indexPath}`
        );
      }
      if (Array.isArray(index)) {
        // index.json could also be an array
        accumulator.push(...index);
      } else {
        accumulator.push(index);
      }
    };

    const androidIndexPath = path.resolve(projectRoot, sourceDir, 'android-index.json');
    await putJsonInMemory(androidIndexPath, androidIndexes);

    const iosIndexPath = path.resolve(projectRoot, sourceDir, 'ios-index.json');
    await putJsonInMemory(iosIndexPath, iosIndexes);
  }

  // sort indexes by descending sdk value
  const getSortedIndex = (indexes: SelfHostedIndex[]) => {
    return indexes.sort((index1: SelfHostedIndex, index2: SelfHostedIndex) => {
      if (semver.eq(index1.sdkVersion, index2.sdkVersion)) {
        logger.global.error(
          `Encountered multiple index.json with the same SDK version ${index1.sdkVersion}. This could result in undefined behavior.`
        );
      }
      return semver.gte(index1.sdkVersion, index2.sdkVersion) ? -1 : 1;
    });
  };

  const sortedAndroidIndexes = getSortedIndex(androidIndexes);
  const sortedIosIndexes = getSortedIndex(iosIndexes);

  // Save the json arrays to disk
  await _writeArtifactSafelyAsync(
    projectRoot,
    null,
    path.join(outputDir, 'android-index.json'),
    JSON.stringify(sortedAndroidIndexes)
  );

  await _writeArtifactSafelyAsync(
    projectRoot,
    null,
    path.join(outputDir, 'ios-index.json'),
    JSON.stringify(sortedIosIndexes)
  );
}

/**
 * Apps exporting for self hosting will have the files created in the project directory the following way:
.
├── android-index.json
├── ios-index.json
├── assets
│   └── 1eccbc4c41d49fd81840aef3eaabe862
└── bundles
      ├── android-01ee6e3ab3e8c16a4d926c91808d5320.js
      └── ios-ee8206cc754d3f7aa9123b7f909d94ea.js
 */
export async function exportForAppHosting(
  projectRoot: string,
  publicUrl: string,
  assetUrl: string,
  outputDir: string,
  options: {
    isDev?: boolean;
    dumpAssetmap?: boolean;
    dumpSourcemap?: boolean;
    publishOptions?: PublishOptions;
  } = {}
): Promise<void> {
  await _validatePackagerReadyAsync(projectRoot);

  // build the bundles
  let packagerOpts = {
    dev: !!options.isDev,
    minify: true,
  };
  // make output dirs if not exists
  const assetPathToWrite = path.resolve(projectRoot, path.join(outputDir, 'assets'));
  await fs.ensureDir(assetPathToWrite);
  const bundlesPathToWrite = path.resolve(projectRoot, path.join(outputDir, 'bundles'));
  await fs.ensureDir(bundlesPathToWrite);

  const { iosBundle, androidBundle } = await _buildPublishBundlesAsync(projectRoot, packagerOpts);
  const iosBundleHash = crypto
    .createHash('md5')
    .update(iosBundle)
    .digest('hex');
  const iosBundleUrl = `ios-${iosBundleHash}.js`;
  const iosJsPath = path.join(outputDir, 'bundles', iosBundleUrl);

  const androidBundleHash = crypto
    .createHash('md5')
    .update(androidBundle)
    .digest('hex');
  const androidBundleUrl = `android-${androidBundleHash}.js`;
  const androidJsPath = path.join(outputDir, 'bundles', androidBundleUrl);

  await _writeArtifactSafelyAsync(projectRoot, null, iosJsPath, iosBundle);
  await _writeArtifactSafelyAsync(projectRoot, null, androidJsPath, androidBundle);
  logger.global.info('Finished saving JS Bundles.');

  // save the assets
  // Get project config
  const publishOptions = options.publishOptions || {};
  const { exp, pkg } = await _getPublishExpConfigAsync(projectRoot, publishOptions);
  const { assets } = await _fetchAndSaveAssetsAsync(projectRoot, exp, publicUrl, outputDir);

  if (options.dumpAssetmap) {
    logger.global.info('Dumping asset map.');
    const assetmap: { [hash: string]: Asset } = {};
    assets.forEach((asset: Asset) => {
      assetmap[asset.hash] = asset;
    });
    await _writeArtifactSafelyAsync(
      projectRoot,
      null,
      path.join(outputDir, 'assetmap.json'),
      JSON.stringify(assetmap)
    );
  }

  // Delete keys that are normally deleted in the publish process
  delete exp.hooks;

  // Add assetUrl to manifest
  exp.assetUrlOverride = assetUrl;

  exp.publishedTime = new Date().toISOString();
  exp.commitTime = new Date().toISOString();

  // generate revisionId and id the same way www does
  const hashIds = new HashIds(uuid.v1(), 10);
  exp.revisionId = hashIds.encode(Date.now());

  if (options.isDev) {
    exp.developer = {
      tool: 'exp',
    };
  }

  if (!exp.slug) {
    throw new XDLError('INVALID_MANIFEST', 'Must provide a slug field in the app.json manifest.');
  }
  let username = await UserManager.getCurrentUsernameAsync();
  if (!username) {
    username = ANONYMOUS_USERNAME;
  }
  exp.id = `@${username}/${exp.slug}`;

  // save the android manifest
  exp.bundleUrl = urljoin(publicUrl, 'bundles', androidBundleUrl);
  exp.platform = 'android';
  await _writeArtifactSafelyAsync(
    projectRoot,
    null,
    path.join(outputDir, 'android-index.json'),
    JSON.stringify({ ...exp, dependencies: Object.keys(pkg.dependencies) })
  );

  // save the ios manifest
  exp.bundleUrl = urljoin(publicUrl, 'bundles', iosBundleUrl);
  exp.platform = 'ios';
  await _writeArtifactSafelyAsync(
    projectRoot,
    null,
    path.join(outputDir, 'ios-index.json'),
    JSON.stringify(exp)
  );

  // build source maps
  if (options.dumpSourcemap) {
    const { iosSourceMap, androidSourceMap } = await _buildSourceMapsAsync(projectRoot, exp);
    // write the sourcemap files
    const iosMapName = `ios-${iosBundleHash}.map`;
    const iosMapPath = path.join(outputDir, 'bundles', iosMapName);
    await _writeArtifactSafelyAsync(projectRoot, null, iosMapPath, iosSourceMap);

    const androidMapName = `android-${androidBundleHash}.map`;
    const androidMapPath = path.join(outputDir, 'bundles', androidMapName);
    await _writeArtifactSafelyAsync(projectRoot, null, androidMapPath, androidSourceMap);

    // Remove original mapping to incorrect sourcemap paths
    logger.global.info('Configuring sourcemaps');
    await truncateLastNLines(iosJsPath, 1);
    await truncateLastNLines(androidJsPath, 1);

    // Add correct mapping to sourcemap paths
    await fs.appendFile(iosJsPath, `\n//# sourceMappingURL=${iosMapName}`);
    await fs.appendFile(androidJsPath, `\n//# sourceMappingURL=${androidMapName}`);

    // Make a debug html so user can debug their bundles
    logger.global.info('Preparing additional debugging files');
    const debugHtml = `
    <script src="${urljoin('bundles', iosBundleUrl)}"></script>
    <script src="${urljoin('bundles', androidBundleUrl)}"></script>
    Open up this file in Chrome. In the Javascript developer console, navigate to the Source tab.
    You can see a red coloured folder containing the original source code from your bundle.
    `;
    await _writeArtifactSafelyAsync(
      projectRoot,
      null,
      path.join(outputDir, 'debug.html'),
      debugHtml
    );
  }
}

// truncate the last n lines in a file
async function truncateLastNLines(filePath: string, n: number) {
  const lines = await readLastLines.read(filePath, n);
  const to_vanquish = lines.length;
  const { size } = await fs.stat(filePath);
  await fs.truncate(filePath, size - to_vanquish);
}

async function _saveAssetAsync(projectRoot: string, assets: Asset[], outputDir: string) {
  // Collect paths by key, also effectively handles duplicates in the array
  const paths: { [fileHash: string]: string } = {};
  assets.forEach(asset => {
    asset.files.forEach((path: string, index: number) => {
      paths[asset.fileHashes[index]] = path;
    });
  });

  // save files one chunk at a time
  const keyChunks = chunk(Object.keys(paths), 5);
  for (const keys of keyChunks) {
    const promises = [];
    for (const key of keys) {
      ProjectUtils.logDebug(projectRoot, 'expo', `uploading ${paths[key]}`);

      logger.global.info({ quiet: true }, `Saving ${paths[key]}`);

      let assetPath = path.resolve(outputDir, 'assets', key);

      // copy file over to assetPath
      const p = fs.copy(paths[key], assetPath);
      promises.push(p);
    }
    await Promise.all(promises);
  }
  logger.global.info('Files successfully saved.');
}

export async function findReusableBuildAsync(
  releaseChannel: string,
  platform: string,
  sdkVersion: string,
  slug: string
): Promise<{ downloadUrl?: string; canReuse: boolean }> {
  const user = await UserManager.getCurrentUserAsync();

  const buildReuseStatus = await ApiV2.clientForUser(user).postAsync('standalone-build/reuse', {
    releaseChannel,
    platform,
    sdkVersion,
    slug,
  });

  return buildReuseStatus;
}

export async function publishAsync(
  projectRoot: string,
  options: PublishOptions = {}
): Promise<{ url: string; ids: string[]; err?: string }> {
  const user = await UserManager.ensureLoggedInAsync();
  await _validatePackagerReadyAsync(projectRoot);
  Analytics.logEvent('Publish', {
    projectRoot,
    developerTool: Config.developerTool,
  });

  const validationStatus = await Doctor.validateWithNetworkAsync(projectRoot);
  if (validationStatus === Doctor.ERROR || validationStatus === Doctor.FATAL) {
    throw new XDLError(
      'PUBLISH_VALIDATION_ERROR',
      "Couldn't publish because errors were found. (See logs above.) Please fix the errors and try again."
    );
  }

  // Get project config
  let { exp, pkg } = await _getPublishExpConfigAsync(projectRoot, options);

  // TODO: refactor this out to a function, throw error if length doesn't match
  let { hooks } = exp;
  delete exp.hooks;
  let validPostPublishHooks: PostPublishHook[] = [];
  if (hooks && hooks.postPublish) {
    hooks.postPublish.forEach((hook: any) => {
      let { file } = hook;
      let fn = _requireFromProject(file, projectRoot, exp);
      if (typeof fn !== 'function') {
        logger.global.error(
          `Unable to load postPublishHook: '${file}'. The module does not export a function.`
        );
      } else {
        hook._fn = fn;
        validPostPublishHooks.push(hook);
      }
    });

    if (validPostPublishHooks.length !== hooks.postPublish.length) {
      logger.global.error();

      throw new XDLError(
        'HOOK_INITIALIZATION_ERROR',
        'Please fix your postPublish hook configuration.'
      );
    }
  }

  let { iosBundle, androidBundle } = await _buildPublishBundlesAsync(projectRoot);

  await _fetchAndUploadAssetsAsync(projectRoot, exp);

  const hasHooks = validPostPublishHooks.length > 0;

  const shouldPublishAndroidMaps = !!exp.android && !!exp.android.publishSourceMapPath;

  const shouldPublishIosMaps = !!exp.ios && !!exp.ios.publishSourceMapPath;

  let { iosSourceMap, androidSourceMap } = await _maybeBuildSourceMapsAsync(projectRoot, exp, {
    force: hasHooks || shouldPublishAndroidMaps || shouldPublishIosMaps,
  });

  let response;
  try {
    response = await _uploadArtifactsAsync({
      pkg,
      exp,
      iosBundle,
      androidBundle,
      options,
    });
  } catch (e) {
    if (e.serverError === 'SCHEMA_VALIDATION_ERROR') {
      throw new Error(
        `There was an error validating your project schema. Check for any warnings about the contents of your app/exp.json.`
      );
    }
    Sentry.captureException(e);
    throw e;
  }

  await _maybeWriteArtifactsToDiskAsync({
    exp,
    projectRoot,
    iosBundle,
    androidBundle,
    iosSourceMap,
    androidSourceMap,
  });

  if (
    validPostPublishHooks.length ||
    (exp.ios && exp.ios.publishManifestPath) ||
    (exp.android && exp.android.publishManifestPath)
  ) {
    let [androidManifest, iosManifest] = await Promise.all([
      ExponentTools.getManifestAsync(response.url, {
        'Exponent-SDK-Version': exp.sdkVersion,
        'Exponent-Platform': 'android',
        'Expo-Release-Channel': options.releaseChannel,
        Accept: 'application/expo+json,application/json',
      }),
      ExponentTools.getManifestAsync(response.url, {
        'Exponent-SDK-Version': exp.sdkVersion,
        'Exponent-Platform': 'ios',
        'Expo-Release-Channel': options.releaseChannel,
        Accept: 'application/expo+json,application/json',
      }),
    ]);

    const hookOptions = {
      url: response.url,
      exp,
      iosBundle,
      iosSourceMap,
      iosManifest,
      androidBundle,
      androidSourceMap,
      androidManifest,
      projectRoot,
      log: (msg: any) => {
        logger.global.info({ quiet: true }, msg);
      },
    };

    for (let hook of validPostPublishHooks) {
      logger.global.info(`Running postPublish hook: ${hook.file}`);
      try {
        let result = hook._fn({
          config: hook.config,
          ...hookOptions,
        });

        // If it's a promise, wait for it to resolve
        if (result && result.then) {
          result = await result;
        }

        if (result) {
          logger.global.info({ quiet: true }, result);
        }
      } catch (e) {
        logger.global.warn(`Warning: postPublish hook '${hook.file}' failed: ${e.stack}`);
      }
    }

    if (exp.ios && exp.ios.publishManifestPath) {
      await _writeArtifactSafelyAsync(
        projectRoot,
        'ios.publishManifestPath',
        exp.ios.publishManifestPath,
        JSON.stringify(iosManifest)
      );
      const context = StandaloneContext.createUserContext(projectRoot, exp);
      const { supportingDirectory } = IosWorkspace.getPaths(context);
      await IosPlist.modifyAsync(supportingDirectory, 'EXShell', (shellPlist: any) => {
        shellPlist.releaseChannel = options.releaseChannel;
        return shellPlist;
      });
    }

    if (exp.android && exp.android.publishManifestPath) {
      await _writeArtifactSafelyAsync(
        projectRoot,
        'android.publishManifestPath',
        exp.android.publishManifestPath,
        JSON.stringify(androidManifest)
      );
    }

    // We need to add EmbeddedResponse instances on Android to tell the runtime
    // that the shell app manifest and bundle is packaged.
    if (exp.android && exp.android.publishManifestPath && exp.android.publishBundlePath) {
      let fullManifestUrl = response.url.replace('exp://', 'https://');
      let constantsPath = path.join(
        projectRoot,
        'android',
        'app',
        'src',
        'main',
        'java',
        'host',
        'exp',
        'exponent',
        'generated',
        'AppConstants.java'
      );
      await ExponentTools.deleteLinesInFileAsync(
        `START EMBEDDED RESPONSES`,
        `END EMBEDDED RESPONSES`,
        constantsPath
      );
      await ExponentTools.regexFileAsync(
        '// ADD EMBEDDED RESPONSES HERE',
        `
        // ADD EMBEDDED RESPONSES HERE
        // START EMBEDDED RESPONSES
        embeddedResponses.add(new Constants.EmbeddedResponse("${fullManifestUrl}", "assets://shell-app-manifest.json", "application/json"));
        embeddedResponses.add(new Constants.EmbeddedResponse("${androidManifest.bundleUrl}", "assets://shell-app.bundle", "application/javascript"));
        // END EMBEDDED RESPONSES`,
        constantsPath
      );
      await ExponentTools.regexFileAsync(
        /RELEASE_CHANNEL = "[^"]*"/,
        `RELEASE_CHANNEL = "${options.releaseChannel}"`,
        constantsPath
      );
    }
  }

  // TODO: move to postPublish hook
  if (exp.isKernel) {
    await _handleKernelPublishedAsync({
      user,
      exp,
      projectRoot,
      url: response.url,
    });
  }

  return {
    ...response,
    url:
      options.releaseChannel && options.releaseChannel !== 'default'
        ? `${response.url}?release-channel=${options.releaseChannel}`
        : response.url,
  };
}

async function _uploadArtifactsAsync({
  exp,
  iosBundle,
  androidBundle,
  options,
  pkg,
}: {
  exp: ExpoConfig;
  iosBundle: string;
  androidBundle: string;
  options: PublishOptions;
  pkg: PackageJSONConfig;
}) {
  logger.global.info('Uploading JavaScript bundles');
  let formData = new FormData();

  formData.append('expJson', JSON.stringify(exp));
  formData.append('packageJson', JSON.stringify(pkg));
  formData.append('iosBundle', iosBundle, 'iosBundle');
  formData.append('androidBundle', androidBundle, 'androidBundle');
  formData.append('options', JSON.stringify(options));

  let response: any;
  if (process.env.EXPO_LEGACY_API === 'true') {
    response = await Api.callMethodAsync('publish', null, 'put', null, { formData });
  } else {
    const user = await UserManager.ensureLoggedInAsync();
    const api = ApiV2.clientForUser(user);
    response = await api.uploadFormDataAsync('publish/new', formData);
  }
  return response;
}

async function _validatePackagerReadyAsync(projectRoot: string) {
  _assertValidProjectRoot(projectRoot);

  // Ensure the packager is started
  let packagerInfo = await ProjectSettings.readPackagerInfoAsync(projectRoot);
  if (!packagerInfo.packagerPort) {
    ProjectUtils.logWarning(
      projectRoot,
      'expo',
      'Metro Bundler is not running. Trying to restart it...'
    );
    await startReactNativeServerAsync(projectRoot, { reset: true });
  }
}

async function _getPublishExpConfigAsync(
  projectRoot: string,
  options: PublishOptions
): Promise<{
  exp: PublicConfig;
  pkg: PackageJSONConfig;
}> {
  let schema = joi.object().keys({
    releaseChannel: joi.string(),
  });

  // Validate schema
  const { error } = joi.validate(options, schema);
  if (error) {
    throw new XDLError('INVALID_OPTIONS', error.toString());
  }
  options.releaseChannel = options.releaseChannel || 'default'; // joi default not enforcing this :/

  // Verify that exp/app.json and package.json exist
  const { exp, pkg } = getConfig(projectRoot);

  if (exp.android && exp.android.config) {
    delete exp.android.config;
  }

  if (exp.ios && exp.ios.config) {
    delete exp.ios.config;
  }

  const { sdkVersion } = exp;

  // Only allow projects to be published with UNVERSIONED if a correct token is set in env
  if (sdkVersion === 'UNVERSIONED' && !maySkipManifestValidation()) {
    throw new XDLError('INVALID_OPTIONS', 'Cannot publish with sdkVersion UNVERSIONED.');
  }
  exp.locales = await ExponentTools.getResolvedLocalesAsync(exp);
  return { exp: { ...exp, sdkVersion: sdkVersion! }, pkg };
}

// Fetch iOS and Android bundles for publishing
async function _buildPublishBundlesAsync(projectRoot: string, opts?: PackagerOptions) {
  const entryPoint = Exp.determineEntryPoint(projectRoot, opts?.dev ? 'development' : 'production');
  const publishUrl = await UrlUtils.constructPublishUrlAsync(
    projectRoot,
    entryPoint,
    undefined,
    opts
  );

  logger.global.info('Building iOS bundle');
  const iosBundle = await _getForPlatformAsync(projectRoot, publishUrl, 'ios', {
    errorCode: 'INVALID_BUNDLE',
    minLength: MINIMUM_BUNDLE_SIZE,
  });

  logger.global.info('Building Android bundle');
  const androidBundle = await _getForPlatformAsync(projectRoot, publishUrl, 'android', {
    errorCode: 'INVALID_BUNDLE',
    minLength: MINIMUM_BUNDLE_SIZE,
  });

  return { iosBundle, androidBundle };
}

async function _maybeBuildSourceMapsAsync(
  projectRoot: string,
  exp: ExpoConfig,
  options = { force: false }
) {
  if (options.force) {
    return _buildSourceMapsAsync(projectRoot, exp);
  } else {
    return { iosSourceMap: null, androidSourceMap: null };
  }
}

// note(brentvatne): currently we build source map anytime there is a
// postPublish hook -- we may have an option in the future to manually
// enable sourcemap building, but for now it's very fast, most apps in
// production should use sourcemaps for error reporting, and in the worst
// case, adding a few seconds to a postPublish hook isn't too annoying
async function _buildSourceMapsAsync(projectRoot: string, exp: ExpoConfig) {
  const mode = await getConfigModeAsync(projectRoot);
  let entryPoint = Exp.determineEntryPoint(projectRoot, mode);
  let sourceMapUrl = await UrlUtils.constructSourceMapUrlAsync(projectRoot, entryPoint);

  logger.global.info('Building sourcemaps');
  let iosSourceMap = await _getForPlatformAsync(projectRoot, sourceMapUrl, 'ios', {
    errorCode: 'INVALID_BUNDLE',
    minLength: MINIMUM_BUNDLE_SIZE,
  });

  let androidSourceMap = await _getForPlatformAsync(projectRoot, sourceMapUrl, 'android', {
    errorCode: 'INVALID_BUNDLE',
    minLength: MINIMUM_BUNDLE_SIZE,
  });

  return { iosSourceMap, androidSourceMap };
}

/**
 * Collects all the assets declared in the android app, ios app and manifest
 *
 * @param {string} hostedAssetPrefix
 *    The path where assets are hosted (ie) http://xxx.cloudfront.com/assets/
 *
 * @modifies {exp} Replaces relative asset paths in the manifest with hosted URLS
 *
 */
async function _collectAssets(
  projectRoot: string,
  exp: PublicConfig,
  hostedAssetPrefix: string
): Promise<Asset[]> {
  const mode = await getConfigModeAsync(projectRoot);
  let entryPoint = Exp.determineEntryPoint(projectRoot, mode);
  let assetsUrl = await UrlUtils.constructAssetsUrlAsync(projectRoot, entryPoint);

  let iosAssetsJson = await _getForPlatformAsync(projectRoot, assetsUrl, 'ios', {
    errorCode: 'INVALID_ASSETS',
  });

  let androidAssetsJson = await _getForPlatformAsync(projectRoot, assetsUrl, 'android', {
    errorCode: 'INVALID_ASSETS',
  });

  // Resolve manifest assets to their hosted URL and add them to the list of assets to
  // be uploaded. Modifies exp.
  const manifestAssets: Asset[] = [];
  await _resolveManifestAssets(
    projectRoot,
    exp,
    async (assetPath: string) => {
      const absolutePath = path.resolve(projectRoot, assetPath);
      const contents = await fs.readFile(absolutePath);
      const hash = md5hex(contents);
      manifestAssets.push({ files: [absolutePath], fileHashes: [hash], hash });
      return urljoin(hostedAssetPrefix, hash);
    },
    true
  );

  // Upload asset files
  const iosAssets = JSON.parse(iosAssetsJson);
  const androidAssets = JSON.parse(androidAssetsJson);
  return iosAssets.concat(androidAssets).concat(manifestAssets);
}

/**
 * Configures exp, preparing it for asset export
 *
 * @modifies {exp}
 *
 */
async function _configureExpForAssets(projectRoot: string, exp: ExpoConfig, assets: Asset[]) {
  // Add google services file if it exists
  await _resolveGoogleServicesFile(projectRoot, exp);

  // Convert asset patterns to a list of asset strings that match them.
  // Assets strings are formatted as `asset_<hash>.<type>` and represent
  // the name that the file will have in the app bundle. The `asset_` prefix is
  // needed because android doesn't support assets that start with numbers.
  if (exp.assetBundlePatterns) {
    const fullPatterns: string[] = exp.assetBundlePatterns.map((p: string) =>
      path.join(projectRoot, p)
    );
    logger.global.info('Processing asset bundle patterns:');
    fullPatterns.forEach(p => logger.global.info('- ' + p));
    // The assets returned by the RN packager has duplicates so make sure we
    // only bundle each once.
    const bundledAssets = new Set();
    for (const asset of assets) {
      const file = asset.files && asset.files[0];
      const shouldBundle =
        '__packager_asset' in asset &&
        asset.__packager_asset &&
        file &&
        fullPatterns.some((p: string) => minimatch(file, p));
      ProjectUtils.logDebug(
        projectRoot,
        'expo',
        `${shouldBundle ? 'Include' : 'Exclude'} asset ${file}`
      );
      if (shouldBundle) {
        asset.fileHashes.forEach(hash =>
          bundledAssets.add(
            'asset_' + hash + ('type' in asset && asset.type ? '.' + asset.type : '')
          )
        );
      }
    }
    exp.bundledAssets = [...bundledAssets];
    delete exp.assetBundlePatterns;
  }

  return exp;
}

async function _fetchAndUploadAssetsAsync(projectRoot: string, exp: PublicConfig) {
  logger.global.info('Analyzing assets');

  const assetCdnPath = urljoin(EXPO_CDN, '~assets');
  const assets = await _collectAssets(projectRoot, exp, assetCdnPath);

  logger.global.info('Uploading assets');

  if (assets.length > 0 && assets[0].fileHashes) {
    await uploadAssetsAsync(projectRoot, assets);
  } else {
    logger.global.info({ quiet: true }, 'No assets to upload, skipped.');
  }

  // Updates the manifest to reflect additional asset bundling + configs
  await _configureExpForAssets(projectRoot, exp, assets);

  return exp;
}

async function _fetchAndSaveAssetsAsync(
  projectRoot: string,
  exp: PublicConfig,
  hostedUrl: string,
  outputDir: string
) {
  logger.global.info('Analyzing assets');

  const assetCdnPath = urljoin(hostedUrl, 'assets');
  const assets = await _collectAssets(projectRoot, exp, assetCdnPath);

  logger.global.info('Saving assets');

  if (assets.length > 0 && assets[0].fileHashes) {
    await _saveAssetAsync(projectRoot, assets, outputDir);
  } else {
    logger.global.info({ quiet: true }, 'No assets to upload, skipped.');
  }

  // Updates the manifest to reflect additional asset bundling + configs
  await _configureExpForAssets(projectRoot, exp, assets);

  return { exp, assets };
}

async function _writeArtifactSafelyAsync(
  projectRoot: string,
  keyName: string | null,
  artifactPath: string,
  artifact: string
) {
  const pathToWrite = path.resolve(projectRoot, artifactPath);
  if (!fs.existsSync(path.dirname(pathToWrite))) {
    const errorMsg = keyName
      ? `app.json specifies: ${pathToWrite}, but that directory does not exist.`
      : `app.json specifies ${keyName}: ${pathToWrite}, but that directory does not exist.`;
    logger.global.warn(errorMsg);
  } else {
    await fs.writeFile(pathToWrite, artifact);
  }
}

async function _maybeWriteArtifactsToDiskAsync({
  exp,
  projectRoot,
  iosBundle,
  androidBundle,
  iosSourceMap,
  androidSourceMap,
}: {
  exp: ExpoConfig;
  projectRoot: string;
  iosBundle: string;
  androidBundle: string;
  iosSourceMap: string | null;
  androidSourceMap: string | null;
}) {
  if (exp.android && exp.android.publishBundlePath) {
    await _writeArtifactSafelyAsync(
      projectRoot,
      'android.publishBundlePath',
      exp.android.publishBundlePath,
      androidBundle
    );
  }

  if (exp.ios && exp.ios.publishBundlePath) {
    await _writeArtifactSafelyAsync(
      projectRoot,
      'ios.publishBundlePath',
      exp.ios.publishBundlePath,
      iosBundle
    );
  }

  if (exp.android && exp.android.publishSourceMapPath && androidSourceMap) {
    await _writeArtifactSafelyAsync(
      projectRoot,
      'android.publishSourceMapPath',
      exp.android.publishSourceMapPath,
      androidSourceMap
    );
  }

  if (exp.ios && exp.ios.publishSourceMapPath && iosSourceMap) {
    await _writeArtifactSafelyAsync(
      projectRoot,
      'ios.publishSourceMapPath',
      exp.ios.publishSourceMapPath,
      iosSourceMap
    );
  }
}

async function _handleKernelPublishedAsync({
  projectRoot,
  user,
  exp,
  url,
}: {
  projectRoot: string;
  user: User;
  exp: ExpoConfig;
  url: string;
}) {
  let kernelBundleUrl = `${Config.api.scheme}://${Config.api.host}`;
  if (Config.api.port) {
    kernelBundleUrl = `${kernelBundleUrl}:${Config.api.port}`;
  }
  kernelBundleUrl = `${kernelBundleUrl}/@${user.username}/${exp.slug}/bundle`;

  if (exp.kernel.androidManifestPath) {
    let manifest = await ExponentTools.getManifestAsync(url, {
      'Exponent-SDK-Version': exp.sdkVersion,
      'Exponent-Platform': 'android',
      Accept: 'application/expo+json,application/json',
    });
    manifest.bundleUrl = kernelBundleUrl;
    manifest.sdkVersion = 'UNVERSIONED';
    await fs.writeFile(
      path.resolve(projectRoot, exp.kernel.androidManifestPath),
      JSON.stringify(manifest)
    );
  }

  if (exp.kernel.iosManifestPath) {
    let manifest = await ExponentTools.getManifestAsync(url, {
      'Exponent-SDK-Version': exp.sdkVersion,
      'Exponent-Platform': 'ios',
      Accept: 'application/expo+json,application/json',
    });
    manifest.bundleUrl = kernelBundleUrl;
    manifest.sdkVersion = 'UNVERSIONED';
    await fs.writeFile(
      path.resolve(projectRoot, exp.kernel.iosManifestPath),
      JSON.stringify(manifest)
    );
  }
}

// TODO(jesse): Add analytics for upload
async function uploadAssetsAsync(projectRoot: string, assets: Asset[]) {
  // Collect paths by key, also effectively handles duplicates in the array
  const paths: { [fileHash: string]: string } = {};
  assets.forEach(asset => {
    asset.files.forEach((path: string, index: number) => {
      paths[asset.fileHashes[index]] = path;
    });
  });

  // Collect list of assets missing on host
  let result;
  if (process.env.EXPO_LEGACY_API === 'true') {
    result = await Api.callMethodAsync('assetsMetadata', [], 'post', { keys: Object.keys(paths) });
  } else {
    const user = await UserManager.ensureLoggedInAsync();
    const api = ApiV2.clientForUser(user);
    result = await api.postAsync('assets/metadata', { keys: Object.keys(paths) });
  }
  const metas = result.metadata;
  const missing = Object.keys(paths).filter(key => !metas[key].exists);

  if (missing.length === 0) {
    logger.global.info({ quiet: true }, `No assets changed, skipped.`);
  }

  // Upload them!
  await Promise.all(
    chunk(missing, 5).map(async keys => {
      let formData = new FormData();
      for (const key of keys) {
        ProjectUtils.logDebug(projectRoot, 'expo', `uploading ${paths[key]}`);

        let relativePath = paths[key].replace(projectRoot, '');
        logger.global.info({ quiet: true }, `Uploading ${relativePath}`);

        formData.append(key, fs.createReadStream(paths[key]), paths[key]);
      }

      if (process.env.EXPO_LEGACY_API === 'true') {
        await Api.callMethodAsync('uploadAssets', [], 'put', null, { formData });
      } else {
        const user = await UserManager.ensureLoggedInAsync();
        const api = ApiV2.clientForUser(user);
        await api.uploadFormDataAsync('assets/upload', formData);
      }
    })
  );
}

type GetExpConfigOptions = {
  current?: boolean;
  mode?: string;
  platform?: 'android' | 'ios' | 'all';
  expIds?: string[];
  type?: string;
  releaseChannel?: string;
  bundleIdentifier?: string;
  publicUrl?: string;
  sdkVersion?: string;
};

async function getConfigAsync(
  projectRoot: string,
  options: Pick<GetExpConfigOptions, 'publicUrl' | 'platform'> = {}
) {
  if (!options.publicUrl) {
    // get the manifest from the project directory
    const { exp, pkg } = getConfig(projectRoot);
    const configName = configFilename(projectRoot);
    return {
      exp,
      pkg,
      configName: configFilename(projectRoot),
      configPrefix: configName === 'app.json' ? 'expo.' : '',
    };
  } else {
    // get the externally hosted manifest
    return {
      exp: await ThirdParty.getManifest(options.publicUrl, options),
      configName: options.publicUrl,
      configPrefix: '',
      pkg: {},
    };
  }
}

// TODO(ville): add the full type
type BuildJob = unknown;

export type BuildStatusResult = {
  jobs: BuildJob[];
  err: null;
  userHasBuiltAppBefore: boolean;
  userHasBuiltExperienceBefore: boolean;
  canPurchasePriorityBuilds: boolean;
  numberOfRemainingPriorityBuilds: number;
  hasUnlimitedPriorityBuilds: boolean;
};

export type BuildCreatedResult = {
  id: string;
  ids: string[];
  priority: 'normal' | 'high';
  canPurchasePriorityBuilds: boolean;
  numberOfRemainingPriorityBuilds: number;
  hasUnlimitedPriorityBuilds: boolean;
};

function _validateManifest(options: any, exp: any, configName: string, configPrefix: string) {
  if (options.platform === 'ios' || options.platform === 'all') {
    if (!exp.ios || !exp.ios.bundleIdentifier) {
      throw new XDLError(
        'INVALID_MANIFEST',
        `Must specify a bundle identifier in order to build this experience for iOS. ` +
          `Please specify one in ${configName} at "${configPrefix}ios.bundleIdentifier"`
      );
    }
  }

  if (options.platform === 'android' || options.platform === 'all') {
    if (!exp.android || !exp.android.package) {
      throw new XDLError(
        'INVALID_MANIFEST',
        `Must specify a java package in order to build this experience for Android. ` +
          `Please specify one in ${configName} at "${configPrefix}android.package"`
      );
    }
  }
}
function _validateOptions(options: any) {
  const schema = joi.object().keys({
    current: joi.boolean(),
    mode: joi.string(),
    platform: joi.any().valid('ios', 'android', 'all'),
    expIds: joi.array(),
    type: joi.any().valid('archive', 'simulator', 'client', 'app-bundle', 'apk'),
    releaseChannel: joi.string().regex(/[a-z\d][a-z\d._-]*/),
    bundleIdentifier: joi.string().regex(/^[a-zA-Z][a-zA-Z0-9\-.]+$/),
    publicUrl: joi.string(),
    sdkVersion: joi.strict(),
  });

  const { error } = joi.validate(options, schema);
  if (error) {
    throw new XDLError('INVALID_OPTIONS', error.toString());
  }
}

async function _getExpAsync(
  projectRoot: string,
  options: Pick<GetExpConfigOptions, 'publicUrl' | 'mode' | 'platform'>
) {
  const { exp, pkg, configName, configPrefix } = await getConfigAsync(projectRoot, options);

  if (!exp || !pkg) {
    throw new XDLError(
      'NO_PACKAGE_JSON',
      `Couldn't read ${configName} file in project at ${projectRoot}`
    );
  }

  // Support version and name being specified in package.json for legacy
  // support pre: exp.json
  if (!exp.version && 'version' in pkg && pkg.version) {
    exp.version = pkg.version;
  }
  if (!exp.name && 'name' in pkg && typeof pkg.name === 'string') {
    exp.name = pkg.name;
  }
  if (!exp.slug && typeof exp.name === 'string') {
    exp.slug = slug(exp.name.toLowerCase());
  }
  return { exp, configName, configPrefix };
}

export async function getBuildStatusAsync(
  projectRoot: string,
  options: GetExpConfigOptions = {}
): Promise<BuildStatusResult> {
  const user = await UserManager.ensureLoggedInAsync();

  _assertValidProjectRoot(projectRoot);
  _validateOptions(options);
  const { exp } = await _getExpAsync(projectRoot, options);

  const api = ApiV2.clientForUser(user);
  return await api.postAsync('build/status', { manifest: exp, options });
}

export async function startBuildAsync(
  projectRoot: string,
  options: GetExpConfigOptions = {}
): Promise<BuildCreatedResult> {
  const user = await UserManager.ensureLoggedInAsync();

  _assertValidProjectRoot(projectRoot);
  _validateOptions(options);
  const { exp, configName, configPrefix } = await _getExpAsync(projectRoot, options);
  _validateManifest(options, exp, configName, configPrefix);

  Analytics.logEvent('Build Shell App', {
    projectRoot,
    developerTool: Config.developerTool,
    platform: options.platform,
  });

  const api = ApiV2.clientForUser(user);
  return await api.putAsync('build/start', { manifest: exp, options });
}

export async function buildAsync(
  projectRoot: string,
  options: GetExpConfigOptions = {}
): Promise<BuildStatusResult | BuildCreatedResult> {
  /**
    This function corresponds to an apiv1 call and is deprecated.
    Use 
      * startBuildAsync
      * getBuildStatusAsync
    to call apiv2 instead.
   */
  await UserManager.ensureLoggedInAsync();
  _assertValidProjectRoot(projectRoot);

  Analytics.logEvent('Build Shell App', {
    projectRoot,
    developerTool: Config.developerTool,
    platform: options.platform,
  });

  _validateOptions(options);
  const { exp, configName, configPrefix } = await _getExpAsync(projectRoot, options);
  if (options.mode === 'create') {
    _validateManifest(options, exp, configName, configPrefix);
  }

  return await Api.callMethodAsync('build', [], 'put', { manifest: exp, options });
}

async function _waitForRunningAsync(
  projectRoot: string,
  url: string,
  retries: number = 300
): Promise<true> {
  try {
    let response = await axios.get(url, {
      responseType: 'text',
      proxy: false,
    });
    if (/packager-status:running/.test(response.data)) {
      return true;
    } else if (retries === 0) {
      ProjectUtils.logError(
        projectRoot,
        'expo',
        `Could not get status from Metro bundler. Server response: ${response.data}`
      );
    }
  } catch (e) {
    if (retries === 0) {
      ProjectUtils.logError(
        projectRoot,
        'expo',
        `Could not get status from Metro bundler. ${e.message}`
      );
    }
  }

  if (retries <= 0) {
    throw new Error('Connecting to Metro bundler failed.');
  } else {
    await delayAsync(100);
    return _waitForRunningAsync(projectRoot, url, retries - 1);
  }
}

// The --verbose flag is intended for react-native-cli/metro, not expo-cli
const METRO_VERBOSE_WARNING = 'Run CLI with --verbose flag for more details.';

// Remove these constants and related code when SDK35 isn't supported anymore
// Context: https://github.com/expo/expo-cli/issues/1074
const NODE_12_WINDOWS_METRO_ERROR = `Invalid regular expression: /(.*\\__fixtures__\\.*|node_modules[\\\]react[\\\]dist[\\\].*|website\\node_modules\\.*|heapCapture\\bundle\.js|.*\\__tests__\\.*)$/: Unterminated character class`;
const NODE_12_WINDOWS_METRO_SUGGESTION = `\nUnable to start the project due to a documented incompatibility between Node 12 LTS and Expo SDK 35 on Windows.
Please refer to this GitHub comment for a solution:
https://github.com/expo/expo-cli/issues/1074#issuecomment-559220752\n`;

function _logPackagerOutput(projectRoot: string, level: string, data: object) {
  let output = data.toString();
  if (!output) {
    return;
  }
  // Temporarily hide warnings about duplicate providesModule declarations
  // under react-native
  if (_isIgnorableDuplicateModuleWarning(projectRoot, level, output)) {
    ProjectUtils.logDebug(
      projectRoot,
      'expo',
      `Suppressing @providesModule warning: ${output}`,
      'project-suppress-providesmodule-warning'
    );
    return;
  }
  if (_isIgnorableMetroConsoleOutput(output) || _isIgnorableRnpmWarning(output)) {
    ProjectUtils.logDebug(projectRoot, 'expo', output);
    return;
  }

  if (output.includes(NODE_12_WINDOWS_METRO_ERROR)) {
    ProjectUtils.logError(projectRoot, 'expo', NODE_12_WINDOWS_METRO_SUGGESTION);
    return;
  }

  if (output.includes(METRO_VERBOSE_WARNING)) {
    output = output.replace(METRO_VERBOSE_WARNING, '');
  }

  if (/^Scanning folders for symlinks in /.test(output)) {
    ProjectUtils.logDebug(projectRoot, 'metro', output);
    return;
  }
  if (level === 'info') {
    ProjectUtils.logInfo(projectRoot, 'metro', output);
  } else {
    ProjectUtils.logError(projectRoot, 'metro', output);
  }
}

function _isIgnorableMetroConsoleOutput(output: string) {
  // As of React Native 0.61.x, Metro prints console logs from the device to console, without
  // passing them through the custom log reporter.
  //
  // Managed apps have a separate remote logging implementation included in the Expo SDK,
  // (see: _handleDeviceLogs), so we can just ignore these device logs from Metro.
  // if (/^ () /)
  //
  // These logs originate from:
  // https://github.com/facebook/metro/blob/e8181fb9db7db31adf7d1ed9ab840f54449ef238/packages/metro/src/lib/logToConsole.js#L50
  return /^\s+(INFO|WARN|LOG|GROUP|DEBUG) /.test(output);
}

function _isIgnorableRnpmWarning(output: string) {
  return output.startsWith(
    'warn The following packages use deprecated "rnpm" config that will stop working from next release'
  );
}

function _isIgnorableDuplicateModuleWarning(
  projectRoot: string,
  level: string,
  output: string
): boolean {
  if (
    level !== 'error' ||
    !output.startsWith('jest-haste-map: @providesModule naming collision:')
  ) {
    return false;
  }

  let reactNativeNodeModulesPath = path.join(
    projectRoot,
    'node_modules',
    'react-native',
    'node_modules'
  );
  let reactNativeNodeModulesPattern = escapeRegExp(reactNativeNodeModulesPath);
  let reactNativeNodeModulesCollisionRegex = new RegExp(
    `Paths: ${reactNativeNodeModulesPattern}.+ collides with ${reactNativeNodeModulesPattern}.+`
  );
  return reactNativeNodeModulesCollisionRegex.test(output);
}

function _isIgnorableBugReportingExtraData(body: any[]) {
  return body.length === 2 && body[0] === 'BugReporting extraData:';
}

function _isAppRegistryStartupMessage(body: any[]) {
  return (
    body.length === 1 &&
    (/^Running application "main" with appParams:/.test(body[0]) ||
      /^Running "main" with \{/.test(body[0]))
  );
}

function _handleDeviceLogs(projectRoot: string, deviceId: string, deviceName: string, logs: any) {
  for (let i = 0; i < logs.length; i++) {
    let log = logs[i];
    let body = typeof log.body === 'string' ? [log.body] : log.body;
    let { level } = log;

    if (_isIgnorableBugReportingExtraData(body)) {
      level = logger.DEBUG;
    }
    if (_isAppRegistryStartupMessage(body)) {
      body = [`Running application on ${deviceName}.`];
    }

    let string = body
      .map((obj: any) => {
        if (typeof obj === 'undefined') {
          return 'undefined';
        }
        if (obj === 'null') {
          return 'null';
        }
        if (typeof obj === 'string' || typeof obj === 'number' || typeof obj === 'boolean') {
          return obj;
        }
        try {
          return JSON.stringify(obj);
        } catch (e) {
          return obj.toString();
        }
      })
      .join(' ');

    ProjectUtils.logWithLevel(
      projectRoot,
      level,
      {
        tag: 'device',
        deviceId,
        deviceName,
        groupDepth: log.groupDepth,
        shouldHide: log.shouldHide,
        includesStack: log.includesStack,
      },
      string
    );
  }
}
export async function startReactNativeServerAsync(
  projectRoot: string,
  options: StartOptions = {},
  verbose: boolean = true
): Promise<void> {
  _assertValidProjectRoot(projectRoot);
  await stopReactNativeServerAsync(projectRoot);
  await Watchman.addToPathAsync(); // Attempt to fix watchman if it's hanging
  await Watchman.unblockAndGetVersionAsync(projectRoot);

  let { exp } = getConfig(projectRoot);

  let packagerPort = await _getFreePortAsync(19001); // Create packager options

  const customLogReporterPath: string = require.resolve(path.join(__dirname, 'reporter'));

  let packagerOpts: { [key: string]: any } = {
    port: packagerPort,
    customLogReporterPath,
    // TODO: Bacon: Support .mjs (short-lived JS modules extension that some packages use)
    sourceExts: getManagedExtensions([], { isTS: true, isReact: true, isModern: false }),
  };

  if (options.nonPersistent && Versions.lteSdkVersion(exp, '32.0.0')) {
    packagerOpts.nonPersistent = true;
  }

  if (Versions.gteSdkVersion(exp, '33.0.0')) {
    packagerOpts.assetPlugins = resolveModule('expo/tools/hashAssetFiles', projectRoot, exp);
  }

  if (options.maxWorkers) {
    packagerOpts['max-workers'] = options.maxWorkers;
  }

  if (!Versions.gteSdkVersion(exp, '16.0.0')) {
    delete packagerOpts.customLogReporterPath;
  }
  const userPackagerOpts = exp.packagerOpts;
  if (userPackagerOpts) {
    // The RN CLI expects rn-cli.config.js's path to be absolute. We use the
    // project root to resolve relative paths since that was the original
    // behavior of the RN CLI.
    if (userPackagerOpts.config) {
      userPackagerOpts.config = path.resolve(projectRoot, userPackagerOpts.config);
    }

    packagerOpts = {
      ...packagerOpts,
      ...userPackagerOpts,
    };

    if (userPackagerOpts.port !== undefined && userPackagerOpts.port !== null) {
      packagerPort = userPackagerOpts.port;
    }
  }
  let cliOpts = reduce(
    packagerOpts,
    (opts, val, key) => {
      // If the packager opt value is boolean, don't set
      // --[opt] [value], just set '--opt'
      if (val && typeof val === 'boolean') {
        opts.push(`--${key}`);
      } else if (val) {
        opts.push(`--${key}`, val);
      }
      return opts;
    },
    ['start']
  );

  if (process.env.EXPO_DEBUG) {
    cliOpts.push('--verbose');
  }

  if (options.reset) {
    cliOpts.push('--reset-cache');
  } // Get custom CLI path from project package.json, but fall back to node_module path
  let defaultCliPath = resolveModule('react-native/local-cli/cli.js', projectRoot, exp);
  const cliPath = exp.rnCliPath || defaultCliPath;
  let nodePath;
  // When using a custom path for the RN CLI, we want it to use the project
  // root to look up config files and Node modules
  if (exp.rnCliPath) {
    nodePath = _nodePathForProjectRoot(projectRoot);
  } else {
    nodePath = null;
  }
  // Run the copy of Node that's embedded in Electron by setting the
  // ELECTRON_RUN_AS_NODE environment variable
  // Note: the CLI script sets up graceful-fs and sets ulimit to 4096 in the
  // child process
  const nodePathEnv = nodePath ? { NODE_PATH: nodePath } : {};
  let packagerProcess = child_process.fork(cliPath, cliOpts, {
    cwd: projectRoot,
    env: {
      ...process.env,
      REACT_NATIVE_APP_ROOT: projectRoot,
      ELECTRON_RUN_AS_NODE: '1',
      ...nodePathEnv,
    },
    silent: true,
  });
  await ProjectSettings.setPackagerInfoAsync(projectRoot, {
    packagerPort,
    packagerPid: packagerProcess.pid,
  }); // TODO: do we need this? don't know if it's ever called
  process.on('exit', () => {
    treekill(packagerProcess.pid);
  });
  if (!packagerProcess.stdout) {
    throw new Error('Expected spawned process to have a stdout stream, but none was found.');
  }
  if (!packagerProcess.stderr) {
    throw new Error('Expected spawned process to have a stderr stream, but none was found.');
  }
  packagerProcess.stdout.setEncoding('utf8');
  packagerProcess.stderr.setEncoding('utf8');
  packagerProcess.stdout.pipe(split()).on('data', data => {
    if (verbose) {
      _logPackagerOutput(projectRoot, 'info', data);
    }
  });
  packagerProcess.stderr.on('data', data => {
    if (verbose) {
      _logPackagerOutput(projectRoot, 'error', data);
    }
  });
  let exitPromise = new Promise((resolve, reject) => {
    packagerProcess.once('exit', async code => {
      ProjectUtils.logDebug(projectRoot, 'expo', `Metro Bundler process exited with code ${code}`);
      if (code) {
        reject(new Error(`Metro Bundler process exited with code ${code}`));
      } else {
        resolve();
      }
      try {
        await ProjectSettings.setPackagerInfoAsync(projectRoot, {
          packagerPort: null,
          packagerPid: null,
        });
      } catch (e) {}
    });
  });
  let packagerUrl = await UrlUtils.constructBundleUrlAsync(projectRoot, {
    urlType: 'http',
    hostType: 'localhost',
  });
  await Promise.race([_waitForRunningAsync(projectRoot, `${packagerUrl}/status`), exitPromise]);
}

// Simulate the node_modules resolution
// If you project dir is /Jesse/Expo/Universe/BubbleBounce, returns
// "/Jesse/node_modules:/Jesse/Expo/node_modules:/Jesse/Expo/Universe/node_modules:/Jesse/Expo/Universe/BubbleBounce/node_modules"
function _nodePathForProjectRoot(projectRoot: string): string {
  let paths = [];
  let directory = path.resolve(projectRoot);
  while (true) {
    paths.push(path.join(directory, 'node_modules'));
    let parentDirectory = path.dirname(directory);
    if (directory === parentDirectory) {
      break;
    }
    directory = parentDirectory;
  }
  return paths.join(path.delimiter);
}
export async function stopReactNativeServerAsync(projectRoot: string): Promise<void> {
  _assertValidProjectRoot(projectRoot);
  let packagerInfo = await ProjectSettings.readPackagerInfoAsync(projectRoot);
  if (!packagerInfo.packagerPort || !packagerInfo.packagerPid) {
    ProjectUtils.logDebug(projectRoot, 'expo', `No packager found for project at ${projectRoot}.`);
    return;
  }
  ProjectUtils.logDebug(
    projectRoot,
    'expo',
    `Killing packager process tree: ${packagerInfo.packagerPid}`
  );
  try {
    await treekillAsync(packagerInfo.packagerPid, 'SIGKILL');
  } catch (e) {
    ProjectUtils.logDebug(projectRoot, 'expo', `Error stopping packager process: ${e.toString()}`);
  }
  await ProjectSettings.setPackagerInfoAsync(projectRoot, {
    packagerPort: null,
    packagerPid: null,
  });
}

let blacklistedEnvironmentVariables = new Set([
  'EXPO_APPLE_PASSWORD',
  'EXPO_ANDROID_KEY_PASSWORD',
  'EXPO_ANDROID_KEYSTORE_PASSWORD',
  'EXPO_IOS_DIST_P12_PASSWORD',
  'EXPO_IOS_PUSH_P12_PASSWORD',
  'EXPO_CLI_PASSWORD',
]);

function shouldExposeEnvironmentVariableInManifest(key: string) {
  if (blacklistedEnvironmentVariables.has(key.toUpperCase())) {
    return false;
  }
  return key.startsWith('REACT_NATIVE_') || key.startsWith('EXPO_');
}

export async function startExpoServerAsync(projectRoot: string): Promise<void> {
  _assertValidProjectRoot(projectRoot);
  await stopExpoServerAsync(projectRoot);
  let app = express();
  app.use(
    express.json({
      limit: '10mb',
    })
  );
  app.use(
    express.urlencoded({
      limit: '10mb',
      extended: true,
    })
  );
  if (
    (ConnectionStatus.isOffline()
      ? await Doctor.validateWithoutNetworkAsync(projectRoot)
      : await Doctor.validateWithNetworkAsync(projectRoot)) === Doctor.FATAL
  ) {
    throw new Error(`Couldn't start project. Please fix the errors and restart the project.`);
  }
  // Serve the manifest.
  const manifestHandler = async (req: express.Request, res: express.Response) => {
    try {
      // We intentionally don't `await`. We want to continue trying even
      // if there is a potential error in the package.json and don't want to slow
      // down the request
      Doctor.validateWithNetworkAsync(projectRoot);
      // Get packager opts and then copy into bundleUrlPackagerOpts
      let packagerOpts = await ProjectSettings.readAsync(projectRoot);
<<<<<<< HEAD
      const mode = packagerOpts.dev ? 'development' : 'production';
      let { exp: manifest } = getConfig(projectRoot, {
        skipSDKVersionRequirement: false,
        mode,
      });
=======
      let { exp: manifest } = getConfig(projectRoot);
>>>>>>> d7e4a83c
      let bundleUrlPackagerOpts = JSON.parse(JSON.stringify(packagerOpts));
      bundleUrlPackagerOpts.urlType = 'http';
      if (bundleUrlPackagerOpts.hostType === 'redirect') {
        bundleUrlPackagerOpts.hostType = 'tunnel';
      }
      manifest.xde = true; // deprecated
      manifest.developer = {
        tool: Config.developerTool,
        projectRoot,
      };
      manifest.packagerOpts = packagerOpts;
      manifest.env = {};
      for (let key of Object.keys(process.env)) {
        if (shouldExposeEnvironmentVariableInManifest(key)) {
          manifest.env[key] = process.env[key];
        }
      }
      let platform = (req.headers['exponent-platform'] || 'ios').toString();
      let entryPoint = Exp.determineEntryPoint(projectRoot, mode, platform);
      let mainModuleName = UrlUtils.guessMainModulePath(entryPoint);
      let queryParams = await UrlUtils.constructBundleQueryParamsAsync(projectRoot, packagerOpts);
      let path = `/${encodeURI(mainModuleName)}.bundle?platform=${encodeURIComponent(
        platform
      )}&${queryParams}`;
      manifest.bundleUrl =
        (await UrlUtils.constructBundleUrlAsync(projectRoot, bundleUrlPackagerOpts, req.hostname)) +
        path;
      manifest.debuggerHost = await UrlUtils.constructDebuggerHostAsync(projectRoot, req.hostname);
      manifest.mainModuleName = mainModuleName;
      manifest.logUrl = await UrlUtils.constructLogUrlAsync(projectRoot, req.hostname);
      manifest.hostUri = await UrlUtils.constructHostUriAsync(projectRoot, req.hostname);
      await _resolveManifestAssets(
        projectRoot,
        manifest as PublicConfig,
        async path => manifest.bundleUrl.match(/^https?:\/\/.*?\//)[0] + 'assets/' + path
      ); // the server normally inserts this but if we're offline we'll do it here
      await _resolveGoogleServicesFile(projectRoot, manifest);
      const hostUUID = await UserSettings.anonymousIdentifier();
      let currentSession = await UserManager.getSessionAsync();
      if (!currentSession || Config.offline) {
        manifest.id = `@${ANONYMOUS_USERNAME}/${manifest.slug}-${hostUUID}`;
      }
      let manifestString = JSON.stringify(manifest);
      if (req.headers['exponent-accept-signature']) {
        if (_cachedSignedManifest.manifestString === manifestString) {
          manifestString = _cachedSignedManifest.signedManifest;
        } else {
          if (!currentSession || Config.offline) {
            const unsignedManifest = {
              manifestString,
              signature: 'UNSIGNED',
            };
            _cachedSignedManifest.manifestString = manifestString;
            manifestString = JSON.stringify(unsignedManifest);
            _cachedSignedManifest.signedManifest = manifestString;
          } else {
            let publishInfo = await Exp.getPublishInfoAsync(projectRoot);

            let signedManifest;
            if (process.env.EXPO_LEGACY_API === 'true') {
              signedManifest = await Api.callMethodAsync(
                'signManifest',
                [publishInfo.args],
                'post',
                manifest
              );
            } else {
              const user = await UserManager.ensureLoggedInAsync();
              const api = ApiV2.clientForUser(user);
              signedManifest = await api.postAsync('manifest/sign', {
                args: publishInfo.args,
                manifest,
              });
            }
            _cachedSignedManifest.manifestString = manifestString;
            _cachedSignedManifest.signedManifest = signedManifest.response;
            manifestString = signedManifest.response;
          }
        }
      }
      const hostInfo = {
        host: hostUUID,
        server: 'xdl',
        serverVersion: require('@expo/xdl/package.json').version,
        serverDriver: Config.developerTool,
        serverOS: os.platform(),
        serverOSVersion: os.release(),
      };
      res.append('Exponent-Server', JSON.stringify(hostInfo));
      res.send(manifestString);
      Analytics.logEvent('Serve Manifest', {
        projectRoot,
        developerTool: Config.developerTool,
      });
    } catch (e) {
      ProjectUtils.logError(projectRoot, 'expo', e.stack);
      // 5xx = Server Error HTTP code
      res.status(520).send({
        error: e.toString(),
      });
    }
  };
  app.get('/', manifestHandler);
  app.get('/manifest', manifestHandler);
  app.get('/index.exp', manifestHandler);
  app.post('/logs', async (req, res) => {
    try {
      let deviceId = req.get('Device-Id');
      let deviceName = req.get('Device-Name');
      if (deviceId && deviceName && req.body) {
        _handleDeviceLogs(projectRoot, deviceId, deviceName, req.body);
      }
    } catch (e) {
      ProjectUtils.logError(projectRoot, 'expo', `Error getting device logs: ${e} ${e.stack}`);
    }
    res.send('Success');
  });
  app.post('/shutdown', async (req, res) => {
    server.close();
    res.send('Success');
  });
  let expRc = await readExpRcAsync(projectRoot);
  let expoServerPort = expRc.manifestPort ? expRc.manifestPort : await _getFreePortAsync(19000);
  await ProjectSettings.setPackagerInfoAsync(projectRoot, {
    expoServerPort,
  });
  let server = app.listen(expoServerPort, () => {
    const info = server.address() as AddressInfo;
    const host = info.address;
    const port = info.port;
    ProjectUtils.logDebug(projectRoot, 'expo', `Local server listening at http://${host}:${port}`);
  });
  await Exp.saveRecentExpRootAsync(projectRoot);
}

export async function stopExpoServerAsync(projectRoot: string): Promise<void> {
  _assertValidProjectRoot(projectRoot);
  let packagerInfo = await ProjectSettings.readPackagerInfoAsync(projectRoot);
  if (packagerInfo && packagerInfo.expoServerPort) {
    try {
      await axios.post(`http://127.0.0.1:${packagerInfo.expoServerPort}/shutdown`);
    } catch (e) {}
  }
  await ProjectSettings.setPackagerInfoAsync(projectRoot, {
    expoServerPort: null,
  });
}

async function _connectToNgrokAsync(
  projectRoot: string,
  args: ngrok.NgrokOptions,
  hostnameAsync: () => Promise<string>,
  ngrokPid: number | null | undefined,
  attempts: number = 0
): Promise<string> {
  try {
    const configPath = path.join(UserSettings.dotExpoHomeDirectory(), 'ngrok.yml');
    const hostname = await hostnameAsync();
    const url = await ngrokConnectAsync({
      hostname,
      configPath,
      ...args,
    });
    return url;
  } catch (e) {
    // Attempt to connect 3 times
    if (attempts >= 2) {
      if (e.message) {
        throw new XDLError('NGROK_ERROR', e.toString());
      } else {
        throw new XDLError('NGROK_ERROR', JSON.stringify(e));
      }
    }
    if (!attempts) {
      attempts = 0;
    } // Attempt to fix the issue
    if (e.error_code && e.error_code === 103) {
      if (attempts === 0) {
        // Failed to start tunnel. Might be because url already bound to another session.
        if (ngrokPid) {
          try {
            process.kill(ngrokPid, 'SIGKILL');
          } catch (e) {
            ProjectUtils.logDebug(projectRoot, 'expo', `Couldn't kill ngrok with PID ${ngrokPid}`);
          }
        } else {
          await ngrokKillAsync();
        }
      } else {
        // Change randomness to avoid conflict if killing ngrok didn't help
        await Exp.resetProjectRandomnessAsync(projectRoot);
      }
    } // Wait 100ms and then try again
    await delayAsync(100);
    return _connectToNgrokAsync(projectRoot, args, hostnameAsync, null, attempts + 1);
  }
}

export async function startTunnelsAsync(projectRoot: string): Promise<void> {
  const username = (await UserManager.getCurrentUsernameAsync()) || ANONYMOUS_USERNAME;
  _assertValidProjectRoot(projectRoot);
  const packagerInfo = await ProjectSettings.readPackagerInfoAsync(projectRoot);
  if (!packagerInfo.packagerPort) {
    throw new XDLError('NO_PACKAGER_PORT', `No packager found for project at ${projectRoot}.`);
  }
  if (!packagerInfo.expoServerPort) {
    throw new XDLError(
      'NO_EXPO_SERVER_PORT',
      `No Expo server found for project at ${projectRoot}.`
    );
  }
  const expoServerPort = packagerInfo.expoServerPort;
  await stopTunnelsAsync(projectRoot);
  if (await Android.startAdbReverseAsync(projectRoot)) {
    ProjectUtils.logInfo(
      projectRoot,
      'expo',
      'Successfully ran `adb reverse`. Localhost URLs should work on the connected Android device.'
    );
  }
  let packageShortName = path.parse(projectRoot).base;
  let expRc = await readExpRcAsync(projectRoot);

  let startedTunnelsSuccessfully = false;

  // Some issues with ngrok cause it to hang indefinitely. After
  // TUNNEL_TIMEOUTms we just throw an error.
  await Promise.race([
    (async () => {
      await delayAsync(TUNNEL_TIMEOUT);
      if (!startedTunnelsSuccessfully) {
        throw new Error('Starting tunnels timed out');
      }
    })(),
    (async () => {
      let expoServerNgrokUrl = await _connectToNgrokAsync(
        projectRoot,
        {
          authtoken: Config.ngrok.authToken,
          port: expoServerPort,
          proto: 'http',
        },
        async () => {
          let randomness = expRc.manifestTunnelRandomness
            ? expRc.manifestTunnelRandomness
            : await Exp.getProjectRandomnessAsync(projectRoot);
          return [
            randomness,
            UrlUtils.domainify(username),
            UrlUtils.domainify(packageShortName),
            Config.ngrok.domain,
          ].join('.');
        },
        packagerInfo.ngrokPid
      );
      let packagerNgrokUrl = await _connectToNgrokAsync(
        projectRoot,
        {
          authtoken: Config.ngrok.authToken,
          port: packagerInfo.packagerPort,
          proto: 'http',
        },
        async () => {
          let randomness = expRc.manifestTunnelRandomness
            ? expRc.manifestTunnelRandomness
            : await Exp.getProjectRandomnessAsync(projectRoot);
          return [
            'packager',
            randomness,
            UrlUtils.domainify(username),
            UrlUtils.domainify(packageShortName),
            Config.ngrok.domain,
          ].join('.');
        },
        packagerInfo.ngrokPid
      );
      await ProjectSettings.setPackagerInfoAsync(projectRoot, {
        expoServerNgrokUrl,
        packagerNgrokUrl,
        ngrokPid: ngrok.process().pid,
      });

      startedTunnelsSuccessfully = true;

      ProjectUtils.logWithLevel(
        projectRoot,
        'info',
        {
          tag: 'expo',
          _expoEventType: 'TUNNEL_READY',
        },
        'Tunnel ready.'
      );

      ngrok.addListener('statuschange', (status: string) => {
        if (status === 'reconnecting') {
          ProjectUtils.logError(
            projectRoot,
            'expo',
            'We noticed your tunnel is having issues. ' +
              'This may be due to intermittent problems with our tunnel provider. ' +
              'If you have trouble connecting to your app, try to Restart the project, ' +
              'or switch Host to LAN.'
          );
        } else if (status === 'online') {
          ProjectUtils.logInfo(projectRoot, 'expo', 'Tunnel connected.');
        }
      });
    })(),
  ]);
}

export async function stopTunnelsAsync(projectRoot: string): Promise<void> {
  _assertValidProjectRoot(projectRoot);
  // This will kill all ngrok tunnels in the process.
  // We'll need to change this if we ever support more than one project
  // open at a time in XDE.
  let packagerInfo = await ProjectSettings.readPackagerInfoAsync(projectRoot);
  let ngrokProcess = ngrok.process();
  let ngrokProcessPid = ngrokProcess ? ngrokProcess.pid : null;
  ngrok.removeAllListeners('statuschange');
  if (packagerInfo.ngrokPid && packagerInfo.ngrokPid !== ngrokProcessPid) {
    // Ngrok is running in some other process. Kill at the os level.
    try {
      process.kill(packagerInfo.ngrokPid);
    } catch (e) {
      ProjectUtils.logDebug(
        projectRoot,
        'expo',
        `Couldn't kill ngrok with PID ${packagerInfo.ngrokPid}`
      );
    }
  } else {
    // Ngrok is running from the current process. Kill using ngrok api.
    await ngrokKillAsync();
  }
  await ProjectSettings.setPackagerInfoAsync(projectRoot, {
    expoServerNgrokUrl: null,
    packagerNgrokUrl: null,
    ngrokPid: null,
  });
  await Android.stopAdbReverseAsync(projectRoot);
}

export async function setOptionsAsync(
  projectRoot: string,
  options: {
    packagerPort?: number;
  }
): Promise<void> {
  _assertValidProjectRoot(projectRoot); // Check to make sure all options are valid
  let schema = joi.object().keys({
    packagerPort: joi.number().integer(),
  });
  const { error } = joi.validate(options, schema);
  if (error) {
    throw new XDLError('INVALID_OPTIONS', error.toString());
  }
  await ProjectSettings.setPackagerInfoAsync(projectRoot, options);
}

// DEPRECATED(2019-08-21): use UrlUtils.constructManifestUrlAsync
export async function getUrlAsync(projectRoot: string, options: object = {}): Promise<string> {
  _assertValidProjectRoot(projectRoot);
  return await UrlUtils.constructManifestUrlAsync(projectRoot, options);
}

export async function startAsync(
  projectRoot: string,
  options: StartOptions = {},
  verbose: boolean = true
): Promise<ExpoConfig> {
  _assertValidProjectRoot(projectRoot);
  Analytics.logEvent('Start Project', {
    projectRoot,
    developerTool: Config.developerTool,
  });

  let { exp } = getConfig(projectRoot);
  if (options.webOnly) {
    await Webpack.restartAsync(projectRoot, options);
    DevSession.startSession(projectRoot, exp, 'web');
    return exp;
  } else {
    await startExpoServerAsync(projectRoot);
    await startReactNativeServerAsync(projectRoot, options, verbose);
    DevSession.startSession(projectRoot, exp, 'native');
  }

  if (!Config.offline) {
    try {
      await startTunnelsAsync(projectRoot);
    } catch (e) {
      ProjectUtils.logDebug(projectRoot, 'expo', `Error starting tunnel ${e.message}`);
    }
  }
  return exp;
}

async function _stopInternalAsync(projectRoot: string): Promise<void> {
  DevSession.stopSession();
  await Webpack.stopAsync(projectRoot);
  ProjectUtils.logInfo(projectRoot, 'expo', '\u203A Closing Expo server');
  await stopExpoServerAsync(projectRoot);
  ProjectUtils.logInfo(projectRoot, 'expo', '\u203A Stopping Metro bundler');
  await stopReactNativeServerAsync(projectRoot);
  if (!Config.offline) {
    try {
      await stopTunnelsAsync(projectRoot);
    } catch (e) {
      ProjectUtils.logDebug(projectRoot, 'expo', `Error stopping ngrok ${e.message}`);
    }
  }
}

export async function stopWebOnlyAsync(projectDir: string): Promise<void> {
  await Webpack.stopAsync(projectDir);
  await DevSession.stopSession();
}

export async function stopAsync(projectDir: string): Promise<void> {
  const result = await Promise.race([
    _stopInternalAsync(projectDir),
    new Promise(resolve => setTimeout(resolve, 2000, 'stopFailed')),
  ]);
  if (result === 'stopFailed') {
    // find RN packager and ngrok pids, attempt to kill them manually
    const { packagerPid, ngrokPid } = await ProjectSettings.readPackagerInfoAsync(projectDir);
    if (packagerPid) {
      try {
        process.kill(packagerPid);
      } catch (e) {}
    }
    if (ngrokPid) {
      try {
        process.kill(ngrokPid);
      } catch (e) {}
    }
    await ProjectSettings.setPackagerInfoAsync(projectDir, {
      expoServerPort: null,
      packagerPort: null,
      packagerPid: null,
      expoServerNgrokUrl: null,
      packagerNgrokUrl: null,
      ngrokPid: null,
      webpackServerPort: null,
    });
  }
}<|MERGE_RESOLUTION|>--- conflicted
+++ resolved
@@ -44,11 +44,7 @@
 import * as Android from './Android';
 import Api from './Api';
 import ApiV2 from './ApiV2';
-<<<<<<< HEAD
-import Config, { getConfigModeAsync, getProjectConfigAsync } from './Config';
-=======
 import Config from './Config';
->>>>>>> d7e4a83c
 import * as ExponentTools from './detach/ExponentTools';
 import StandaloneContext from './detach/StandaloneContext';
 import * as DevSession from './DevSession';
@@ -1039,7 +1035,7 @@
 
 // Fetch iOS and Android bundles for publishing
 async function _buildPublishBundlesAsync(projectRoot: string, opts?: PackagerOptions) {
-  const entryPoint = Exp.determineEntryPoint(projectRoot, opts?.dev ? 'development' : 'production');
+  const entryPoint = Exp.determineEntryPoint(projectRoot);
   const publishUrl = await UrlUtils.constructPublishUrlAsync(
     projectRoot,
     entryPoint,
@@ -1080,8 +1076,7 @@
 // production should use sourcemaps for error reporting, and in the worst
 // case, adding a few seconds to a postPublish hook isn't too annoying
 async function _buildSourceMapsAsync(projectRoot: string, exp: ExpoConfig) {
-  const mode = await getConfigModeAsync(projectRoot);
-  let entryPoint = Exp.determineEntryPoint(projectRoot, mode);
+  let entryPoint = Exp.determineEntryPoint(projectRoot);
   let sourceMapUrl = await UrlUtils.constructSourceMapUrlAsync(projectRoot, entryPoint);
 
   logger.global.info('Building sourcemaps');
@@ -1112,8 +1107,7 @@
   exp: PublicConfig,
   hostedAssetPrefix: string
 ): Promise<Asset[]> {
-  const mode = await getConfigModeAsync(projectRoot);
-  let entryPoint = Exp.determineEntryPoint(projectRoot, mode);
+  let entryPoint = Exp.determineEntryPoint(projectRoot);
   let assetsUrl = await UrlUtils.constructAssetsUrlAsync(projectRoot, entryPoint);
 
   let iosAssetsJson = await _getForPlatformAsync(projectRoot, assetsUrl, 'ios', {
@@ -2024,15 +2018,7 @@
       Doctor.validateWithNetworkAsync(projectRoot);
       // Get packager opts and then copy into bundleUrlPackagerOpts
       let packagerOpts = await ProjectSettings.readAsync(projectRoot);
-<<<<<<< HEAD
-      const mode = packagerOpts.dev ? 'development' : 'production';
-      let { exp: manifest } = getConfig(projectRoot, {
-        skipSDKVersionRequirement: false,
-        mode,
-      });
-=======
       let { exp: manifest } = getConfig(projectRoot);
->>>>>>> d7e4a83c
       let bundleUrlPackagerOpts = JSON.parse(JSON.stringify(packagerOpts));
       bundleUrlPackagerOpts.urlType = 'http';
       if (bundleUrlPackagerOpts.hostType === 'redirect') {
@@ -2051,7 +2037,7 @@
         }
       }
       let platform = (req.headers['exponent-platform'] || 'ios').toString();
-      let entryPoint = Exp.determineEntryPoint(projectRoot, mode, platform);
+      let entryPoint = Exp.determineEntryPoint(projectRoot, platform);
       let mainModuleName = UrlUtils.guessMainModulePath(entryPoint);
       let queryParams = await UrlUtils.constructBundleQueryParamsAsync(projectRoot, packagerOpts);
       let path = `/${encodeURI(mainModuleName)}.bundle?platform=${encodeURIComponent(
