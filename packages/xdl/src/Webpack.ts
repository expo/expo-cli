import Log from '@expo/bunyan';
import { getConfig, getNameFromConfig } from '@expo/config';
import {
  attachInspectorProxy,
  createDevServerMiddleware,
  LogReporter,
  MessageSocket,
} from '@expo/dev-server';
import { createSymbolicateMiddleware } from '@expo/dev-server/build/webpack/symbolicateMiddleware';
import * as devcert from '@expo/devcert';
import { isUsingYarn } from '@expo/package-manager';
import chalk from 'chalk';
import fs from 'fs-extra';
import getenv from 'getenv';
import http from 'http';
import * as path from 'path';
import { prepareUrls, Urls } from 'react-dev-utils/WebpackDevServerUtils';
import formatWebpackMessages from 'react-dev-utils/formatWebpackMessages';
import openBrowser from 'react-dev-utils/openBrowser';
import webpack from 'webpack';
import WebpackDevServer from 'webpack-dev-server';

import {
  choosePortAsync,
  ExpoUpdatesManifestHandler,
  ip,
  Logger,
  ManifestHandler,
  ProjectSettings,
  ProjectUtils,
  UrlUtils,
  WebpackCompiler,
  WebpackEnvironment,
  XDLError,
} from './internal';

const WEBPACK_LOG_TAG = 'expo';

type DevServer = WebpackDevServer | http.Server;

let webpackDevServerInstance: DevServer | null = null;
let webpackServerPort: number | null = null;

interface WebpackSettings {
  url: string;
  server: DevServer;
  port: number;
  protocol: 'http' | 'https';
  host?: string;
}

type CLIWebOptions = {
  dev?: boolean;
  clear?: boolean;
  pwa?: boolean;
  nonInteractive?: boolean;
  port?: number;
  onWebpackFinished?: (error?: Error) => void;
};

type BundlingOptions = {
  dev?: boolean;
  clear?: boolean;
  port?: number;
  pwa?: boolean;
  isImageEditingEnabled?: boolean;
  webpackEnv?: object;
  mode?: 'development' | 'production' | 'test' | 'none';
  https?: boolean;
  nonInteractive?: boolean;
  onWebpackFinished?: (error?: Error) => void;
};

type WebpackConfiguration = webpack.Configuration;

export type WebEnvironment = {
  projectRoot: string;
  isImageEditingEnabled: boolean;
  // deprecated
  pwa: boolean;
  logger: Log;
  mode: 'development' | 'production' | 'test' | 'none';
  https: boolean;
};

let devServerInfo: {
  urls: Urls;
  protocol: 'http' | 'https';
  useYarn: boolean;
  appName: string;
  nonInteractive: boolean;
  port: number;
} | null = null;

// A custom message websocket broadcaster used to send messages to a React Native runtime.
let customMessageSocketBroadcaster:
  | undefined
  | ((message: string, data?: Record<string, any>) => void);

export function printConnectionInstructions(projectRoot: string, options = {}) {
  if (!devServerInfo) return;
  WebpackCompiler.printInstructions(projectRoot, {
    appName: devServerInfo.appName,
    urls: devServerInfo.urls,
    showInDevtools: false,
    ...options,
  });
}

async function clearWebCacheAsync(projectRoot: string, mode: string): Promise<void> {
  const cacheFolder = path.join(projectRoot, '.expo', 'web', 'cache', mode);
  ProjectUtils.logInfo(
    projectRoot,
    WEBPACK_LOG_TAG,
    chalk.dim(`Clearing ${mode} cache directory...`)
  );
  try {
    await fs.remove(cacheFolder);
  } catch {}
}

// Temporary hack while we implement multi-bundler dev server proxy.
export function isTargetingNative() {
  return ['ios', 'android'].includes(process.env.EXPO_WEBPACK_PLATFORM || '');
}

export type WebpackDevServerResults = {
  server: DevServer;
  location: Omit<WebpackSettings, 'server'>;
  messageSocket: MessageSocket;
};

export async function broadcastMessage(message: 'reload' | string, data?: any) {
  if (!webpackDevServerInstance || !(webpackDevServerInstance instanceof WebpackDevServer)) {
    return;
  }

  // Allow any message on native
  if (customMessageSocketBroadcaster) {
    customMessageSocketBroadcaster(message, data);
    return;
  }

  if (message !== 'reload') {
    // TODO:
    // Webpack currently only supports reloading the client (browser),
    // remove this when we have custom sockets, and native support.
    return;
  }

  // TODO:
  // Default webpack-dev-server sockets use "content-changed" instead of "reload" (what we use on native).
  // For now, just manually convert the value so our CLI interface can be unified.
  const hackyConvertedMessage = message === 'reload' ? 'content-changed' : message;

  webpackDevServerInstance.sockWrite(webpackDevServerInstance.sockets, hackyConvertedMessage, data);
}

function createNativeDevServerMiddleware(
  projectRoot: string,
  { port, compiler }: { port: number; compiler: webpack.Compiler }
) {
  if (!isTargetingNative()) {
    return null;
  }
  const nativeMiddleware = createDevServerMiddleware({
    logger: ProjectUtils.getLogger(projectRoot),
    port,
    watchFolders: [projectRoot],
  });
  // Add manifest middleware to the other middleware.
  // TODO: Move this in to expo/dev-server.
  nativeMiddleware.middleware
    .use(ManifestHandler.getManifestHandler(projectRoot))
    .use(ExpoUpdatesManifestHandler.getManifestHandler(projectRoot))
    .use(
      '/symbolicate',
      createSymbolicateMiddleware({
        projectRoot,
        compiler,
        logger: nativeMiddleware.logger,
      })
    );
  return nativeMiddleware;
}

function attachNativeDevServerMiddlewareToDevServer(
  projectRoot: string,
  {
    server,
    middleware,
    attachToServer,
    logger,
  }: { server: http.Server } & ReturnType<typeof createNativeDevServerMiddleware>
) {
  // Hook up the React Native WebSockets to the Webpack dev server.
  const { messageSocket, debuggerProxy, eventsSocket } = attachToServer(server);

  customMessageSocketBroadcaster = messageSocket.broadcast;

  const logReporter = new LogReporter(logger);
  logReporter.reportEvent = eventsSocket.reportEvent;

  const { inspectorProxy } = attachInspectorProxy(projectRoot, {
    middleware,
    server,
  });

  return {
    messageSocket,
    eventsSocket,
    debuggerProxy,
    logReporter,
    inspectorProxy,
  };
}

export async function startAsync(
  projectRoot: string,
  options: CLIWebOptions = {}
): Promise<WebpackDevServerResults | null> {
  await stopAsync(projectRoot);

  const serverName = 'Webpack';

  if (webpackDevServerInstance) {
    ProjectUtils.logError(
      projectRoot,
      WEBPACK_LOG_TAG,
      chalk.red(`${serverName} is already running.`)
    );
    return null;
  }

  const fullOptions = transformCLIOptions(options);

  const env = await getWebpackConfigEnvFromBundlingOptionsAsync(projectRoot, fullOptions);

  if (fullOptions.clear) {
    await clearWebCacheAsync(projectRoot, env.mode);
  }

  if (env.https) {
    if (!process.env.SSL_CRT_FILE || !process.env.SSL_KEY_FILE) {
      const ssl = await getSSLCertAsync({
        name: 'localhost',
        directory: projectRoot,
      });
      if (ssl) {
        process.env.SSL_CRT_FILE = ssl.certPath;
        process.env.SSL_KEY_FILE = ssl.keyPath;
      }
    }
  }

  const config = await loadConfigAsync(env);
  const port = await getAvailablePortAsync({
    projectRoot,
    defaultPort: options.port,
  });

  webpackServerPort = port;

  ProjectUtils.logInfo(
    projectRoot,
    WEBPACK_LOG_TAG,
    `Starting ${serverName} on port ${webpackServerPort} in ${chalk.underline(env.mode)} mode.`
  );

  const protocol = env.https ? 'https' : 'http';
  const urls = prepareUrls(protocol, '::', webpackServerPort);
  const useYarn = isUsingYarn(projectRoot);
  const appName = await getProjectNameAsync(projectRoot);
  const nonInteractive = validateBoolOption(
    'nonInteractive',
    options.nonInteractive,
    !process.stdout.isTTY
  );

  devServerInfo = {
    urls,
    protocol,
    useYarn,
    appName,
    nonInteractive,
    port: webpackServerPort!,
  };

<<<<<<< HEAD
  // const server: DevServer = await new Promise(resolve => {
  // Create a webpack compiler that is configured with custom messages.
  const compiler = webpack(config);
  // const compiler = WebpackCompiler.createWebpackCompiler({
  //   projectRoot,
  //   appName,
  //   config,
  //   urls,
  //   nonInteractive,
  //   webpackFactory: webpack,
  //   // onFinished: () => resolve(server),
  // });
  const server = new WebpackDevServer(compiler, config.devServer);
  // Launch WebpackDevServer.
  server.listen(port, WebpackEnvironment.HOST, error => {
    if (error) {
      ProjectUtils.logError(projectRoot, WEBPACK_LOG_TAG, error.message);
    }
    if (typeof options.onWebpackFinished === 'function') {
      options.onWebpackFinished(error);
    }
=======
  // This is a temporary hack since we need to serve the expo manifest JSON on `/` for Expo Go support.
  // In the future, if we support HTML links to manifests we can get rid of this platform specific code.

  if (isTargetingNative()) {
    await ProjectSettings.setPackagerInfoAsync(projectRoot, {
      expoServerPort: webpackServerPort,
      packagerPort: webpackServerPort,
    });
  }

  const server: DevServer = await new Promise(resolve => {
    // Create a webpack compiler that is configured with custom messages.
    const compiler = WebpackCompiler.createWebpackCompiler({
      projectRoot,
      appName,
      config,
      urls,
      nonInteractive,
      webpackFactory: webpack,
      onFinished: () => resolve(server),
    });

    // Create the middleware required for interacting with a native runtime (Expo Go, or Expo Dev Client).
    const nativeMiddleware = createNativeDevServerMiddleware(projectRoot, { port, compiler });
    // Inject the native manifest middleware.
    const originalBefore = config.devServer!.before!.bind(config.devServer!.before);
    config.devServer!.before = (app, server, compiler) => {
      originalBefore(app, server, compiler);

      if (nativeMiddleware?.middleware) {
        app.use(nativeMiddleware.middleware);
      }
    };

    const server = new WebpackDevServer(compiler, config.devServer);

    // Launch WebpackDevServer.
    server.listen(port, WebpackEnvironment.HOST, function (this: http.Server, error) {
      if (nativeMiddleware) {
        attachNativeDevServerMiddlewareToDevServer(projectRoot, {
          server: this,
          ...nativeMiddleware,
        });
      }

      if (error) {
        ProjectUtils.logError(projectRoot, WEBPACK_LOG_TAG, error.message);
      }
      if (typeof options.onWebpackFinished === 'function') {
        options.onWebpackFinished(error);
      }
    });
    webpackDevServerInstance = server;
>>>>>>> 4d71e2b6
  });
  webpackDevServerInstance = server;
  //   resolve(server);
  // });

  await ProjectSettings.setPackagerInfoAsync(projectRoot, {
    webpackServerPort,
  });

  const host = ip.address();
  const url = `${protocol}://${host}:${port}`;

  // Extend the close method to ensure that we clean up the local info.
  const originalClose = server.close.bind(server);

  server.close = (callback?: (err?: Error) => void) => {
    return originalClose((err?: Error) => {
      ProjectSettings.setPackagerInfoAsync(projectRoot, {
        webpackServerPort: null,
      }).finally(() => {
        callback?.(err);
        webpackDevServerInstance = null;
        devServerInfo = null;
        webpackServerPort = null;
      });
    });
  };

  return {
    server,
    location: {
      url,
      port,
      protocol,
      host,
    },
    // Match the native protocol.
    messageSocket: {
<<<<<<< HEAD
      broadcast(message: string, data?: any) {
        if (!server || !(server instanceof WebpackDevServer)) {
          return;
        }

        if (message !== 'reload') {
          // TODO:
          // Webpack currently only supports reloading the client (browser),
          // remove this when we have custom sockets, and native support.
          return;
        }

        // TODO:
        // Default webpack-dev-server sockets use "content-changed" instead of "reload" (what we use on native).
        // For now, just manually convert the value so our CLI interface can be unified.
        const hackyConvertedMessage = message === 'reload' ? 'content-changed' : message;

        server.sendMessage(server.webSocketServer.clients, hackyConvertedMessage, data);
      },
=======
      broadcast: broadcastMessage,
>>>>>>> 4d71e2b6
    },
  };
}

export async function stopAsync(projectRoot: string): Promise<void> {
  if (webpackDevServerInstance) {
    await new Promise(res => {
      if (webpackDevServerInstance) {
        ProjectUtils.logInfo(projectRoot, WEBPACK_LOG_TAG, '\u203A Stopping Webpack server');
        webpackDevServerInstance.close(res);
      }
    });
  }
}

// TODO: Reuse logging system that we use in dev server + extras
async function compileWebAppAsync(projectRoot: string, compiler: webpack.Compiler): Promise<any> {
  // We generate the stats.json file in the webpack-config
  const { warnings } = await new Promise((resolve, reject) =>
    compiler.run((error, stats) => {
      let messages;
      if (error) {
        if (!error.message) {
          return reject(error);
        }
        messages = formatWebpackMessages({
          errors: [error.message],
          warnings: [],
          _showErrors: true,
          _showWarnings: true,
        });
      } else {
        messages = formatWebpackMessages(
          stats.toJson({ all: false, warnings: true, errors: true })
        );
      }

      if (messages.errors.length) {
        // Only keep the first error. Others are often indicative
        // of the same problem, but confuse the reader with noise.
        if (messages.errors.length > 1) {
          messages.errors.length = 1;
        }
        return reject(new XDLError('WEBPACK_BUNDLE', messages.errors.join('\n\n')));
      }
      if (
        getenv.boolish('EXPO_WEB_BUILD_STRICT', false) &&
        getenv.boolish('CI', false) &&
        messages.warnings.length
      ) {
        ProjectUtils.logWarning(
          projectRoot,
          WEBPACK_LOG_TAG,
          chalk.yellow(
            '\nTreating warnings as errors because `process.env.CI = true` and `process.env.EXPO_WEB_BUILD_STRICT = true`. \n' +
              'Most CI servers set it automatically.\n'
          )
        );
        return reject(new XDLError('WEBPACK_BUNDLE', messages.warnings.join('\n\n')));
      }
      resolve({
        warnings: messages.warnings,
      });
    })
  );
  return { warnings };
}

async function bundleWebAppAsync(projectRoot: string, config: WebpackConfiguration) {
  const compiler = webpack(config);

  try {
    const { warnings } = await compileWebAppAsync(projectRoot, compiler);
    if (warnings.length) {
      ProjectUtils.logWarning(
        projectRoot,
        WEBPACK_LOG_TAG,
        chalk.yellow('Compiled with warnings.\n')
      );
      ProjectUtils.logWarning(projectRoot, WEBPACK_LOG_TAG, warnings.join('\n\n'));
    } else {
      ProjectUtils.logInfo(projectRoot, WEBPACK_LOG_TAG, chalk.green('Compiled successfully.\n'));
    }
  } catch (error) {
    ProjectUtils.logError(projectRoot, WEBPACK_LOG_TAG, chalk.red('Failed to compile.\n'));
    throw error;
  }
}

export async function bundleAsync(projectRoot: string, options?: BundlingOptions): Promise<void> {
  const fullOptions = transformCLIOptions({
    ...options,
  });

  const env = await getWebpackConfigEnvFromBundlingOptionsAsync(projectRoot, {
    ...fullOptions,
    // Force production
    mode: 'production',
  });

  // @ts-ignore
  if (typeof env.offline !== 'undefined') {
    throw new Error(
      'offline support must be added manually: https://expo.fyi/enabling-web-service-workers'
    );
  }

  if (fullOptions.clear) {
    await clearWebCacheAsync(projectRoot, env.mode);
  }

  const config = await loadConfigAsync(env);
  await bundleWebAppAsync(projectRoot, config);
}

async function getProjectNameAsync(projectRoot: string): Promise<string> {
  const { exp } = getConfig(projectRoot, {
    skipSDKVersionRequirement: true,
  });
  const webName = getNameFromConfig(exp).webName ?? exp.name;
  return webName;
}

/**
 * Get the URL for the running instance of Webpack dev server.
 *
 * @param projectRoot
 */
export async function getUrlAsync(projectRoot: string): Promise<string | null> {
  if (!webpackDevServerInstance) {
    return null;
  }
  const host = ip.address();
  const protocol = await getProtocolAsync(projectRoot);
  return `${protocol}://${host}:${webpackServerPort}`;
}

async function getProtocolAsync(projectRoot: string): Promise<'http' | 'https'> {
  // TODO: Bacon: Handle when not in expo
  const { https } = await ProjectSettings.readAsync(projectRoot);
  return https === true ? 'https' : 'http';
}

async function getAvailablePortAsync(options: {
  host?: string;
  defaultPort?: number;
  projectRoot: string;
}): Promise<number> {
  try {
    const defaultPort =
      'defaultPort' in options && options.defaultPort
        ? options.defaultPort
        : WebpackEnvironment.DEFAULT_PORT;
    const port = await choosePortAsync(options.projectRoot, {
      defaultPort,
      host: 'host' in options && options.host ? options.host : WebpackEnvironment.HOST,
    });
    if (!port) {
      throw new Error(`Port ${defaultPort} not available.`);
    }
    return port;
  } catch (error) {
    throw new XDLError('NO_PORT_FOUND', error.message);
  }
}

function setMode(mode: 'development' | 'production' | 'test' | 'none'): void {
  process.env.BABEL_ENV = mode;
  process.env.NODE_ENV = mode;
}

function validateBoolOption(name: string, value: unknown, defaultValue: boolean): boolean {
  if (typeof value === 'undefined') {
    value = defaultValue;
  }

  if (typeof value !== 'boolean') {
    throw new XDLError('WEBPACK_INVALID_OPTION', `'${name}' option must be a boolean.`);
  }

  return value;
}

function transformCLIOptions(options: CLIWebOptions): BundlingOptions {
  // Transform the CLI flags into more explicit values
  return {
    ...options,
    isImageEditingEnabled: options.pwa,
  };
}

async function applyOptionsToProjectSettingsAsync(
  projectRoot: string,
  options: BundlingOptions
): Promise<ProjectSettings.Settings> {
  const newSettings: Partial<ProjectSettings.Settings> = {};
  // Change settings before reading them
  if (typeof options.https === 'boolean') {
    newSettings.https = options.https;
  }

  if (Object.keys(newSettings).length) {
    await ProjectSettings.setAsync(projectRoot, newSettings);
  }

  return await ProjectSettings.readAsync(projectRoot);
}

async function getWebpackConfigEnvFromBundlingOptionsAsync(
  projectRoot: string,
  options: BundlingOptions
): Promise<WebEnvironment> {
  const { dev, https } = await applyOptionsToProjectSettingsAsync(projectRoot, options);

  const mode = typeof options.mode === 'string' ? options.mode : dev ? 'development' : 'production';

  const isImageEditingEnabled = validateBoolOption(
    'isImageEditingEnabled',
    options.isImageEditingEnabled,
    true
  );

  return {
    projectRoot,
    pwa: isImageEditingEnabled,
    isImageEditingEnabled,
    mode,
    https,
    logger: ProjectUtils.getLogger(projectRoot),
    ...(options.webpackEnv || {}),
  };
}

async function getSSLCertAsync({
  name,
  directory,
}: {
  name: string;
  directory: string;
}): Promise<{ keyPath: string; certPath: string } | false> {
  console.log(
    chalk.magenta`Ensuring auto SSL certificate is created (you might need to re-run with sudo)`
  );
  try {
    const result = await devcert.certificateFor(name);
    if (result) {
      const { key, cert } = result;
      const folder = path.join(directory, '.expo', 'web', 'development', 'ssl');
      await fs.ensureDir(folder);

      const keyPath = path.join(folder, `key-${name}.pem`);
      await fs.writeFile(keyPath, key);

      const certPath = path.join(folder, `cert-${name}.pem`);
      await fs.writeFile(certPath, cert);

      return {
        keyPath,
        certPath,
      };
    }
    return result;
  } catch (error) {
    console.log(`Error creating SSL certificates: ${error}`);
  }

  return false;
}

function applyEnvironmentVariables(config: WebpackConfiguration): WebpackConfiguration {
  // Use EXPO_DEBUG_WEB=true to enable debugging features for cases where the prod build
  // has errors that aren't caught in development mode.
  // Related: https://github.com/expo/expo-cli/issues/614
  if (WebpackEnvironment.isDebugModeEnabled() && config.mode === 'production') {
    console.log(chalk.bgYellow.black('Bundling the project in debug mode.'));

    const output = config.output || {};
    const optimization = config.optimization || {};

    // Enable line to line mapped mode for all/specified modules.
    // Line to line mapped mode uses a simple SourceMap where each line of the generated source is mapped to the same line of the original source.
    // It’s a performance optimization. Only use it if your performance need to be better and you are sure that input lines match which generated lines.
    // true enables it for all modules (not recommended)
    output.devtoolLineToLine = true;

    // Add comments that describe the file import/exports.
    // This will make it easier to debug.
    output.pathinfo = true;
    // Instead of numeric ids, give modules readable names for better debugging.
    optimization.namedModules = true;
    // Instead of numeric ids, give chunks readable names for better debugging.
    optimization.namedChunks = true;
    // Readable ids for better debugging.
    // @ts-ignore Property 'moduleIds' does not exist.
    optimization.moduleIds = 'named';
    // if optimization.namedChunks is enabled optimization.chunkIds is set to 'named'.
    // This will manually enable it just to be safe.
    // @ts-ignore Property 'chunkIds' does not exist.
    optimization.chunkIds = 'named';

    if (optimization.splitChunks) {
      optimization.splitChunks.name = true;
    }

    Object.assign(config, { output, optimization });
  }

  return config;
}

async function loadConfigAsync(
  env: WebEnvironment,
  argv?: string[]
): Promise<WebpackConfiguration> {
  setMode(env.mode);
  // Check if the project has a webpack.config.js in the root.
  const projectWebpackConfig = path.resolve(env.projectRoot, 'webpack.config.js');
  let config: WebpackConfiguration;
  if (fs.existsSync(projectWebpackConfig)) {
    const webpackConfig = require(projectWebpackConfig);
    if (typeof webpackConfig === 'function') {
      config = await webpackConfig(env, argv);
    } else {
      config = webpackConfig;
    }
  } else {
    // Fallback to the default expo webpack config.
    const loadDefaultConfigAsync = require('@expo/webpack-config');
    config = await loadDefaultConfigAsync(env, argv);
  }
  return applyEnvironmentVariables(config);
}

export async function openAsync(
  projectRoot: string
): Promise<{ success: true; url: string } | { success: false; error: Error }> {
  try {
    const url = await UrlUtils.constructWebAppUrlAsync(projectRoot, { hostType: 'localhost' });
    if (!url) {
      throw new Error('Webpack Dev Server is not running');
    }
    openBrowser(url);
    return { success: true, url };
  } catch (e) {
    Logger.global.error(`Couldn't start project on web: ${e.message}`);
    return { success: false, error: e };
  }
}<|MERGE_RESOLUTION|>--- conflicted
+++ resolved
@@ -286,29 +286,6 @@
     port: webpackServerPort!,
   };
 
-<<<<<<< HEAD
-  // const server: DevServer = await new Promise(resolve => {
-  // Create a webpack compiler that is configured with custom messages.
-  const compiler = webpack(config);
-  // const compiler = WebpackCompiler.createWebpackCompiler({
-  //   projectRoot,
-  //   appName,
-  //   config,
-  //   urls,
-  //   nonInteractive,
-  //   webpackFactory: webpack,
-  //   // onFinished: () => resolve(server),
-  // });
-  const server = new WebpackDevServer(compiler, config.devServer);
-  // Launch WebpackDevServer.
-  server.listen(port, WebpackEnvironment.HOST, error => {
-    if (error) {
-      ProjectUtils.logError(projectRoot, WEBPACK_LOG_TAG, error.message);
-    }
-    if (typeof options.onWebpackFinished === 'function') {
-      options.onWebpackFinished(error);
-    }
-=======
   // This is a temporary hack since we need to serve the expo manifest JSON on `/` for Expo Go support.
   // In the future, if we support HTML links to manifests we can get rid of this platform specific code.
 
@@ -362,7 +339,6 @@
       }
     });
     webpackDevServerInstance = server;
->>>>>>> 4d71e2b6
   });
   webpackDevServerInstance = server;
   //   resolve(server);
@@ -401,29 +377,7 @@
     },
     // Match the native protocol.
     messageSocket: {
-<<<<<<< HEAD
-      broadcast(message: string, data?: any) {
-        if (!server || !(server instanceof WebpackDevServer)) {
-          return;
-        }
-
-        if (message !== 'reload') {
-          // TODO:
-          // Webpack currently only supports reloading the client (browser),
-          // remove this when we have custom sockets, and native support.
-          return;
-        }
-
-        // TODO:
-        // Default webpack-dev-server sockets use "content-changed" instead of "reload" (what we use on native).
-        // For now, just manually convert the value so our CLI interface can be unified.
-        const hackyConvertedMessage = message === 'reload' ? 'content-changed' : message;
-
-        server.sendMessage(server.webSocketServer.clients, hackyConvertedMessage, data);
-      },
-=======
       broadcast: broadcastMessage,
->>>>>>> 4d71e2b6
     },
   };
 }
