import type Log from '@expo/bunyan';
import { getConfig, getNameFromConfig } from '@expo/config';
import { MessageSocket } from '@expo/dev-server';
import * as devcert from '@expo/devcert';
import { isUsingYarn } from '@expo/package-manager';
import chalk from 'chalk';
import fs from 'fs-extra';
import getenv from 'getenv';
import http from 'http';
import * as path from 'path';
import { prepareUrls, Urls } from 'react-dev-utils/WebpackDevServerUtils';
import formatWebpackMessages from 'react-dev-utils/formatWebpackMessages';
import openBrowser from 'react-dev-utils/openBrowser';
import webpack from 'webpack';
import WebpackDevServer from 'webpack-dev-server';

import {
  choosePortAsync,
  ExpoUpdatesManifestHandler,
  ip,
  Logger,
  ManifestHandler,
  ProjectSettings,
  ProjectUtils,
  UrlUtils,
  WebpackEnvironment,
  XDLError,
} from './internal';

const WEBPACK_LOG_TAG = 'expo';

type DevServer = WebpackDevServer | http.Server;

let webpackDevServerInstance: DevServer | null = null;
let webpackServerPort: number | null = null;

interface WebpackSettings {
  url: string;
  server: DevServer;
  port: number;
  protocol: 'http' | 'https';
  host?: string;
}

type CLIWebOptions = {
  dev?: boolean;
  clear?: boolean;
  pwa?: boolean;
  nonInteractive?: boolean;
  port?: number;
  onWebpackFinished?: (error?: Error) => void;
};

type BundlingOptions = {
  dev?: boolean;
  clear?: boolean;
  port?: number;
  pwa?: boolean;
  isImageEditingEnabled?: boolean;
  webpackEnv?: object;
  mode?: 'development' | 'production' | 'test' | 'none';
  https?: boolean;
  nonInteractive?: boolean;
  onWebpackFinished?: (error?: Error) => void;
};

type WebpackConfiguration = webpack.Configuration;

export type WebEnvironment = {
  projectRoot: string;
  isImageEditingEnabled: boolean;
  // deprecated
  pwa: boolean;
  mode: 'development' | 'production' | 'test' | 'none';
  https: boolean;
  logger: Log;
};

let devServerInfo: {
  urls: Urls;
  protocol: 'http' | 'https';
  useYarn: boolean;
  appName: string;
  nonInteractive: boolean;
  port: number;
} | null = null;

async function clearWebCacheAsync(projectRoot: string, mode: string): Promise<void> {
  const cacheFolder = path.join(projectRoot, '.expo', 'web', 'cache', mode);
  ProjectUtils.logInfo(
    projectRoot,
    WEBPACK_LOG_TAG,
    chalk.dim(`Clearing ${mode} cache directory...`)
  );
  try {
    await fs.remove(cacheFolder);
  } catch {}
}

// Temporary hack while we implement multi-bundler dev server proxy.
export function isTargetingNative() {
  return ['ios', 'android'].includes(process.env.EXPO_WEBPACK_PLATFORM || '');
}

export type WebpackDevServerResults = {
  server: DevServer;
  location: Omit<WebpackSettings, 'server'>;
  messageSocket: MessageSocket;
};

export async function broadcastMessage(message: 'reload' | string, data?: any) {
  if (!webpackDevServerInstance || !(webpackDevServerInstance instanceof WebpackDevServer)) {
    return;
  }

  // Allow any message on native
  if (isTargetingNative()) {
    webpackDevServerInstance.sockWrite(webpackDevServerInstance.sockets, message, data);
    return;
  }

  if (message !== 'reload') {
    // TODO:
    // Webpack currently only supports reloading the client (browser),
    // remove this when we have custom sockets, and native support.
    return;
  }

  // TODO:
  // Default webpack-dev-server sockets use "content-changed" instead of "reload" (what we use on native).
  // For now, just manually convert the value so our CLI interface can be unified.
  const hackyConvertedMessage = message === 'reload' ? 'content-changed' : message;

  webpackDevServerInstance.sockWrite(webpackDevServerInstance.sockets, hackyConvertedMessage, data);
}

export async function startAsync(
  projectRoot: string,
  options: CLIWebOptions = {}
): Promise<WebpackDevServerResults | null> {
  await stopAsync(projectRoot);

  if (webpackDevServerInstance) {
    ProjectUtils.logError(projectRoot, WEBPACK_LOG_TAG, chalk.red(`Webpack is already running.`));
    return null;
  }

  const fullOptions = transformCLIOptions(options);

  const env = await getWebpackConfigEnvFromBundlingOptionsAsync(projectRoot, fullOptions);

  if (fullOptions.clear) {
    await clearWebCacheAsync(projectRoot, env.mode);
  }

  if (env.https) {
    if (!process.env.SSL_CRT_FILE || !process.env.SSL_KEY_FILE) {
      const ssl = await getSSLCertAsync({
        name: 'localhost',
        directory: projectRoot,
      });
      if (ssl) {
        process.env.SSL_CRT_FILE = ssl.certPath;
        process.env.SSL_KEY_FILE = ssl.keyPath;
      }
    }
  }

  const config = await loadConfigAsync(env);
  const port = await getAvailablePortAsync({
    projectRoot,
    defaultPort: options.port,
  });

  webpackServerPort = port;

  ProjectUtils.logInfo(
    projectRoot,
    WEBPACK_LOG_TAG,
    `Starting Webpack on port ${webpackServerPort} in ${chalk.underline(env.mode)} mode.`
  );

  const protocol = env.https ? 'https' : 'http';
  const urls = prepareUrls(protocol, '::', webpackServerPort);
  const useYarn = isUsingYarn(projectRoot);
  const appName = await getProjectNameAsync(projectRoot);
  const nonInteractive = validateBoolOption(
    'nonInteractive',
    options.nonInteractive,
    !process.stdout.isTTY
  );

  devServerInfo = {
    urls,
    protocol,
    useYarn,
    appName,
    nonInteractive,
    port: webpackServerPort!,
  };

<<<<<<< HEAD
  // Create a webpack compiler that is configured with custom messages.
  const compiler = webpack(config);

  const server = new WebpackDevServer(compiler, config.devServer);
  // Launch WebpackDevServer.
  server.listen(port, WebpackEnvironment.HOST, error => {
    if (error) {
      ProjectUtils.logError(projectRoot, WEBPACK_LOG_TAG, error.message);
    }
    if (typeof options.onWebpackFinished === 'function') {
      options.onWebpackFinished(error);
    }
=======
  // This is a temporary hack since we need to serve the expo manifest JSON on `/` for Expo Go support.
  // In the future, if we support HTML links to manifests we can get rid of this platform specific code.

  if (isTargetingNative()) {
    await ProjectSettings.setPackagerInfoAsync(projectRoot, {
      expoServerPort: webpackServerPort,
      packagerPort: webpackServerPort,
    });
  }

  const server: DevServer = await new Promise(resolve => {
    // Create a webpack compiler that is configured with custom messages.
    const compiler = WebpackCompiler.createWebpackCompiler({
      projectRoot,
      appName,
      config,
      urls,
      nonInteractive,
      webpackFactory: webpack,
      onFinished: () => resolve(server),
    });

    if (isTargetingNative()) {
      // Inject the Expo Go manifest middleware.
      const originalBefore = config.devServer!.before!.bind(config.devServer!.before);
      config.devServer!.before = (app, server, compiler) => {
        originalBefore(app, server, compiler);
        app.use(ManifestHandler.getManifestHandler(projectRoot));
        app.use(ExpoUpdatesManifestHandler.getManifestHandler(projectRoot));
      };
    }

    const server = new WebpackDevServer(compiler, config.devServer);

    // Launch WebpackDevServer.
    server.listen(port, WebpackEnvironment.HOST, error => {
      if (error) {
        ProjectUtils.logError(projectRoot, WEBPACK_LOG_TAG, error.message);
      }
      if (typeof options.onWebpackFinished === 'function') {
        options.onWebpackFinished(error);
      }
    });
    webpackDevServerInstance = server;
>>>>>>> d081399b
  });
  webpackDevServerInstance = server;

  await ProjectSettings.setPackagerInfoAsync(projectRoot, {
    webpackServerPort,
  });

  const host = ip.address();
  const url = `${protocol}://${host}:${port}`;

  // Extend the close method to ensure that we clean up the local info.
  const originalClose = server.close.bind(server);

  server.close = (callback?: (err?: Error) => void) => {
    return originalClose((err?: Error) => {
      ProjectSettings.setPackagerInfoAsync(projectRoot, {
        webpackServerPort: null,
      }).finally(() => {
        callback?.(err);
        webpackDevServerInstance = null;
        devServerInfo = null;
        webpackServerPort = null;
      });
    });
  };

  return {
    server,
    location: {
      url,
      port,
      protocol,
      host,
    },
    // Match the native protocol.
    messageSocket: {
      broadcast: broadcastMessage,
    },
  };
}

export async function stopAsync(projectRoot: string): Promise<void> {
  if (webpackDevServerInstance) {
    await new Promise(res => {
      if (webpackDevServerInstance) {
        ProjectUtils.logInfo(projectRoot, WEBPACK_LOG_TAG, '\u203A Stopping Webpack server');
        webpackDevServerInstance.close(res);
      }
    });
  }
}

export async function openAsync(projectRoot: string, options?: BundlingOptions): Promise<void> {
  if (!webpackDevServerInstance) {
    await startAsync(projectRoot, options);
  }
  await openProjectAsync(projectRoot);
}

async function compileWebAppAsync(projectRoot: string, compiler: webpack.Compiler): Promise<any> {
  // We generate the stats.json file in the webpack-config
  const { warnings } = await new Promise((resolve, reject) =>
    compiler.run((error, stats) => {
      let messages;
      if (error) {
        if (!error.message) {
          return reject(error);
        }
        messages = formatWebpackMessages({
          errors: [error.message],
          warnings: [],
          _showErrors: true,
          _showWarnings: true,
        });
      } else {
        messages = formatWebpackMessages(
          stats.toJson({ all: false, warnings: true, errors: true })
        );
      }

      if (messages.errors.length) {
        // Only keep the first error. Others are often indicative
        // of the same problem, but confuse the reader with noise.
        if (messages.errors.length > 1) {
          messages.errors.length = 1;
        }
        return reject(new XDLError('WEBPACK_BUNDLE', messages.errors.join('\n\n')));
      }
      if (
        getenv.boolish('EXPO_WEB_BUILD_STRICT', false) &&
        getenv.boolish('CI', false) &&
        messages.warnings.length
      ) {
        ProjectUtils.logWarning(
          projectRoot,
          WEBPACK_LOG_TAG,
          chalk.yellow(
            '\nTreating warnings as errors because `process.env.CI = true` and `process.env.EXPO_WEB_BUILD_STRICT = true`. \n' +
              'Most CI servers set it automatically.\n'
          )
        );
        return reject(new XDLError('WEBPACK_BUNDLE', messages.warnings.join('\n\n')));
      }
      resolve({
        warnings: messages.warnings,
      });
    })
  );
  return { warnings };
}

async function bundleWebAppAsync(projectRoot: string, config: WebpackConfiguration) {
  const compiler = webpack(config);

  try {
    const { warnings } = await compileWebAppAsync(projectRoot, compiler);
    if (warnings.length) {
      ProjectUtils.logWarning(
        projectRoot,
        WEBPACK_LOG_TAG,
        chalk.yellow('Compiled with warnings.\n')
      );
      ProjectUtils.logWarning(projectRoot, WEBPACK_LOG_TAG, warnings.join('\n\n'));
    } else {
      ProjectUtils.logInfo(projectRoot, WEBPACK_LOG_TAG, chalk.green('Compiled successfully.\n'));
    }
  } catch (error) {
    ProjectUtils.logError(projectRoot, WEBPACK_LOG_TAG, chalk.red('Failed to compile.\n'));
    throw error;
  }
}

export async function bundleAsync(projectRoot: string, options?: BundlingOptions): Promise<void> {
  const fullOptions = transformCLIOptions({
    ...options,
  });

  const env = await getWebpackConfigEnvFromBundlingOptionsAsync(projectRoot, {
    ...fullOptions,
    // Force production
    mode: 'production',
  });

  // @ts-ignore
  if (typeof env.offline !== 'undefined') {
    throw new Error(
      'offline support must be added manually: https://expo.fyi/enabling-web-service-workers'
    );
  }

  if (fullOptions.clear) {
    await clearWebCacheAsync(projectRoot, env.mode);
  }

  const config = await loadConfigAsync(env);
  await bundleWebAppAsync(projectRoot, config);
}

async function getProjectNameAsync(projectRoot: string): Promise<string> {
  const { exp } = getConfig(projectRoot, {
    skipSDKVersionRequirement: true,
  });
  const webName = getNameFromConfig(exp).webName ?? exp.name;
  return webName;
}

/**
 * Get the URL for the running instance of Webpack dev server.
 *
 * @param projectRoot
 */
export async function getUrlAsync(projectRoot: string): Promise<string | null> {
  if (!webpackDevServerInstance) {
    return null;
  }
  const host = ip.address();
  const protocol = await getProtocolAsync(projectRoot);
  return `${protocol}://${host}:${webpackServerPort}`;
}

async function getProtocolAsync(projectRoot: string): Promise<'http' | 'https'> {
  // TODO: Bacon: Handle when not in expo
  const { https } = await ProjectSettings.readAsync(projectRoot);
  return https === true ? 'https' : 'http';
}

async function getAvailablePortAsync(options: {
  host?: string;
  defaultPort?: number;
  projectRoot: string;
}): Promise<number> {
  try {
    const defaultPort =
      'defaultPort' in options && options.defaultPort
        ? options.defaultPort
        : WebpackEnvironment.DEFAULT_PORT;
    const port = await choosePortAsync(options.projectRoot, {
      defaultPort,
      host: 'host' in options && options.host ? options.host : WebpackEnvironment.HOST,
    });
    if (!port) {
      throw new Error(`Port ${defaultPort} not available.`);
    }
    return port;
  } catch (error) {
    throw new XDLError('NO_PORT_FOUND', error.message);
  }
}

function setMode(mode: 'development' | 'production' | 'test' | 'none'): void {
  process.env.BABEL_ENV = mode;
  process.env.NODE_ENV = mode;
}

function validateBoolOption(name: string, value: unknown, defaultValue: boolean): boolean {
  if (typeof value === 'undefined') {
    value = defaultValue;
  }

  if (typeof value !== 'boolean') {
    throw new XDLError('WEBPACK_INVALID_OPTION', `'${name}' option must be a boolean.`);
  }

  return value;
}

function transformCLIOptions(options: CLIWebOptions): BundlingOptions {
  // Transform the CLI flags into more explicit values
  return {
    ...options,

    isImageEditingEnabled: options.pwa,
  };
}

async function applyOptionsToProjectSettingsAsync(
  projectRoot: string,
  options: BundlingOptions
): Promise<ProjectSettings.Settings> {
  const newSettings: Partial<ProjectSettings.Settings> = {};
  // Change settings before reading them
  if (typeof options.https === 'boolean') {
    newSettings.https = options.https;
  }

  if (Object.keys(newSettings).length) {
    await ProjectSettings.setAsync(projectRoot, newSettings);
  }

  return await ProjectSettings.readAsync(projectRoot);
}

async function getWebpackConfigEnvFromBundlingOptionsAsync(
  projectRoot: string,
  options: BundlingOptions
): Promise<WebEnvironment> {
  const { dev, https } = await applyOptionsToProjectSettingsAsync(projectRoot, options);

  const mode = typeof options.mode === 'string' ? options.mode : dev ? 'development' : 'production';

  const isImageEditingEnabled = validateBoolOption(
    'isImageEditingEnabled',
    options.isImageEditingEnabled,
    true
  );

  return {
    projectRoot,
    pwa: isImageEditingEnabled,
    logger: ProjectUtils.getLogger(projectRoot),
    isImageEditingEnabled,
    mode,
    https,
    ...(options.webpackEnv || {}),
  };
}

async function getSSLCertAsync({
  name,
  directory,
}: {
  name: string;
  directory: string;
}): Promise<{ keyPath: string; certPath: string } | false> {
  console.log(
    chalk.magenta`Ensuring auto SSL certificate is created (you might need to re-run with sudo)`
  );
  try {
    const result = await devcert.certificateFor(name);
    if (result) {
      const { key, cert } = result;
      const folder = path.join(directory, '.expo', 'web', 'development', 'ssl');
      await fs.ensureDir(folder);

      const keyPath = path.join(folder, `key-${name}.pem`);
      await fs.writeFile(keyPath, key);

      const certPath = path.join(folder, `cert-${name}.pem`);
      await fs.writeFile(certPath, cert);

      return {
        keyPath,
        certPath,
      };
    }
    return result;
  } catch (error) {
    console.log(`Error creating SSL certificates: ${error}`);
  }

  return false;
}

function applyEnvironmentVariables(config: WebpackConfiguration): WebpackConfiguration {
  // Use EXPO_DEBUG_WEB=true to enable debugging features for cases where the prod build
  // has errors that aren't caught in development mode.
  // Related: https://github.com/expo/expo-cli/issues/614
  if (WebpackEnvironment.isDebugModeEnabled() && config.mode === 'production') {
    console.log(chalk.bgYellow.black('Bundling the project in debug mode.'));

    const output = config.output || {};
    const optimization = config.optimization || {};

    // Enable line to line mapped mode for all/specified modules.
    // Line to line mapped mode uses a simple SourceMap where each line of the generated source is mapped to the same line of the original source.
    // It’s a performance optimization. Only use it if your performance need to be better and you are sure that input lines match which generated lines.
    // true enables it for all modules (not recommended)
    output.devtoolLineToLine = true;

    // Add comments that describe the file import/exports.
    // This will make it easier to debug.
    output.pathinfo = true;
    // Instead of numeric ids, give modules readable names for better debugging.
    optimization.namedModules = true;
    // Instead of numeric ids, give chunks readable names for better debugging.
    optimization.namedChunks = true;
    // Readable ids for better debugging.
    // @ts-ignore Property 'moduleIds' does not exist.
    optimization.moduleIds = 'named';
    // if optimization.namedChunks is enabled optimization.chunkIds is set to 'named'.
    // This will manually enable it just to be safe.
    // @ts-ignore Property 'chunkIds' does not exist.
    optimization.chunkIds = 'named';

    if (optimization.splitChunks) {
      optimization.splitChunks.name = true;
    }

    Object.assign(config, { output, optimization });
  }

  return config;
}

async function loadConfigAsync(
  env: WebEnvironment,
  argv?: string[]
): Promise<WebpackConfiguration> {
  setMode(env.mode);
  // Check if the project has a webpack.config.js in the root.
  const projectWebpackConfig = path.resolve(env.projectRoot, 'webpack.config.js');
  let config: WebpackConfiguration;
  if (fs.existsSync(projectWebpackConfig)) {
    const webpackConfig = require(projectWebpackConfig);
    if (typeof webpackConfig === 'function') {
      config = await webpackConfig(env, argv);
    } else {
      config = webpackConfig;
    }
  } else {
    // Fallback to the default expo webpack config.
    const loadDefaultConfigAsync = require('@expo/webpack-config');
    config = await loadDefaultConfigAsync(env, argv);
  }
  return applyEnvironmentVariables(config);
}

async function openProjectAsync(
  projectRoot: string
): Promise<{ success: true; url: string } | { success: false; error: Error }> {
  try {
    const url = await UrlUtils.constructWebAppUrlAsync(projectRoot, { hostType: 'localhost' });
    if (!url) {
      throw new Error('Webpack Dev Server is not running');
    }
    openBrowser(url);
    return { success: true, url };
  } catch (e) {
    Logger.global.error(`Couldn't start project on web: ${e.message}`);
    return { success: false, error: e };
  }
}<|MERGE_RESOLUTION|>--- conflicted
+++ resolved
@@ -199,7 +199,21 @@
     port: webpackServerPort!,
   };
 
-<<<<<<< HEAD
+  if (isTargetingNative()) {
+    await ProjectSettings.setPackagerInfoAsync(projectRoot, {
+      expoServerPort: webpackServerPort,
+      packagerPort: webpackServerPort,
+    });
+
+    // Inject the Expo Go manifest middleware.
+    const originalBefore = config.devServer!.before!.bind(config.devServer!.before);
+    config.devServer!.before = (app, server, compiler) => {
+      originalBefore(app, server, compiler);
+      app.use(ManifestHandler.getManifestHandler(projectRoot));
+      app.use(ExpoUpdatesManifestHandler.getManifestHandler(projectRoot));
+    };
+  }
+
   // Create a webpack compiler that is configured with custom messages.
   const compiler = webpack(config);
 
@@ -212,52 +226,6 @@
     if (typeof options.onWebpackFinished === 'function') {
       options.onWebpackFinished(error);
     }
-=======
-  // This is a temporary hack since we need to serve the expo manifest JSON on `/` for Expo Go support.
-  // In the future, if we support HTML links to manifests we can get rid of this platform specific code.
-
-  if (isTargetingNative()) {
-    await ProjectSettings.setPackagerInfoAsync(projectRoot, {
-      expoServerPort: webpackServerPort,
-      packagerPort: webpackServerPort,
-    });
-  }
-
-  const server: DevServer = await new Promise(resolve => {
-    // Create a webpack compiler that is configured with custom messages.
-    const compiler = WebpackCompiler.createWebpackCompiler({
-      projectRoot,
-      appName,
-      config,
-      urls,
-      nonInteractive,
-      webpackFactory: webpack,
-      onFinished: () => resolve(server),
-    });
-
-    if (isTargetingNative()) {
-      // Inject the Expo Go manifest middleware.
-      const originalBefore = config.devServer!.before!.bind(config.devServer!.before);
-      config.devServer!.before = (app, server, compiler) => {
-        originalBefore(app, server, compiler);
-        app.use(ManifestHandler.getManifestHandler(projectRoot));
-        app.use(ExpoUpdatesManifestHandler.getManifestHandler(projectRoot));
-      };
-    }
-
-    const server = new WebpackDevServer(compiler, config.devServer);
-
-    // Launch WebpackDevServer.
-    server.listen(port, WebpackEnvironment.HOST, error => {
-      if (error) {
-        ProjectUtils.logError(projectRoot, WEBPACK_LOG_TAG, error.message);
-      }
-      if (typeof options.onWebpackFinished === 'function') {
-        options.onWebpackFinished(error);
-      }
-    });
-    webpackDevServerInstance = server;
->>>>>>> d081399b
   });
   webpackDevServerInstance = server;
 
