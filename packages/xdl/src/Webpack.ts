import type Log from '@expo/bunyan';
import { getConfig } from '@expo/config';
import {
  attachInspectorProxy,
  createDevServerMiddleware,
  LogReporter,
  MessageSocket,
} from '@expo/dev-server';
import { createSymbolicateMiddleware } from '@expo/dev-server/build/webpack/symbolicateMiddleware';
import * as devcert from '@expo/devcert';
import chalk from 'chalk';
import fs from 'fs-extra';
import getenv from 'getenv';
import http from 'http';
import * as path from 'path';
import formatWebpackMessages from 'react-dev-utils/formatWebpackMessages';
import openBrowser from 'react-dev-utils/openBrowser';
import webpack, { Configuration } from 'webpack';
import WebpackDevServer from 'webpack-dev-server';

import {
  choosePortAsync,
  ExpoUpdatesManifestHandler,
  ip,
  Logger,
  ManifestHandler,
  ProjectSettings,
  ProjectUtils,
  UrlUtils,
  WebpackEnvironment,
  XDLError,
} from './internal';

const WEBPACK_LOG_TAG = 'expo';

let webpackDevServerInstance: WebpackDevServer | null = null;
let webpackServerPort: number | null = null;

interface WebpackSettings {
  url: string;
  server: WebpackDevServer;
  port: number;
  protocol: 'http' | 'https';
  host?: string;
}

type CLIWebOptions = {
  dev?: boolean;
  clear?: boolean;
  pwa?: boolean;
  nonInteractive?: boolean;
  port?: number;
  onWebpackFinished?: (error?: Error) => void;
  forceManifestType?: 'classic' | 'expo-updates';
};

type BundlingOptions = {
  dev?: boolean;
  clear?: boolean;
  port?: number;
  pwa?: boolean;
  isImageEditingEnabled?: boolean;
  entryFile?: string;
  platform?: string;
  webpackEnv?: object;
  mode?: 'development' | 'production' | 'test' | 'none';
  https?: boolean;
  nonInteractive?: boolean;
  onWebpackFinished?: (error?: Error) => void;
};

type WebpackConfiguration = webpack.Configuration;

export type WebEnvironment = {
  projectRoot: string;
  isImageEditingEnabled: boolean;
  // deprecated
  pwa: boolean;
  mode: 'development' | 'production' | 'test' | 'none';
  https: boolean;
  logger: Log;
  port?: number;
  platform?: string;
};

// A custom message websocket broadcaster used to send messages to a React Native runtime.
let customMessageSocketBroadcaster:
  | undefined
  | ((message: string, data?: Record<string, any>) => void);

async function clearWebCacheAsync(projectRoot: string, mode: string): Promise<void> {
  const cacheFolder = path.join(projectRoot, '.expo', 'web', 'cache', mode);
  ProjectUtils.logInfo(
    projectRoot,
    WEBPACK_LOG_TAG,
    chalk.dim(`Clearing ${mode} cache directory...`)
  );
  try {
    await fs.remove(cacheFolder);
  } catch {}
}

// Temporary hack while we implement multi-bundler dev server proxy.
const _isTargetingNative: boolean = ['ios', 'android'].includes(
  process.env.EXPO_WEBPACK_PLATFORM || ''
);

export function isTargetingNative() {
  return _isTargetingNative;
}

export type WebpackDevServerResults = {
  server: WebpackDevServer;
  location: Omit<WebpackSettings, 'server'>;
  messageSocket: MessageSocket;
};

export async function broadcastMessage(message: 'reload' | string, data?: any) {
  if (!webpackDevServerInstance || !(webpackDevServerInstance instanceof WebpackDevServer)) {
    return;
  }

  // Allow any message on native
  if (customMessageSocketBroadcaster) {
    customMessageSocketBroadcaster(message, data);
    // return;
  }

  if (message !== 'reload') {
    // TODO:
    // Webpack currently only supports reloading the client (browser),
    // remove this when we have custom sockets, and native support.
    return;
  }

  // TODO:
  // Default webpack-dev-server sockets use "content-changed" instead of "reload" (what we use on native).
  // For now, just manually convert the value so our CLI interface can be unified.
  const hackyConvertedMessage = message === 'reload' ? 'content-changed' : message;

  // @ts-ignore: type not exposed
  const connections = webpackDevServerInstance.webSocketServer.clients;

  if (!connections.length) {
    console.warn('No HMR clients are connected to the dev server');
  }
  webpackDevServerInstance.sendMessage(connections, hackyConvertedMessage, data);
}

function createNativeDevServerMiddleware(
  projectRoot: string,
<<<<<<< HEAD
  { port, compiler }: { port: number; compiler: webpack.Compiler | webpack.MultiCompiler }
=======
  {
    port,
    compiler,
    forceManifestType,
  }: { port: number; compiler: webpack.Compiler; forceManifestType?: 'classic' | 'expo-updates' }
>>>>>>> 89ffcf20
) {
  if (!isTargetingNative()) {
    return null;
  }
  const nativeMiddleware = createDevServerMiddleware({
    logger: ProjectUtils.getLogger(projectRoot),
    port,
    watchFolders: [projectRoot],
  });
  // Add manifest middleware to the other middleware.
  // TODO: Move this in to expo/dev-server.
<<<<<<< HEAD
  nativeMiddleware.middleware
    .use(ManifestHandler.getManifestHandler(projectRoot, true))
    .use(ExpoUpdatesManifestHandler.getManifestHandler(projectRoot))
    .use(
      '/symbolicate',
      createSymbolicateMiddleware({
        projectRoot,
        compiler,
        logger: nativeMiddleware.logger,
      })
    );
=======

  const projectConfig = getConfig(projectRoot);
  const easProjectId = projectConfig.exp.extra?.eas?.projectId;
  const useExpoUpdatesManifest =
    forceManifestType === 'expo-updates' || (forceManifestType !== 'classic' && easProjectId);

  const middleware = useExpoUpdatesManifest
    ? ExpoUpdatesManifestHandler.getManifestHandler(projectRoot)
    : ManifestHandler.getManifestHandler(projectRoot);

  nativeMiddleware.middleware.use(middleware).use(
    '/symbolicate',
    createSymbolicateMiddleware({
      projectRoot,
      compiler,
      logger: nativeMiddleware.logger,
    })
  );
>>>>>>> 89ffcf20
  return nativeMiddleware;
}

function attachNativeDevServerMiddlewareToDevServer(
  projectRoot: string,
  {
    server,
    middleware,
    attachToServer,
    logger,
  }: { server: http.Server } & ReturnType<typeof createNativeDevServerMiddleware>
) {
  // Hook up the React Native WebSockets to the Webpack dev server.
  const { messageSocket, debuggerProxy, eventsSocket } = attachToServer(server);

  customMessageSocketBroadcaster = messageSocket.broadcast;

  const logReporter = new LogReporter(logger);
  logReporter.reportEvent = eventsSocket.reportEvent;

  const { inspectorProxy } = attachInspectorProxy(projectRoot, {
    middleware,
    server,
  });

  return {
    messageSocket,
    eventsSocket,
    debuggerProxy,
    logReporter,
    inspectorProxy,
  };
}

export async function startAsync(
  projectRoot: string,
  options: CLIWebOptions = {}
): Promise<WebpackDevServerResults | null> {
  await stopAsync(projectRoot);

  if (webpackDevServerInstance) {
    ProjectUtils.logError(projectRoot, WEBPACK_LOG_TAG, chalk.red(`Webpack is already running.`));
    return null;
  }

  const fullOptions = transformCLIOptions(options);

  const env = await getWebpackConfigEnvFromBundlingOptionsAsync(projectRoot, fullOptions);

  if (fullOptions.clear) {
    await clearWebCacheAsync(projectRoot, env.mode);
  }

  if (env.https) {
    if (!process.env.SSL_CRT_FILE || !process.env.SSL_KEY_FILE) {
      const ssl = await getSSLCertAsync({
        name: 'localhost',
        directory: projectRoot,
      });
      if (ssl) {
        process.env.SSL_CRT_FILE = ssl.certPath;
        process.env.SSL_KEY_FILE = ssl.keyPath;
      }
    }
  }

  const port = await getAvailablePortAsync({
    projectRoot,
    defaultPort: options.port,
  });

  webpackServerPort = port;

  ProjectUtils.logInfo(
    projectRoot,
    WEBPACK_LOG_TAG,
    `Starting Webpack on port ${webpackServerPort} in ${chalk.underline(env.mode)} mode.`
  );

  const protocol = env.https ? 'https' : 'http';

  if (isTargetingNative()) {
    await ProjectSettings.setPackagerInfoAsync(projectRoot, {
      expoServerPort: webpackServerPort,
      packagerPort: webpackServerPort,
    });
  }

  const configs: Record<string, Configuration> = {};

  // for (const platform of ['web', 'ios']) {
  for (const platform of ['ios', 'android', 'web']) {
    env.platform = platform;
    const config = await loadConfigAsync(env);
    if (!config.devServer) {
      throw new Error('Webpack config must have dev server config defined');
    }
    configs[platform] = config;
  }

  // const webpack = require(resolveFrom(projectRoot, 'webpack'));
  // Create a basic webpack compiler
  const compiler = webpack(Object.values(configs));

  // console.log(config);
  // Create the middleware required for interacting with a native runtime (Expo Go, or Expo Dev Client).
<<<<<<< HEAD
  const nativeMiddleware = createNativeDevServerMiddleware(projectRoot, { port, compiler });
=======
  const nativeMiddleware = createNativeDevServerMiddleware(projectRoot, {
    port,
    compiler,
    forceManifestType: options.forceManifestType,
  });
  // Inject the native manifest middleware.
  const originalBefore = config.devServer!.before!.bind(config.devServer!.before);
  config.devServer!.before = (app, server, compiler) => {
    originalBefore(app, server, compiler);
>>>>>>> 89ffcf20

  const firstConfig = Object.values(configs)[0];
  // @ts-ignore: untyped
  if (firstConfig.devServer?.onBeforeSetupMiddleware) {
    // @ts-ignore: untyped
    const beforeFunc = firstConfig.devServer?.onBeforeSetupMiddleware ?? function () {};
    // Inject the native manifest middleware.
    const originalBefore = beforeFunc.bind(beforeFunc);
    // @ts-ignore: untyped
    firstConfig.devServer!.onBeforeSetupMiddleware = devServer => {
      originalBefore(devServer);

      if (nativeMiddleware?.middleware) {
        devServer.app.use(nativeMiddleware.middleware);
      }
    };
  } else if (isTargetingNative()) {
    throw new Error('Webpack for native is only supported on Webpack 5+');
  }

  const server = new WebpackDevServer(
    {
      ...firstConfig.devServer!,
      port,
      host: WebpackEnvironment.HOST,
    },
    compiler
  );
  try {
    // Launch WebpackDevServer.
    await server.start();
    if (nativeMiddleware) {
      attachNativeDevServerMiddlewareToDevServer(projectRoot, {
        server: server.server,
        ...nativeMiddleware,
      });
    }

    if (typeof options.onWebpackFinished === 'function') {
      options.onWebpackFinished();
    }
  } catch (error: any) {
    ProjectUtils.logError(projectRoot, WEBPACK_LOG_TAG, error.message);
    if (typeof options.onWebpackFinished === 'function') {
      options.onWebpackFinished(error);
    }
  }

  webpackDevServerInstance = server;

  await ProjectSettings.setPackagerInfoAsync(projectRoot, {
    webpackServerPort,
  });

  const host = ip.address();
  const url = `${protocol}://${host}:${port}`;

  // Extend the close method to ensure that we clean up the local info.
  const originalClose = server.stopCallback.bind(server);

  server.stopCallback = (callback?: (err?: Error) => void) => {
    return originalClose((err?: Error) => {
      ProjectSettings.setPackagerInfoAsync(projectRoot, {
        webpackServerPort: null,
      }).finally(() => {
        callback?.(err);
        webpackDevServerInstance = null;
        webpackServerPort = null;
      });
    });
  };

  return {
    server,
    location: {
      url,
      port,
      protocol,
      host,
    },
    // Match the native protocol.
    messageSocket: {
      broadcast: broadcastMessage,
    },
  };
}

export async function stopAsync(projectRoot: string): Promise<void> {
  if (webpackDevServerInstance) {
    await new Promise<void>(res => {
      if (webpackDevServerInstance) {
        ProjectUtils.logInfo(projectRoot, WEBPACK_LOG_TAG, '\u203A Stopping Webpack server');
        webpackDevServerInstance.stopCallback(res);
      }
    });
  }
}

// TODO: Reuse logging system that we use in dev server + extras
async function compileWebAppAsync(projectRoot: string, compiler: webpack.Compiler): Promise<any> {
  // We generate the stats.json file in the webpack-config
  const { warnings } = await new Promise((resolve, reject) =>
    compiler.run((error, stats) => {
      let messages;
      if (error) {
        if (!error.message) {
          return reject(error);
        }
        messages = formatWebpackMessages({
          errors: [error.message],
          warnings: [],
          _showErrors: true,
          _showWarnings: true,
        });
      } else {
        messages = formatWebpackMessages(
          stats?.toJson({ all: false, warnings: true, errors: true })
        );
      }

      if (messages.errors.length) {
        // Only keep the first error. Others are often indicative
        // of the same problem, but confuse the reader with noise.
        if (messages.errors.length > 1) {
          messages.errors.length = 1;
        }
        return reject(new XDLError('WEBPACK_BUNDLE', messages.errors.join('\n\n')));
      }
      if (
        getenv.boolish('EXPO_WEB_BUILD_STRICT', false) &&
        getenv.boolish('CI', false) &&
        messages.warnings.length
      ) {
        ProjectUtils.logWarning(
          projectRoot,
          WEBPACK_LOG_TAG,
          chalk.yellow(
            '\nTreating warnings as errors because `process.env.CI = true` and `process.env.EXPO_WEB_BUILD_STRICT = true`. \n' +
              'Most CI servers set it automatically.\n'
          )
        );
        return reject(new XDLError('WEBPACK_BUNDLE', messages.warnings.join('\n\n')));
      }
      resolve({
        warnings: messages.warnings,
      });
    })
  );
  return { warnings };
}

async function bundleWebAppAsync(projectRoot: string, config: WebpackConfiguration) {
  const compiler = webpack(config);

  try {
    const { warnings } = await compileWebAppAsync(projectRoot, compiler);
    if (warnings.length) {
      ProjectUtils.logWarning(
        projectRoot,
        WEBPACK_LOG_TAG,
        chalk.yellow('Compiled with warnings.\n')
      );
      ProjectUtils.logWarning(projectRoot, WEBPACK_LOG_TAG, warnings.join('\n\n'));
    } else {
      ProjectUtils.logInfo(projectRoot, WEBPACK_LOG_TAG, chalk.green('Compiled successfully.\n'));
    }
  } catch (error) {
    ProjectUtils.logError(projectRoot, WEBPACK_LOG_TAG, chalk.red('Failed to compile.\n'));
    throw error;
  }
}

export async function bundleAsync(projectRoot: string, options?: BundlingOptions): Promise<void> {
  const fullOptions = transformCLIOptions({
    ...options,
  });

  const env = await getWebpackConfigEnvFromBundlingOptionsAsync(projectRoot, {
    ...fullOptions,
    // Force production
    mode: 'production',
  });

  // @ts-ignore
  if (typeof env.offline !== 'undefined') {
    throw new Error(
      'offline support must be added manually: https://expo.fyi/enabling-web-service-workers'
    );
  }

  if (fullOptions.clear) {
    await clearWebCacheAsync(projectRoot, env.mode);
  }

  console.log('use:', env);
  const config = await loadConfigAsync(env);
  await bundleWebAppAsync(projectRoot, config);
}

/**
 * Get the URL for the running instance of Webpack dev server.
 *
 * @param projectRoot
 */
export async function getUrlAsync(projectRoot: string): Promise<string | null> {
  if (!webpackDevServerInstance) {
    return null;
  }
  const host = ip.address();
  const protocol = await getProtocolAsync(projectRoot);
  return `${protocol}://${host}:${webpackServerPort}`;
}

async function getProtocolAsync(projectRoot: string): Promise<'http' | 'https'> {
  // TODO: Bacon: Handle when not in expo
  const { https } = await ProjectSettings.readAsync(projectRoot);
  return https === true ? 'https' : 'http';
}

async function getAvailablePortAsync(options: {
  host?: string;
  defaultPort?: number;
  projectRoot: string;
}): Promise<number> {
  try {
    const defaultPort =
      'defaultPort' in options && options.defaultPort
        ? options.defaultPort
        : WebpackEnvironment.DEFAULT_PORT;
    const port = await choosePortAsync(options.projectRoot, {
      defaultPort,
      host: 'host' in options && options.host ? options.host : WebpackEnvironment.HOST,
    });
    if (!port) {
      throw new Error(`Port ${defaultPort} not available.`);
    }
    return port;
  } catch (error) {
    throw new XDLError('NO_PORT_FOUND', error.message);
  }
}

function setMode(mode: 'development' | 'production' | 'test' | 'none'): void {
  process.env.BABEL_ENV = mode;
  process.env.NODE_ENV = mode;
}

function validateBoolOption(name: string, value: unknown, defaultValue: boolean): boolean {
  if (typeof value === 'undefined') {
    value = defaultValue;
  }

  if (typeof value !== 'boolean') {
    throw new XDLError('WEBPACK_INVALID_OPTION', `'${name}' option must be a boolean.`);
  }

  return value;
}

function transformCLIOptions(options: CLIWebOptions): BundlingOptions {
  // Transform the CLI flags into more explicit values
  return {
    ...options,

    isImageEditingEnabled: options.pwa,
  };
}

async function applyOptionsToProjectSettingsAsync(
  projectRoot: string,
  options: BundlingOptions
): Promise<ProjectSettings.Settings> {
  const newSettings: Partial<ProjectSettings.Settings> = {};
  // Change settings before reading them
  if (typeof options.https === 'boolean') {
    newSettings.https = options.https;
  }

  if (Object.keys(newSettings).length) {
    await ProjectSettings.setAsync(projectRoot, newSettings);
  }

  return await ProjectSettings.readAsync(projectRoot);
}

async function getWebpackConfigEnvFromBundlingOptionsAsync(
  projectRoot: string,
  options: BundlingOptions
): Promise<WebEnvironment> {
  const { dev, https } = await applyOptionsToProjectSettingsAsync(projectRoot, options);

  const mode = typeof options.mode === 'string' ? options.mode : dev ? 'development' : 'production';

  const isImageEditingEnabled = validateBoolOption(
    'isImageEditingEnabled',
    options.isImageEditingEnabled,
    true
  );

  return {
    projectRoot,
    pwa: isImageEditingEnabled,
    isImageEditingEnabled,
    mode,
    https,
    logger: ProjectUtils.getLogger(projectRoot),
    port: options.port,
    ...(options.webpackEnv || {}),
  };
}

async function getSSLCertAsync({
  name,
  directory,
}: {
  name: string;
  directory: string;
}): Promise<{ keyPath: string; certPath: string } | false> {
  console.log(
    chalk.magenta`Ensuring auto SSL certificate is created (you might need to re-run with sudo)`
  );
  try {
    const result = await devcert.certificateFor(name);
    if (result) {
      const { key, cert } = result;
      const folder = path.join(directory, '.expo', 'web', 'development', 'ssl');
      await fs.ensureDir(folder);

      const keyPath = path.join(folder, `key-${name}.pem`);
      await fs.writeFile(keyPath, key);

      const certPath = path.join(folder, `cert-${name}.pem`);
      await fs.writeFile(certPath, cert);

      return {
        keyPath,
        certPath,
      };
    }
    return result;
  } catch (error) {
    console.log(`Error creating SSL certificates: ${error}`);
  }

  return false;
}

function applyEnvironmentVariables(config: WebpackConfiguration): WebpackConfiguration {
  // Use EXPO_DEBUG_WEB=true to enable debugging features for cases where the prod build
  // has errors that aren't caught in development mode.
  // Related: https://github.com/expo/expo-cli/issues/614
  if (WebpackEnvironment.isDebugModeEnabled() && config.mode === 'production') {
    console.log(chalk.bgYellow.black('Bundling the project in debug mode.'));

    const output = config.output || {};
    const optimization = config.optimization || {};

    // Add comments that describe the file import/exports.
    // This will make it easier to debug.
    output.pathinfo = true;
    // Readable ids for better debugging.
    // @ts-ignore Property 'moduleIds' does not exist.
    optimization.moduleIds = 'named';
    // if optimization.namedChunks is enabled optimization.chunkIds is set to 'named'.
    // This will manually enable it just to be safe.
    // @ts-ignore Property 'chunkIds' does not exist.
    optimization.chunkIds = 'named';

    Object.assign(config, { output, optimization });
  }

  return config;
}

async function loadConfigAsync(
  env: WebEnvironment,
  argv?: string[]
): Promise<WebpackConfiguration> {
  setMode(env.mode);
  // Check if the project has a webpack.config.js in the root.
  const projectWebpackConfig = path.resolve(env.projectRoot, 'webpack.config.js');
  let config: WebpackConfiguration;
  if (fs.existsSync(projectWebpackConfig)) {
    const webpackConfig = require(projectWebpackConfig);
    if (typeof webpackConfig === 'function') {
      config = await webpackConfig(env, argv);
    } else {
      config = webpackConfig;
    }
  } else {
    // Fallback to the default expo webpack config.
    const loadDefaultConfigAsync = require('@expo/webpack-config');
    config = await loadDefaultConfigAsync(env, argv);
  }
  return applyEnvironmentVariables(config);
}

export async function openAsync(
  projectRoot: string
): Promise<{ success: true; url: string } | { success: false; error: Error }> {
  try {
    const url = await UrlUtils.constructWebAppUrlAsync(projectRoot, { hostType: 'localhost' });
    if (!url) {
      throw new Error('Webpack Dev Server is not running');
    }
    openBrowser(url);
    return { success: true, url };
  } catch (e) {
    Logger.global.error(`Couldn't start project on web: ${e.message}`);
    return { success: false, error: e };
  }
}<|MERGE_RESOLUTION|>--- conflicted
+++ resolved
@@ -149,15 +149,15 @@
 
 function createNativeDevServerMiddleware(
   projectRoot: string,
-<<<<<<< HEAD
-  { port, compiler }: { port: number; compiler: webpack.Compiler | webpack.MultiCompiler }
-=======
   {
     port,
     compiler,
     forceManifestType,
-  }: { port: number; compiler: webpack.Compiler; forceManifestType?: 'classic' | 'expo-updates' }
->>>>>>> 89ffcf20
+  }: {
+    port: number;
+    compiler: webpack.Compiler | webpack.MultiCompiler;
+    forceManifestType?: 'classic' | 'expo-updates';
+  }
 ) {
   if (!isTargetingNative()) {
     return null;
@@ -169,19 +169,6 @@
   });
   // Add manifest middleware to the other middleware.
   // TODO: Move this in to expo/dev-server.
-<<<<<<< HEAD
-  nativeMiddleware.middleware
-    .use(ManifestHandler.getManifestHandler(projectRoot, true))
-    .use(ExpoUpdatesManifestHandler.getManifestHandler(projectRoot))
-    .use(
-      '/symbolicate',
-      createSymbolicateMiddleware({
-        projectRoot,
-        compiler,
-        logger: nativeMiddleware.logger,
-      })
-    );
-=======
 
   const projectConfig = getConfig(projectRoot);
   const easProjectId = projectConfig.exp.extra?.eas?.projectId;
@@ -190,7 +177,7 @@
 
   const middleware = useExpoUpdatesManifest
     ? ExpoUpdatesManifestHandler.getManifestHandler(projectRoot)
-    : ManifestHandler.getManifestHandler(projectRoot);
+    : ManifestHandler.getManifestHandler(projectRoot, true);
 
   nativeMiddleware.middleware.use(middleware).use(
     '/symbolicate',
@@ -200,7 +187,6 @@
       logger: nativeMiddleware.logger,
     })
   );
->>>>>>> 89ffcf20
   return nativeMiddleware;
 }
 
@@ -307,19 +293,11 @@
 
   // console.log(config);
   // Create the middleware required for interacting with a native runtime (Expo Go, or Expo Dev Client).
-<<<<<<< HEAD
-  const nativeMiddleware = createNativeDevServerMiddleware(projectRoot, { port, compiler });
-=======
   const nativeMiddleware = createNativeDevServerMiddleware(projectRoot, {
     port,
     compiler,
     forceManifestType: options.forceManifestType,
   });
-  // Inject the native manifest middleware.
-  const originalBefore = config.devServer!.before!.bind(config.devServer!.before);
-  config.devServer!.before = (app, server, compiler) => {
-    originalBefore(app, server, compiler);
->>>>>>> 89ffcf20
 
   const firstConfig = Object.values(configs)[0];
   // @ts-ignore: untyped
