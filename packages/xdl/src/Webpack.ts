--- conflicted
+++ resolved
@@ -9,8 +9,6 @@
 import { Urls, choosePort, prepareUrls } from 'react-dev-utils/WebpackDevServerUtils';
 import webpack from 'webpack';
 import WebpackDevServer from 'webpack-dev-server';
-import fs from 'fs-extra';
-import path from 'path';
 
 import createWebpackCompiler, { printInstructions } from './createWebpackCompiler';
 import ip from './ip';
@@ -95,11 +93,7 @@
 async function clearWebCacheAsync(projectRoot: string, mode: string): Promise<void> {
   const cacheFolder = path.join(projectRoot, '.expo', 'web', 'cache', mode);
   try {
-<<<<<<< HEAD
-    console.log(`Clearing ${mode} cache directory...`);
-=======
     withTag(chalk.dim(`Clearing ${mode} cache directory...`));
->>>>>>> 09586b4b
     await fs.remove(cacheFolder);
   } catch (_) {}
 }
@@ -134,11 +128,6 @@
   if (fullOptions.clear) {
     await clearWebCacheAsync(projectRoot, env.mode);
   }
-<<<<<<< HEAD
-
-  const config = await createWebpackConfigAsync(env, fullOptions);
-=======
->>>>>>> 09586b4b
 
   if (env.https) {
     if (!process.env.SSL_CRT_FILE || !process.env.SSL_KEY_FILE) {
