import type Log from '@expo/bunyan';
import {
  attachInspectorProxy,
  createDevServerMiddleware,
  LogReporter,
  MessageSocket,
} from '@expo/dev-server';
import { createSymbolicateMiddleware } from '@expo/dev-server/build/webpack/symbolicateMiddleware';
import * as devcert from '@expo/devcert';
import chalk from 'chalk';
import fs from 'fs-extra';
import getenv from 'getenv';
import http from 'http';
import * as path from 'path';
import formatWebpackMessages from 'react-dev-utils/formatWebpackMessages';
import openBrowser from 'react-dev-utils/openBrowser';
import webpack from 'webpack';
import WebpackDevServer from 'webpack-dev-server';

import {
  choosePortAsync,
  ExpoUpdatesManifestHandler,
  ip,
  Logger,
  ManifestHandler,
  ProjectSettings,
  ProjectUtils,
  UrlUtils,
  WebpackEnvironment,
  XDLError,
} from './internal';

const WEBPACK_LOG_TAG = 'expo';

type DevServer = WebpackDevServer | http.Server;

let webpackDevServerInstance: DevServer | null = null;
let webpackServerPort: number | null = null;

interface WebpackSettings {
  url: string;
  server: DevServer;
  port: number;
  protocol: 'http' | 'https';
  host?: string;
}

type CLIWebOptions = {
  dev?: boolean;
  clear?: boolean;
  pwa?: boolean;
  nonInteractive?: boolean;
  port?: number;
  onWebpackFinished?: (error?: Error) => void;
};

type BundlingOptions = {
  dev?: boolean;
  clear?: boolean;
  port?: number;
  pwa?: boolean;
  isImageEditingEnabled?: boolean;
  webpackEnv?: object;
  mode?: 'development' | 'production' | 'test' | 'none';
  https?: boolean;
  nonInteractive?: boolean;
  onWebpackFinished?: (error?: Error) => void;
};

type WebpackConfiguration = webpack.Configuration;

export type WebEnvironment = {
  projectRoot: string;
  isImageEditingEnabled: boolean;
  // deprecated
  pwa: boolean;
  mode: 'development' | 'production' | 'test' | 'none';
  https: boolean;
  logger: Log;
};

// A custom message websocket broadcaster used to send messages to a React Native runtime.
let customMessageSocketBroadcaster:
  | undefined
  | ((message: string, data?: Record<string, any>) => void);

async function clearWebCacheAsync(projectRoot: string, mode: string): Promise<void> {
  const cacheFolder = path.join(projectRoot, '.expo', 'web', 'cache', mode);
  ProjectUtils.logInfo(
    projectRoot,
    WEBPACK_LOG_TAG,
    chalk.dim(`Clearing ${mode} cache directory...`)
  );
  try {
    await fs.remove(cacheFolder);
  } catch {}
}

// Temporary hack while we implement multi-bundler dev server proxy.
export function isTargetingNative() {
  return ['ios', 'android'].includes(process.env.EXPO_WEBPACK_PLATFORM || '');
}

export type WebpackDevServerResults = {
  server: DevServer;
  location: Omit<WebpackSettings, 'server'>;
  messageSocket: MessageSocket;
};

export async function broadcastMessage(message: 'reload' | string, data?: any) {
  if (!webpackDevServerInstance || !(webpackDevServerInstance instanceof WebpackDevServer)) {
    return;
  }

  // Allow any message on native
  if (customMessageSocketBroadcaster) {
    customMessageSocketBroadcaster(message, data);
    return;
  }

  if (message !== 'reload') {
    // TODO:
    // Webpack currently only supports reloading the client (browser),
    // remove this when we have custom sockets, and native support.
    return;
  }

  // TODO:
  // Default webpack-dev-server sockets use "content-changed" instead of "reload" (what we use on native).
  // For now, just manually convert the value so our CLI interface can be unified.
  const hackyConvertedMessage = message === 'reload' ? 'content-changed' : message;

  webpackDevServerInstance.sockWrite(webpackDevServerInstance.sockets, hackyConvertedMessage, data);
}

function createNativeDevServerMiddleware(
  projectRoot: string,
  { port, compiler }: { port: number; compiler: webpack.Compiler }
) {
  if (!isTargetingNative()) {
    return null;
  }
  const nativeMiddleware = createDevServerMiddleware({
    logger: ProjectUtils.getLogger(projectRoot),
    port,
    watchFolders: [projectRoot],
  });
  // Add manifest middleware to the other middleware.
  // TODO: Move this in to expo/dev-server.
  nativeMiddleware.middleware
    .use(ManifestHandler.getManifestHandler(projectRoot))
    .use(ExpoUpdatesManifestHandler.getManifestHandler(projectRoot))
    .use(
      '/symbolicate',
      createSymbolicateMiddleware({
        projectRoot,
        compiler,
        logger: nativeMiddleware.logger,
      })
    );
  return nativeMiddleware;
}

function attachNativeDevServerMiddlewareToDevServer(
  projectRoot: string,
  {
    server,
    middleware,
    attachToServer,
    logger,
  }: { server: http.Server } & ReturnType<typeof createNativeDevServerMiddleware>
) {
  // Hook up the React Native WebSockets to the Webpack dev server.
  const { messageSocket, debuggerProxy, eventsSocket } = attachToServer(server);

  customMessageSocketBroadcaster = messageSocket.broadcast;

  const logReporter = new LogReporter(logger);
  logReporter.reportEvent = eventsSocket.reportEvent;

  const { inspectorProxy } = attachInspectorProxy(projectRoot, {
    middleware,
    server,
  });

  return {
    messageSocket,
    eventsSocket,
    debuggerProxy,
    logReporter,
    inspectorProxy,
  };
}

export async function startAsync(
  projectRoot: string,
  options: CLIWebOptions = {}
): Promise<WebpackDevServerResults | null> {
  await stopAsync(projectRoot);

  if (webpackDevServerInstance) {
    ProjectUtils.logError(projectRoot, WEBPACK_LOG_TAG, chalk.red(`Webpack is already running.`));
    return null;
  }

  const fullOptions = transformCLIOptions(options);

  const env = await getWebpackConfigEnvFromBundlingOptionsAsync(projectRoot, fullOptions);

  if (fullOptions.clear) {
    await clearWebCacheAsync(projectRoot, env.mode);
  }

  if (env.https) {
    if (!process.env.SSL_CRT_FILE || !process.env.SSL_KEY_FILE) {
      const ssl = await getSSLCertAsync({
        name: 'localhost',
        directory: projectRoot,
      });
      if (ssl) {
        process.env.SSL_CRT_FILE = ssl.certPath;
        process.env.SSL_KEY_FILE = ssl.keyPath;
      }
    }
  }

  const config = await loadConfigAsync(env);
  const port = await getAvailablePortAsync({
    projectRoot,
    defaultPort: options.port,
  });

  webpackServerPort = port;

  ProjectUtils.logInfo(
    projectRoot,
    WEBPACK_LOG_TAG,
    `Starting Webpack on port ${webpackServerPort} in ${chalk.underline(env.mode)} mode.`
  );

  const protocol = env.https ? 'https' : 'http';

  if (isTargetingNative()) {
    await ProjectSettings.setPackagerInfoAsync(projectRoot, {
      expoServerPort: webpackServerPort,
      packagerPort: webpackServerPort,
    });

<<<<<<< HEAD
    // Inject the Expo Go manifest middleware.
=======
    // Create the middleware required for interacting with a native runtime (Expo Go, or Expo Dev Client).
    const nativeMiddleware = createNativeDevServerMiddleware(projectRoot, { port, compiler });
    // Inject the native manifest middleware.
>>>>>>> 3b9cd680
    const originalBefore = config.devServer!.before!.bind(config.devServer!.before);
    config.devServer!.before = (app, server, compiler) => {
      originalBefore(app, server, compiler);
      app.use(ManifestHandler.getManifestHandler(projectRoot));
      app.use(ExpoUpdatesManifestHandler.getManifestHandler(projectRoot));
    };
  }

  // Create a webpack compiler that is configured with custom messages.
  const compiler = webpack(config);

  // Create the middleware required for interacting with a native runtime (Expo Go, or Expo Dev Client).
  const nativeMiddleware = createNativeDevServerMiddleware(projectRoot, { port });
  // Inject the native manifest middleware.
  const originalBefore = config.devServer!.before!.bind(config.devServer!.before);
  config.devServer!.before = (app, server, compiler) => {
    originalBefore(app, server, compiler);

    if (nativeMiddleware?.middleware) {
      app.use(nativeMiddleware.middleware);
    }
  };

  const server = new WebpackDevServer(compiler, config.devServer);
  // Launch WebpackDevServer.
  server.listen(port, WebpackEnvironment.HOST, function (this: http.Server, error) {
    if (nativeMiddleware) {
      attachNativeDevServerMiddlewareToDevServer(projectRoot, {
        server: this,
        ...nativeMiddleware,
      });
    }
    if (error) {
      ProjectUtils.logError(projectRoot, WEBPACK_LOG_TAG, error.message);
    }
    if (typeof options.onWebpackFinished === 'function') {
      options.onWebpackFinished(error);
    }
  });

  webpackDevServerInstance = server;

  await ProjectSettings.setPackagerInfoAsync(projectRoot, {
    webpackServerPort,
  });

  const host = ip.address();
  const url = `${protocol}://${host}:${port}`;

  // Extend the close method to ensure that we clean up the local info.
  const originalClose = server.close.bind(server);

  server.close = (callback?: (err?: Error) => void) => {
    return originalClose((err?: Error) => {
      ProjectSettings.setPackagerInfoAsync(projectRoot, {
        webpackServerPort: null,
      }).finally(() => {
        callback?.(err);
        webpackDevServerInstance = null;
        webpackServerPort = null;
      });
    });
  };

  return {
    server,
    location: {
      url,
      port,
      protocol,
      host,
    },
    // Match the native protocol.
    messageSocket: {
      broadcast: broadcastMessage,
    },
  };
}

export async function stopAsync(projectRoot: string): Promise<void> {
  if (webpackDevServerInstance) {
    await new Promise(res => {
      if (webpackDevServerInstance) {
        ProjectUtils.logInfo(projectRoot, WEBPACK_LOG_TAG, '\u203A Stopping Webpack server');
        webpackDevServerInstance.close(res);
      }
    });
  }
}

export async function openAsync(projectRoot: string, options?: BundlingOptions): Promise<void> {
  if (!webpackDevServerInstance) {
    await startAsync(projectRoot, options);
  }
  await openProjectAsync(projectRoot);
}

async function compileWebAppAsync(projectRoot: string, compiler: webpack.Compiler): Promise<any> {
  // We generate the stats.json file in the webpack-config
  const { warnings } = await new Promise((resolve, reject) =>
    compiler.run((error, stats) => {
      let messages;
      if (error) {
        if (!error.message) {
          return reject(error);
        }
        messages = formatWebpackMessages({
          errors: [error.message],
          warnings: [],
          _showErrors: true,
          _showWarnings: true,
        });
      } else {
        messages = formatWebpackMessages(
          stats.toJson({ all: false, warnings: true, errors: true })
        );
      }

      if (messages.errors.length) {
        // Only keep the first error. Others are often indicative
        // of the same problem, but confuse the reader with noise.
        if (messages.errors.length > 1) {
          messages.errors.length = 1;
        }
        return reject(new XDLError('WEBPACK_BUNDLE', messages.errors.join('\n\n')));
      }
      if (
        getenv.boolish('EXPO_WEB_BUILD_STRICT', false) &&
        getenv.boolish('CI', false) &&
        messages.warnings.length
      ) {
        ProjectUtils.logWarning(
          projectRoot,
          WEBPACK_LOG_TAG,
          chalk.yellow(
            '\nTreating warnings as errors because `process.env.CI = true` and `process.env.EXPO_WEB_BUILD_STRICT = true`. \n' +
              'Most CI servers set it automatically.\n'
          )
        );
        return reject(new XDLError('WEBPACK_BUNDLE', messages.warnings.join('\n\n')));
      }
      resolve({
        warnings: messages.warnings,
      });
    })
  );
  return { warnings };
}

async function bundleWebAppAsync(projectRoot: string, config: WebpackConfiguration) {
  const compiler = webpack(config);

  try {
    const { warnings } = await compileWebAppAsync(projectRoot, compiler);
    if (warnings.length) {
      ProjectUtils.logWarning(
        projectRoot,
        WEBPACK_LOG_TAG,
        chalk.yellow('Compiled with warnings.\n')
      );
      ProjectUtils.logWarning(projectRoot, WEBPACK_LOG_TAG, warnings.join('\n\n'));
    } else {
      ProjectUtils.logInfo(projectRoot, WEBPACK_LOG_TAG, chalk.green('Compiled successfully.\n'));
    }
  } catch (error) {
    ProjectUtils.logError(projectRoot, WEBPACK_LOG_TAG, chalk.red('Failed to compile.\n'));
    throw error;
  }
}

export async function bundleAsync(projectRoot: string, options?: BundlingOptions): Promise<void> {
  const fullOptions = transformCLIOptions({
    ...options,
  });

  const env = await getWebpackConfigEnvFromBundlingOptionsAsync(projectRoot, {
    ...fullOptions,
    // Force production
    mode: 'production',
  });

  // @ts-ignore
  if (typeof env.offline !== 'undefined') {
    throw new Error(
      'offline support must be added manually: https://expo.fyi/enabling-web-service-workers'
    );
  }

  if (fullOptions.clear) {
    await clearWebCacheAsync(projectRoot, env.mode);
  }

  const config = await loadConfigAsync(env);
  await bundleWebAppAsync(projectRoot, config);
}

/**
 * Get the URL for the running instance of Webpack dev server.
 *
 * @param projectRoot
 */
export async function getUrlAsync(projectRoot: string): Promise<string | null> {
  if (!webpackDevServerInstance) {
    return null;
  }
  const host = ip.address();
  const protocol = await getProtocolAsync(projectRoot);
  return `${protocol}://${host}:${webpackServerPort}`;
}

async function getProtocolAsync(projectRoot: string): Promise<'http' | 'https'> {
  // TODO: Bacon: Handle when not in expo
  const { https } = await ProjectSettings.readAsync(projectRoot);
  return https === true ? 'https' : 'http';
}

async function getAvailablePortAsync(options: {
  host?: string;
  defaultPort?: number;
  projectRoot: string;
}): Promise<number> {
  try {
    const defaultPort =
      'defaultPort' in options && options.defaultPort
        ? options.defaultPort
        : WebpackEnvironment.DEFAULT_PORT;
    const port = await choosePortAsync(options.projectRoot, {
      defaultPort,
      host: 'host' in options && options.host ? options.host : WebpackEnvironment.HOST,
    });
    if (!port) {
      throw new Error(`Port ${defaultPort} not available.`);
    }
    return port;
  } catch (error) {
    throw new XDLError('NO_PORT_FOUND', error.message);
  }
}

function setMode(mode: 'development' | 'production' | 'test' | 'none'): void {
  process.env.BABEL_ENV = mode;
  process.env.NODE_ENV = mode;
}

function validateBoolOption(name: string, value: unknown, defaultValue: boolean): boolean {
  if (typeof value === 'undefined') {
    value = defaultValue;
  }

  if (typeof value !== 'boolean') {
    throw new XDLError('WEBPACK_INVALID_OPTION', `'${name}' option must be a boolean.`);
  }

  return value;
}

function transformCLIOptions(options: CLIWebOptions): BundlingOptions {
  // Transform the CLI flags into more explicit values
  return {
    ...options,

    isImageEditingEnabled: options.pwa,
  };
}

async function applyOptionsToProjectSettingsAsync(
  projectRoot: string,
  options: BundlingOptions
): Promise<ProjectSettings.Settings> {
  const newSettings: Partial<ProjectSettings.Settings> = {};
  // Change settings before reading them
  if (typeof options.https === 'boolean') {
    newSettings.https = options.https;
  }

  if (Object.keys(newSettings).length) {
    await ProjectSettings.setAsync(projectRoot, newSettings);
  }

  return await ProjectSettings.readAsync(projectRoot);
}

async function getWebpackConfigEnvFromBundlingOptionsAsync(
  projectRoot: string,
  options: BundlingOptions
): Promise<WebEnvironment> {
  const { dev, https } = await applyOptionsToProjectSettingsAsync(projectRoot, options);

  const mode = typeof options.mode === 'string' ? options.mode : dev ? 'development' : 'production';

  const isImageEditingEnabled = validateBoolOption(
    'isImageEditingEnabled',
    options.isImageEditingEnabled,
    true
  );

  return {
    projectRoot,
    pwa: isImageEditingEnabled,
    logger: ProjectUtils.getLogger(projectRoot),
    isImageEditingEnabled,
    mode,
    https,
    ...(options.webpackEnv || {}),
  };
}

async function getSSLCertAsync({
  name,
  directory,
}: {
  name: string;
  directory: string;
}): Promise<{ keyPath: string; certPath: string } | false> {
  console.log(
    chalk.magenta`Ensuring auto SSL certificate is created (you might need to re-run with sudo)`
  );
  try {
    const result = await devcert.certificateFor(name);
    if (result) {
      const { key, cert } = result;
      const folder = path.join(directory, '.expo', 'web', 'development', 'ssl');
      await fs.ensureDir(folder);

      const keyPath = path.join(folder, `key-${name}.pem`);
      await fs.writeFile(keyPath, key);

      const certPath = path.join(folder, `cert-${name}.pem`);
      await fs.writeFile(certPath, cert);

      return {
        keyPath,
        certPath,
      };
    }
    return result;
  } catch (error) {
    console.log(`Error creating SSL certificates: ${error}`);
  }

  return false;
}

function applyEnvironmentVariables(config: WebpackConfiguration): WebpackConfiguration {
  // Use EXPO_DEBUG_WEB=true to enable debugging features for cases where the prod build
  // has errors that aren't caught in development mode.
  // Related: https://github.com/expo/expo-cli/issues/614
  if (WebpackEnvironment.isDebugModeEnabled() && config.mode === 'production') {
    console.log(chalk.bgYellow.black('Bundling the project in debug mode.'));

    const output = config.output || {};
    const optimization = config.optimization || {};

    // Enable line to line mapped mode for all/specified modules.
    // Line to line mapped mode uses a simple SourceMap where each line of the generated source is mapped to the same line of the original source.
    // It’s a performance optimization. Only use it if your performance need to be better and you are sure that input lines match which generated lines.
    // true enables it for all modules (not recommended)
    output.devtoolLineToLine = true;

    // Add comments that describe the file import/exports.
    // This will make it easier to debug.
    output.pathinfo = true;
    // Instead of numeric ids, give modules readable names for better debugging.
    optimization.namedModules = true;
    // Instead of numeric ids, give chunks readable names for better debugging.
    optimization.namedChunks = true;
    // Readable ids for better debugging.
    // @ts-ignore Property 'moduleIds' does not exist.
    optimization.moduleIds = 'named';
    // if optimization.namedChunks is enabled optimization.chunkIds is set to 'named'.
    // This will manually enable it just to be safe.
    // @ts-ignore Property 'chunkIds' does not exist.
    optimization.chunkIds = 'named';

    if (optimization.splitChunks) {
      optimization.splitChunks.name = true;
    }

    Object.assign(config, { output, optimization });
  }

  return config;
}

async function loadConfigAsync(
  env: WebEnvironment,
  argv?: string[]
): Promise<WebpackConfiguration> {
  setMode(env.mode);
  // Check if the project has a webpack.config.js in the root.
  const projectWebpackConfig = path.resolve(env.projectRoot, 'webpack.config.js');
  let config: WebpackConfiguration;
  if (fs.existsSync(projectWebpackConfig)) {
    const webpackConfig = require(projectWebpackConfig);
    if (typeof webpackConfig === 'function') {
      config = await webpackConfig(env, argv);
    } else {
      config = webpackConfig;
    }
  } else {
    // Fallback to the default expo webpack config.
    const loadDefaultConfigAsync = require('@expo/webpack-config');
    config = await loadDefaultConfigAsync(env, argv);
  }
  return applyEnvironmentVariables(config);
}

async function openProjectAsync(
  projectRoot: string
): Promise<{ success: true; url: string } | { success: false; error: Error }> {
  try {
    const url = await UrlUtils.constructWebAppUrlAsync(projectRoot, { hostType: 'localhost' });
    if (!url) {
      throw new Error('Webpack Dev Server is not running');
    }
    openBrowser(url);
    return { success: true, url };
  } catch (e) {
    Logger.global.error(`Couldn't start project on web: ${e.message}`);
    return { success: false, error: e };
  }
}<|MERGE_RESOLUTION|>--- conflicted
+++ resolved
@@ -245,27 +245,13 @@
       expoServerPort: webpackServerPort,
       packagerPort: webpackServerPort,
     });
-
-<<<<<<< HEAD
-    // Inject the Expo Go manifest middleware.
-=======
-    // Create the middleware required for interacting with a native runtime (Expo Go, or Expo Dev Client).
-    const nativeMiddleware = createNativeDevServerMiddleware(projectRoot, { port, compiler });
-    // Inject the native manifest middleware.
->>>>>>> 3b9cd680
-    const originalBefore = config.devServer!.before!.bind(config.devServer!.before);
-    config.devServer!.before = (app, server, compiler) => {
-      originalBefore(app, server, compiler);
-      app.use(ManifestHandler.getManifestHandler(projectRoot));
-      app.use(ExpoUpdatesManifestHandler.getManifestHandler(projectRoot));
-    };
   }
 
   // Create a webpack compiler that is configured with custom messages.
   const compiler = webpack(config);
 
   // Create the middleware required for interacting with a native runtime (Expo Go, or Expo Dev Client).
-  const nativeMiddleware = createNativeDevServerMiddleware(projectRoot, { port });
+  const nativeMiddleware = createNativeDevServerMiddleware(projectRoot, { port, compiler });
   // Inject the native manifest middleware.
   const originalBefore = config.devServer!.before!.bind(config.devServer!.before);
   config.devServer!.before = (app, server, compiler) => {
