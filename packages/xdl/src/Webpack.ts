--- conflicted
+++ resolved
@@ -12,20 +12,8 @@
 import webpack from 'webpack';
 import WebpackDevServer from 'webpack-dev-server';
 
-<<<<<<< HEAD
-import Logger from './Logger';
-import * as ProjectSettings from './ProjectSettings';
-import * as UrlUtils from './UrlUtils';
-import * as Versions from './Versions';
-import XDLError from './XDLError';
-import ip from './ip';
-import { learnMore } from './logs/TerminalLink';
-import * as ProjectUtils from './project/ProjectUtils';
-import { choosePortAsync } from './utils/choosePortAsync';
-import { DEFAULT_PORT, HOST, isDebugModeEnabled } from './webpack-utils/WebpackEnvironment';
-import createWebpackCompiler, { printInstructions } from './webpack-utils/createWebpackCompiler';
-=======
 import {
+  choosePortAsync,
   ip,
   learnMore,
   Logger,
@@ -37,7 +25,6 @@
   WebpackEnvironment,
   XDLError,
 } from './internal';
->>>>>>> 3c8bf0f9
 
 const WEBPACK_LOG_TAG = 'expo';
 
@@ -449,20 +436,13 @@
 }): Promise<number> {
   try {
     const defaultPort =
-<<<<<<< HEAD
-      'defaultPort' in options && options.defaultPort ? options.defaultPort : DEFAULT_PORT;
+      'defaultPort' in options && options.defaultPort
+        ? options.defaultPort
+        : WebpackEnvironment.DEFAULT_PORT;
     const port = await choosePortAsync(
       options.projectRoot,
       defaultPort,
-      'host' in options && options.host ? options.host : HOST
-=======
-      'defaultPort' in options && options.defaultPort
-        ? options.defaultPort
-        : WebpackEnvironment.DEFAULT_PORT;
-    const port = await choosePort(
-      'host' in options && options.host ? options.host : WebpackEnvironment.HOST,
-      defaultPort
->>>>>>> 3c8bf0f9
+      'host' in options && options.host ? options.host : WebpackEnvironment.HOST
     );
     if (!port) {
       throw new Error(`Port ${defaultPort} not available.`);
