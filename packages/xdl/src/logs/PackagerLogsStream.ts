import { JSONObject } from '@expo/json-file';
import chalk from 'chalk';
import getenv from 'getenv';
import path from 'path';

import { Logger, ProjectUtils } from '../internal';

type BuildEventType =
  | 'METRO_INITIALIZE_STARTED'
  | 'BUILD_STARTED'
  | 'BUILD_PROGRESS'
  | 'BUILD_FAILED'
  | 'BUILD_DONE';
type MetroLogRecord = {
  tag: 'metro';
  id: string;
  shouldHide: boolean;
  msg: ReportableEvent | string;
  level: number;
  _metroEventType?: BuildEventType;
};
type ExpoLogRecord = {
  tag: 'expo';
  id: string;
  shouldHide: boolean;
  msg: any;
  level: number;
};
type DeviceLogRecord = {
  tag: 'device';
  id: string;
  shouldHide: boolean;
  msg: any;
  level: number;
  deviceId: string;
  deviceName: string;
};
export type LogRecord = (MetroLogRecord | ExpoLogRecord | DeviceLogRecord) & ProjectUtils.LogFields;

export type LogUpdater = (logState: LogRecord[]) => LogRecord[];

type ErrorObject = {
  name?: string;
  stack?: string;
  message?: string;
  code?: string;
} & JSONObject;

type MetroError =
  | ({
      originModulePath: string;
      message: string;
      errors: { description: string; filename: string; lineNumber: number }[];
    } & ErrorObject)
  | ({
      type: 'TransformError';
      snippet: string;
      lineNumber: number;
      column: number;
      filename: string;
      errors: { description: string; filename: string; lineNumber: number }[];
    } & ErrorObject)
  | ErrorObject;

// Metro reporter types
// https://github.com/facebook/metro/blob/2a327fb19dd62169ab3ae9069011d8a599cfcf3e/packages/metro/src/lib/reporting.js
type GlobalCacheDisabledReason = 'too_many_errors' | 'too_many_misses';
type BundleDetails = {
  entryFile: string;
  platform: string;
  dev: boolean;
  minify: boolean;
  bundleType: string;
};
type ReportableEvent =
  | {
      port: number | undefined;
      projectRoots: readonly string[];
      type: 'initialize_started';
    }
  | {
      type: 'initialize_done';
    }
  | {
      type: 'client_log';
      data: any;
    }
  | {
      type: 'initialize_failed';
      port: number;
      error: MetroError;
    }
  | {
      buildID: string;
      type: 'bundle_build_done';
    }
  | {
      buildID: string;
      type: 'bundle_build_failed';
    }
  | {
      buildID: string;
      bundleDetails: BundleDetails;
      type: 'bundle_build_started';
    }
  | {
      error: MetroError;
      type: 'bundling_error';
    }
  | {
      // Currently only sent from Webpack
      warning: string;
      type: 'bundling_warning';
    }
  | {
      type: 'dep_graph_loading';
    }
  | {
      type: 'dep_graph_loaded';
    }
  | {
      buildID: string;
      type: 'bundle_transform_progressed';
      transformedFileCount: number;
      totalFileCount: number;

      // A special property added for webpack support
      percentage?: number;
    }
  | {
      type: 'global_cache_error';
      error: MetroError;
    }
  | {
      type: 'global_cache_disabled';
      reason: GlobalCacheDisabledReason;
    }
  | {
      type: 'transform_cache_reset';
    }
  | {
      type: 'worker_stdout_chunk';
      chunk: string;
    }
  | {
      type: 'worker_stderr_chunk';
      chunk: string;
    }
  | {
      type: 'hmr_client_error';
      error: MetroError;
    };

type StartBuildBundleCallback = (props: {
  chunk: LogRecord;
  bundleDetails: BundleDetails | null;
}) => void;
type ProgressBuildBundleCallback = (props: {
  progress: number;
  start: Date | null;
  chunk: any;
  bundleDetails: BundleDetails | null;
}) => void;
type FinishBuildBundleCallback = (props: {
  error: string | null;
  start: Date;
  end: Date;
  chunk: MetroLogRecord;
  bundleDetails: BundleDetails | null;
}) => void;

export default class PackagerLogsStream {
  _projectRoot: string;
  _getCurrentOpenProjectId: () => any;
  _updateLogs: (updater: LogUpdater) => void;
  _logsToAdd: LogRecord[] = [];
  _bundleBuildChunkID: string | null = null;
  _onStartBuildBundle?: StartBuildBundleCallback;
  _onProgressBuildBundle?: ProgressBuildBundleCallback;
  _onFinishBuildBundle?: FinishBuildBundleCallback;
  _bundleBuildStart: Date | null = null;
  _getSnippetForError?: (error: MetroError) => string | null;

  constructor({
    projectRoot,
    getCurrentOpenProjectId,
    updateLogs,
    onStartBuildBundle,
    onProgressBuildBundle,
    onFinishBuildBundle,
    getSnippetForError,
  }: {
    projectRoot: string;
    getCurrentOpenProjectId?: () => any;
    updateLogs: (updater: LogUpdater) => void;
    onStartBuildBundle?: StartBuildBundleCallback;
    onProgressBuildBundle?: ProgressBuildBundleCallback;
    onFinishBuildBundle?: FinishBuildBundleCallback;
    getSnippetForError?: (error: MetroError) => string | null;
  }) {
    this._projectRoot = projectRoot;
    this._getCurrentOpenProjectId = getCurrentOpenProjectId || (() => 1);
    this._updateLogs = updateLogs;

    // Optional properties in case the consumer wants to handle updates on
    // its own, eg: for a progress bar
    this._onStartBuildBundle = onStartBuildBundle;
    this._onProgressBuildBundle = onProgressBuildBundle;
    this._onFinishBuildBundle = onFinishBuildBundle;

    // Optional function for creating custom code frame snippet
    // (e.g. with terminal colors) from a syntax error.
    this._getSnippetForError = getSnippetForError;

    this._attachLoggerStream();
  }

  _attachLoggerStream() {
    const projectId = this._getCurrentOpenProjectId();

    ProjectUtils.attachLoggerStream(this._projectRoot, {
      stream: {
        write: (chunk: LogRecord) => {
          if (chunk.tag !== 'metro' && chunk.tag !== 'expo') {
            return;
          } else if (this._getCurrentOpenProjectId() !== projectId) {
            // TODO: We should be confident that we are properly unsubscribing
            // from the stream rather than doing a defensive check like this.
            return;
          }

          chunk = this._maybeParseMsgJSON(chunk);
          chunk = this._cleanUpNodeErrors(chunk);
          if (chunk.tag === 'metro') {
            this._handleMetroEvent(chunk);
          } else if (
            typeof chunk.msg === 'string' &&
            chunk.msg.match(/\w/) &&
            chunk.msg[0] !== '{'
          ) {
            this._enqueueAppendLogChunk(chunk);
          }
        },
      },
      type: 'raw',
    });
  }

  _handleMetroEvent(originalChunk: MetroLogRecord) {
    const chunk = { ...originalChunk };
    const { msg } = chunk;

    if (typeof msg === 'string') {
      if ((msg as string).includes('HTTP/1.1') && !getenv.boolish('EXPO_DEBUG', false)) {
        // Do nothing with this message - we want to filter out network requests logged by Metro.
      } else {
        // If Metro crashes for some reason, it may log an error message as a plain string to stderr.
        this._enqueueAppendLogChunk(chunk);
      }
      return;
    }

    switch (msg.type) {
      // Bundle transform events
      case 'bundle_build_started':
      case 'bundle_transform_progressed':
      case 'bundle_build_failed':
      case 'bundle_build_done':
        this._handleBundleTransformEvent(chunk);
        return;

      case 'initialize_started':
        chunk._metroEventType = 'METRO_INITIALIZE_STARTED';
        chunk.msg = 'Starting Metro Bundler';
        break;
      case 'initialize_done':
        chunk.msg = `Started Metro Bundler`;
        break;
      case 'initialize_failed': {
        // SDK <=22
        const code = msg.error.code;
        chunk.msg =
          code === 'EADDRINUSE'
            ? `Metro Bundler can't listen on port ${msg.port}. The port is in use.`
            : `Metro Bundler failed to start. (code: ${code})`;
        break;
      }
      case 'bundling_error':
        chunk.msg =
          this._formatModuleResolutionError(msg.error) ||
          this._formatBundlingError(msg.error) ||
          msg;
        chunk.level = Logger.ERROR;
        break;
      case 'bundling_warning':
        chunk.msg = msg.warning;
        chunk.level = Logger.WARN;
        break;
      case 'transform_cache_reset':
        chunk.msg =
          'Your JavaScript transform cache is empty, rebuilding (this may take a minute).';
        break;
      case 'hmr_client_error':
        chunk.msg = `A WebSocket client got a connection error. Please reload your device to get HMR working again.`;
        break;
      case 'global_cache_disabled':
        if (msg.reason === 'too_many_errors') {
          chunk.msg =
            'The global cache is now disabled because it has been failing too many times.';
        } else if (msg.reason === 'too_many_misses') {
          chunk.msg = `The global cache is now disabled because it has been missing too many consecutive keys.`;
        } else {
          chunk.msg = `The global cache is now disabled. Reason: ${msg.reason}`;
        }
        break;
      case 'worker_stdout_chunk':
        chunk.msg = this._formatWorkerChunk('stdout', msg.chunk);
        break;
      case 'worker_stderr_chunk':
        chunk.msg = this._formatWorkerChunk('stderr', msg.chunk);
        break;
      // Ignored events.
      case 'client_log':
      case 'dep_graph_loading':
      case 'dep_graph_loaded':
      case 'global_cache_error':
        return;
      default:
        chunk.msg = `Unrecognized event: ${JSON.stringify(msg)}`;
        break;
    }
    this._enqueueAppendLogChunk(chunk);
  }

  // A cache of { [buildID]: BundleDetails } which can be used to
  // add more contextual logs. BundleDetails is currently only sent with `bundle_build_started`
  // so we need to cache the details in order to print the platform info with other event types.
  bundleDetailsCache: Record<string, BundleDetails> = {};

  // Any event related to bundle building is handled here
  _handleBundleTransformEvent = (chunk: MetroLogRecord) => {
    const msg = chunk.msg as ReportableEvent;

    const bundleDetails = 'buildID' in msg ? this.bundleDetailsCache[msg.buildID] || null : null;

    if (msg.type === 'bundle_build_started') {
      // Cache bundle details for later.
      this.bundleDetailsCache[String(msg.buildID)] = msg.bundleDetails;
      chunk._metroEventType = 'BUILD_STARTED';
      this._handleNewBundleTransformStarted(chunk, msg.bundleDetails);
    } else if (msg.type === 'bundle_transform_progressed' && this._bundleBuildChunkID) {
      chunk._metroEventType = 'BUILD_PROGRESS';
      this._handleUpdateBundleTransformProgress(chunk, bundleDetails);
    } else if (msg.type === 'bundle_build_failed' && this._bundleBuildChunkID) {
      chunk._metroEventType = 'BUILD_FAILED';
      this._handleUpdateBundleTransformProgress(chunk, bundleDetails);
    } else if (msg.type === 'bundle_build_done' && this._bundleBuildChunkID) {
      chunk._metroEventType = 'BUILD_DONE';
      this._handleUpdateBundleTransformProgress(chunk, bundleDetails);
    }
  };

  static getPlatformTagForBuildDetails(bundleDetails?: BundleDetails | null) {
    const platform = bundleDetails?.platform ?? null;
    if (platform) {
      const formatted = { ios: 'iOS', android: 'Android', web: 'Web' }[platform] || platform;
      return `${chalk.bold(formatted)} `;
    }

    return '';
  }

  private _handleNewBundleTransformStarted(
    chunk: MetroLogRecord,
    bundleDetails: BundleDetails | null
  ) {
    if (this._bundleBuildChunkID) {
      return;
    }

    this._bundleBuildChunkID = chunk.id;
    this._bundleBuildStart = new Date();

    chunk.msg = 'Building JavaScript bundle';

    if (this._onStartBuildBundle) {
      this._onStartBuildBundle({ chunk, bundleDetails });
    } else {
      this._enqueueAppendLogChunk(chunk);
    }
  }

  private _handleUpdateBundleTransformProgress(
    progressChunk: MetroLogRecord,
    bundleDetails: BundleDetails | null
  ) {
    const msg = progressChunk.msg as ReportableEvent;

    let percentProgress;
    let bundleComplete = false;
    if (msg.type === 'bundle_build_done') {
      percentProgress = 100;
      bundleComplete = true;
      if (this._bundleBuildStart) {
        const duration = new Date().getTime() - this._bundleBuildStart.getTime();
        progressChunk.msg = `Building JavaScript bundle: finished in ${duration}ms.`;
      } else {
        progressChunk.msg = `Building JavaScript bundle: finished.`;
      }
    } else if (msg.type === 'bundle_build_failed') {
      percentProgress = -1;
      bundleComplete = true;
      progressChunk.msg = `Building JavaScript bundle: error`;
      progressChunk.level = Logger.ERROR;
    } else if (msg.type === 'bundle_transform_progressed') {
<<<<<<< HEAD
      // @ts-ignore: webpack
      if (msg.percentage) {
        // @ts-ignore
=======
      if (msg.percentage) {
>>>>>>> b740b779
        percentProgress = msg.percentage * 100;
      } else {
        percentProgress = Math.floor((msg.transformedFileCount / msg.totalFileCount) * 100);
      }
      progressChunk.msg = `Building JavaScript bundle: ${percentProgress}%`;
    } else {
      return;
    }

    if (this._bundleBuildChunkID) {
      progressChunk.id = this._bundleBuildChunkID;
    }

    if (this._onProgressBuildBundle) {
      this._onProgressBuildBundle({
        progress: percentProgress,
        start: this._bundleBuildStart,
        chunk: progressChunk,
        bundleDetails,
      });

      if (bundleComplete) {
        if (this._onFinishBuildBundle && this._bundleBuildStart) {
          const error = msg.type === 'bundle_build_failed' ? 'Build failed' : null;
          this._onFinishBuildBundle({
            error,
            start: this._bundleBuildStart,
            end: new Date(),
            chunk: progressChunk,
            bundleDetails,
          });
        }
        this._bundleBuildStart = null;
        this._bundleBuildChunkID = null;
      }
    } else {
      this._updateLogs(logs => {
        if (!logs || !logs.length) {
          return [];
        }

        logs.forEach(log => {
          if (log.id === this._bundleBuildChunkID) {
            log.msg = progressChunk.msg;
          }
        });

        if (bundleComplete) {
          this._bundleBuildChunkID = null;
        }

        return [...logs];
      });
    }
  }

  _formatModuleResolutionError(error: MetroError): string | null {
    if (!error.message) {
      return null;
    }
    const match = /^Unable to resolve module `(.+?)`/.exec(error.message);
    const originModulePath = error.originModulePath as string | null;
    if (!match || !originModulePath) {
      return null;
    }
    const moduleName = match[1];
    const relativePath = path.relative(this._projectRoot, originModulePath);

    const DOCS_PAGE_URL =
      'https://docs.expo.dev/workflow/using-libraries/#using-third-party-libraries';

    if (NODE_STDLIB_MODULES.includes(moduleName)) {
      if (originModulePath.includes('node_modules')) {
        return `The package at "${relativePath}" attempted to import the Node standard library module "${moduleName}". It failed because the native React runtime does not include the Node standard library. Read more at ${DOCS_PAGE_URL}`;
      } else {
        return `You attempted attempted to import the Node standard library module "${moduleName}" from "${relativePath}". It failed because the native React runtime does not include the Node standard library. Read more at ${DOCS_PAGE_URL}`;
      }
    }
    return `Unable to resolve "${moduleName}" from "${relativePath}"`;
  }

  _formatBundlingError(error: MetroError): string | null {
    let message = error.message;
    if (!message && Array.isArray(error.errors) && error.errors.length) {
      message = (error.errors[0] as any).description;
    }
    if (!message) {
      return null;
    }

    message = chalk.red(message);

    const snippet = (this._getSnippetForError && this._getSnippetForError(error)) || error.snippet;
    if (snippet) {
      message += `\n${snippet}`;
    }
    return message;
  }

  _formatWorkerChunk(origin: 'stdout' | 'stderr', chunk: string) {
    const lines = chunk.split('\n');
    if (lines.length >= 1 && lines[lines.length - 1] === '') {
      lines.splice(lines.length - 1, 1);
    }
    return lines.map(line => `transform[${origin}]: ${line}`).join('\n');
  }

  _enqueueAppendLogChunk(chunk: LogRecord) {
    if (!chunk.shouldHide) {
      this._logsToAdd.push(chunk);
      this._enqueueFlushLogsToAdd();
    }
  }

  _enqueueFlushLogsToAdd = () => {
    this._updateLogs(logs => {
      if (this._logsToAdd.length === 0) {
        return logs;
      }

      const nextLogs = logs.concat(this._logsToAdd);
      this._logsToAdd = [];
      return nextLogs;
    });
  };

  _maybeParseMsgJSON(chunk: LogRecord) {
    try {
      const parsedMsg = JSON.parse(chunk.msg);
      chunk.msg = parsedMsg;
    } catch (e) {
      // non-JSON message
    }

    return chunk;
  }

  _cleanUpNodeErrors = (chunk: LogRecord) => {
    if (typeof chunk.msg !== 'string') {
      return chunk;
    }

    if (chunk.msg.match(/\(node:.\d*\)/)) {
      // Example: (node:13817) UnhandledPromiseRejectionWarning: Unhandled promise rejection (rejection id: 1): SyntaxError: SyntaxError /Users/brent/universe/apps/new-project-template/main.js: Unexpected token (10:6)
      // The first part of this is totally useless, so let's remove it.
      if (chunk.msg.match(/UnhandledPromiseRejectionWarning/)) {
        chunk.msg = chunk.msg.replace(/\(node:.*\(rejection .*\):/, '');
        if (chunk.msg.match(/SyntaxError: SyntaxError/)) {
          chunk.msg = chunk.msg.replace('SyntaxError: ', '');
        }
      } else if (chunk.msg.match(/DeprecationWarning/)) {
        chunk.msg = '';
      }
    }

    return chunk;
  };
}

const NODE_STDLIB_MODULES = [
  'assert',
  'async_hooks',
  'buffer',
  'child_process',
  'cluster',
  'crypto',
  'dgram',
  'dns',
  'domain',
  'events',
  'fs',
  'http',
  'https',
  'net',
  'os',
  'path',
  'punycode',
  'querystring',
  'readline',
  'repl',
  'stream',
  'string_decoder',
  'tls',
  'tty',
  'url',
  'util',
  'v8',
  'vm',
  'zlib',
];<|MERGE_RESOLUTION|>--- conflicted
+++ resolved
@@ -413,13 +413,9 @@
       progressChunk.msg = `Building JavaScript bundle: error`;
       progressChunk.level = Logger.ERROR;
     } else if (msg.type === 'bundle_transform_progressed') {
-<<<<<<< HEAD
       // @ts-ignore: webpack
       if (msg.percentage) {
         // @ts-ignore
-=======
-      if (msg.percentage) {
->>>>>>> b740b779
         percentProgress = msg.percentage * 100;
       } else {
         percentProgress = Math.floor((msg.transformedFileCount / msg.totalFileCount) * 100);
