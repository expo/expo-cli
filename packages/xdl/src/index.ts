--- conflicted
+++ resolved
@@ -5,11 +5,6 @@
 }
 export {
   Android,
-<<<<<<< HEAD
-  Api,
-=======
-  ApiV2,
->>>>>>> d4a44278
   Binaries,
   AndroidCredentials,
   Detach,
