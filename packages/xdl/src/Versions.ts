import { ApiV2 as ApiV2Client, UserManager } from '@expo/api';
import { ExpoConfig } from '@expo/config';
import getenv from 'getenv';
import pickBy from 'lodash/pickBy';
import path from 'path';
import semver from 'semver';

<<<<<<< HEAD
import { FsCache, XDLError } from './internal';
=======
import { ApiV2 as ApiV2Client, FsCache, XDLError } from './internal';
>>>>>>> 7b7fb822

export type SDKVersion = {
  androidExpoViewUrl?: string;
  expoReactNativeTag: string;
  /* deprecated */ exponentReactNativeTag?: string;
  expokitNpmPackage?: string;
  facebookReactNativeVersion: string;
  facebookReactVersion?: string;
  iosExpoViewUrl?: string;
  /* deprecated */ iosExponentViewUrl?: string;
  iosVersion?: string;
  isDeprecated?: boolean;
  packagesToInstallWhenEjecting?: { [name: string]: string };
  releaseNoteUrl?: string;
  iosClientUrl?: string;
  iosClientVersion?: string;
  androidClientUrl?: string;
  androidClientVersion?: string;
  relatedPackages?: { [name: string]: string };
  beta?: boolean;
};

export type SDKVersions = { [version: string]: SDKVersion };
type TurtleSDKVersions = { android: string[]; ios: string[] };
type TurtleSDKVersionsOld = { android: string; ios: string };

type Versions = {
  androidUrl: string;
  androidVersion: string;
  iosUrl: string;
  iosVersion: string;
  sdkVersions: SDKVersions;
  /* deprecated */ starterApps: unknown;
  /* deprecated */ templates: unknown[];
  /* deprecated */ templatesv2: unknown[];
  turtleSdkVersions: TurtleSDKVersionsOld;
};

export async function versionsAsync(options?: { skipCache?: boolean }): Promise<Versions> {
  const api = new ApiV2Client();
  const versionCache = new FsCache.Cacher(
    () => api.getAsync('versions/latest'),
    'versions.json',
    0,
    path.join(__dirname, '../caches/versions.json')
  );

  // Clear cache when opting in to beta because things can change quickly in beta
  if (getenv.boolish('EXPO_BETA', false) || options?.skipCache) {
    versionCache.clearAsync();
  }

  return await versionCache.getAsync();
}

export async function sdkVersionsAsync(): Promise<SDKVersions> {
  const { sdkVersions } = await versionsAsync();
  return sdkVersions;
}

// NOTE(brentvatne): it is possible for an unreleased version to be published to
// the versions endpoint, but in some cases we only want to list out released
// versions
export async function releasedSdkVersionsAsync(): Promise<SDKVersions> {
  const sdkVersions = await sdkVersionsAsync();
  return pickBy(
    sdkVersions,
    (data, _sdkVersionString) =>
      !!data.releaseNoteUrl || (getenv.boolish('EXPO_BETA', false) && data.beta)
  );
}

export function gteSdkVersion(
  expJson: Pick<ExpoConfig, 'sdkVersion'>,
  sdkVersion: string
): boolean {
  if (!expJson.sdkVersion) {
    return false;
  }

  if (expJson.sdkVersion === 'UNVERSIONED') {
    return true;
  }

  try {
    return semver.gte(expJson.sdkVersion, sdkVersion);
  } catch (e) {
    throw new XDLError(
      'INVALID_VERSION',
      `${expJson.sdkVersion} is not a valid version. Must be in the form of x.y.z`
    );
  }
}

export function lteSdkVersion(
  expJson: Pick<ExpoConfig, 'sdkVersion'>,
  sdkVersion: string
): boolean {
  if (!expJson.sdkVersion) {
    return false;
  }

  if (expJson.sdkVersion === 'UNVERSIONED') {
    return false;
  }

  try {
    return semver.lte(expJson.sdkVersion, sdkVersion);
  } catch (e) {
    throw new XDLError(
      'INVALID_VERSION',
      `${expJson.sdkVersion} is not a valid version. Must be in the form of x.y.z`
    );
  }
}

export function parseSdkVersionFromTag(tag: string): string {
  if (tag.startsWith('sdk-')) {
    return tag.substring(4);
  }

  return tag;
}

// NOTE(brentvatne): it is possible for an unreleased version to be published to
// the versions endpoint, but in some cases we need to get the latest *released*
// version, not just the latest version.
export async function newestReleasedSdkVersionAsync(): Promise<{
  version: string;
  data: SDKVersion | null;
}> {
  const betaOptInEnabled = getenv.boolish('EXPO_BETA', false);
  const sdkVersions = await sdkVersionsAsync();

  let result = null;
  let highestMajorVersion = '0.0.0';

  for (const [version, data] of Object.entries(sdkVersions)) {
    const hasReleaseNotes = !!data.releaseNoteUrl;
    const isBeta = !!data.beta;

    if (
      semver.major(version) > semver.major(highestMajorVersion) &&
      (hasReleaseNotes || (isBeta && betaOptInEnabled))
    ) {
      highestMajorVersion = version;
      result = data;
    }
  }
  return {
    version: highestMajorVersion,
    data: result,
  };
}

export async function oldestSupportedMajorVersionAsync(): Promise<number> {
  const sdkVersions = await sdkVersionsAsync();
  const supportedVersions = pickBy(sdkVersions, v => !v.isDeprecated);
  const versionNumbers = Object.keys(supportedVersions).map(version => semver.major(version));
  return Math.min(...versionNumbers);
}

export async function canTurtleBuildSdkVersion(
  sdkVersion: string,
  platform: keyof TurtleSDKVersions
): Promise<boolean> {
  if (sdkVersion === 'UNVERSIONED') {
    return true;
  }

  if (semver.valid(sdkVersion) == null) {
    throw new XDLError(
      'INVALID_VERSION',
      `"${sdkVersion}" is not a valid version. Must be in the form of x.y.z`
    );
  }

  const supportedVersions = await getSdkVersionsSupportedByTurtle();
  const supportedVersionsForPlatform: string[] = supportedVersions[platform] ?? [];
  return supportedVersionsForPlatform.indexOf(sdkVersion) !== -1;
}

async function getSdkVersionsSupportedByTurtle(): Promise<TurtleSDKVersions> {
  const api = new ApiV2Client();
  return await api.getAsync('standalone-build/supportedSDKVersions');
}<|MERGE_RESOLUTION|>--- conflicted
+++ resolved
@@ -5,11 +5,7 @@
 import path from 'path';
 import semver from 'semver';
 
-<<<<<<< HEAD
 import { FsCache, XDLError } from './internal';
-=======
-import { ApiV2 as ApiV2Client, FsCache, XDLError } from './internal';
->>>>>>> 7b7fb822
 
 export type SDKVersion = {
   androidExpoViewUrl?: string;
