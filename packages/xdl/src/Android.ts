--- conflicted
+++ resolved
@@ -474,11 +474,7 @@
     ...userDefinedAdbReversePorts,
   ];
 
-<<<<<<< HEAD
-  for (let port of adbReversePorts) {
-=======
   for (const port of adbReversePorts) {
->>>>>>> 8eea16a1
     if (!(await adbReverse(port))) {
       return false;
     }
