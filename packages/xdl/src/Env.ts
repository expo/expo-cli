import { ExpoConfig } from '@expo/config';
<<<<<<< HEAD
import { boolish, string } from 'getenv';
=======
import getenv from 'getenv';
>>>>>>> 7b7fb822

import { Versions } from './internal';

export function isDebug(): boolean {
  return boolish('EXPO_DEBUG', false);
}

export function maySkipManifestValidation(): boolean {
  return !!string('EXPO_SKIP_MANIFEST_VALIDATION_TOKEN');
}

/**
 * Returns true if we should use Metro using its JS APIs via @expo/dev-server (the modern and fast
 * way), false if we should fall back to spawning it as a subprocess (supported for backwards
 * compatibility with SDK39 and older).
 */
<<<<<<< HEAD
export function shouldUseDevServer(exp: ExpoConfig) {
  return Versions.gteSdkVersion(exp, '40.0.0') || boolish('EXPO_USE_DEV_SERVER', false);
=======
export function shouldUseDevServer(exp: Pick<ExpoConfig, 'sdkVersion'>) {
  return !Versions.lteSdkVersion(exp, '39.0.0') || getenv.boolish('EXPO_USE_DEV_SERVER', false);
}

// do not allow E2E to fire events
export function shouldEnableAnalytics() {
  return !getenv.boolish('E2E', false) && !getenv.boolish('CI', false);
>>>>>>> 7b7fb822
}<|MERGE_RESOLUTION|>--- conflicted
+++ resolved
@@ -1,9 +1,5 @@
 import { ExpoConfig } from '@expo/config';
-<<<<<<< HEAD
 import { boolish, string } from 'getenv';
-=======
-import getenv from 'getenv';
->>>>>>> 7b7fb822
 
 import { Versions } from './internal';
 
@@ -20,16 +16,11 @@
  * way), false if we should fall back to spawning it as a subprocess (supported for backwards
  * compatibility with SDK39 and older).
  */
-<<<<<<< HEAD
-export function shouldUseDevServer(exp: ExpoConfig) {
-  return Versions.gteSdkVersion(exp, '40.0.0') || boolish('EXPO_USE_DEV_SERVER', false);
-=======
 export function shouldUseDevServer(exp: Pick<ExpoConfig, 'sdkVersion'>) {
-  return !Versions.lteSdkVersion(exp, '39.0.0') || getenv.boolish('EXPO_USE_DEV_SERVER', false);
+  return !Versions.lteSdkVersion(exp, '39.0.0') || boolish('EXPO_USE_DEV_SERVER', false);
 }
 
 // do not allow E2E to fire events
 export function shouldEnableAnalytics() {
-  return !getenv.boolish('E2E', false) && !getenv.boolish('CI', false);
->>>>>>> 7b7fb822
+  return !boolish('E2E', false) && !boolish('CI', false);
 }