--- conflicted
+++ resolved
@@ -26,11 +26,8 @@
  */
 export function shouldUseDevServer(exp: Pick<ExpoConfig, 'sdkVersion'>) {
   return !Versions.lteSdkVersion(exp, '39.0.0') || getenv.boolish('EXPO_USE_DEV_SERVER', false);
-<<<<<<< HEAD
-=======
 }
 
 export function shouldDisableAnalytics() {
   return getenv.boolish('E2E', false) || getenv.boolish('CI', false);
->>>>>>> bbeb42c3
 }