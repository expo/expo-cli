/**
 * @flow
 */
import * as ConfigUtils from '@expo/config';
import formatWebpackMessages from 'react-dev-utils/formatWebpackMessages';
import printBuildError from 'react-dev-utils/printBuildError';
import { choosePort, prepareUrls } from 'react-dev-utils/WebpackDevServerUtils';
import webpack from 'webpack';
import WebpackDevServer from 'webpack-dev-server';
import chalk from 'chalk';
import createWebpackCompiler from './createWebpackCompiler';
import * as ProjectUtils from './project/ProjectUtils';
import * as ProjectSettings from './ProjectSettings';
import * as Web from './Web';
import * as Doctor from './project/Doctor';
import XDLError from './XDLError';
import ip from './ip';

import type { User as ExpUser } from './User'; //eslint-disable-line

export const HOST = '0.0.0.0';
export const DEFAULT_PORT = 19006;
const WEBPACK_LOG_TAG = 'expo';

let webpackDevServerInstance: WebpackDevServer | null = null;
let webpackServerPort: number | null = null;

export type BundlingOptions = {
  isValidationEnabled?: boolean,
  isImageEditingEnabled?: boolean,
  isDebugInfoEnabled?: boolean,
  isPolyfillEnabled?: boolean,
  webpackEnv?: Object,
  mode?: 'development' | 'production' | 'test' | 'none',
  https?: boolean,
  nonInteractive?: boolean,
  onWebpackFinished?: (error: Error) => void,
};

export async function startAsync(
  projectRoot: string,
  options: BundlingOptions = {},
  deprecatedVerbose?: boolean
): Promise<{ url: string, server: WebpackDevServer }> {
  if (typeof deprecatedVerbose !== 'undefined') {
    throw new XDLError(
      'WEBPACK_DEPRECATED',
      'startAsync(root, options, verbose): The `verbose` option is deprecated.'
    );
  }

  if (webpackDevServerInstance) {
    ProjectUtils.logError(projectRoot, WEBPACK_LOG_TAG, 'Webpack is already running.');
    return;
  }

  const { env, config } = await createWebpackConfigAsync(projectRoot, options);

  webpackServerPort = await getAvailablePortAsync();

  ProjectUtils.logInfo(
    projectRoot,
    WEBPACK_LOG_TAG,
    `Starting Webpack on port ${webpackServerPort} in ${chalk.underline(env.mode)} mode.`
  );

  const protocol = env.https ? 'https' : 'http';
  const urls = prepareUrls(protocol, '::', webpackServerPort);
  const useYarn = ConfigUtils.isUsingYarn(projectRoot);
  const appName = await getProjectNameAsync(projectRoot);
  const nonInteractive = validateBoolOption(
    'nonInteractive',
    options.nonInteractive,
    process.stdout.isTTY
  );

  await new Promise(resolve => {
    // Create a webpack compiler that is configured with custom messages.
    const compiler = createWebpackCompiler({
      projectRoot,
      nonInteractive,
      webpack,
      appName,
      config,
      urls,
      useYarn,
      onFinished: resolve,
    });
    webpackDevServerInstance = new WebpackDevServer(compiler, config.devServer);
    // Launch WebpackDevServer.
    webpackDevServerInstance.listen(webpackServerPort, HOST, error => {
      if (error) {
        ProjectUtils.logError(projectRoot, WEBPACK_LOG_TAG, error);
      }
      if (typeof options.onWebpackFinished === 'function') {
        options.onWebpackFinished(error);
      }
    });
  });

  await ProjectSettings.setPackagerInfoAsync(projectRoot, {
    webpackServerPort,
  });

  const host = ip.address();
  return {
    url: `${protocol}://${host}:${webpackServerPort}`,
    server: webpackDevServerInstance,
    port: webpackServerPort,
    protocol,
    host,
  };
}

export async function stopAsync(projectRoot: string): Promise<void> {
  if (webpackDevServerInstance) {
    await new Promise(resolve => webpackDevServerInstance.close(() => resolve()));
    webpackDevServerInstance = null;
    webpackServerPort = null;
    await ProjectSettings.setPackagerInfoAsync(projectRoot, {
      webpackServerPort: null,
    });
  }
}

export async function openAsync(projectRoot: string, options: BundlingOptions): Promise<void> {
  if (!webpackDevServerInstance) {
    await startAsync(projectRoot, options);
  }
  await Web.openProjectAsync(projectRoot);
}

export async function bundleAsync(projectRoot: string, options: BundlingOptions): Promise<void> {
  const { config } = await createWebpackConfigAsync(projectRoot, options);

  const compiler = webpack(config);

  try {
<<<<<<< HEAD
    return new Promise((resolve, reject) =>
      // We generate the stats.json file in the webpack-config
      compiler.run((error, stats) => {
        // TODO: Bacon: account for CI
=======
    // We generate the stats.json file in the webpack-config
    const { warnings } = await new Promise((resolve, reject) =>
      compiler.run((error, stats) => {
        let messages;
>>>>>>> 6ac022c2
        if (error) {
          if (!error.message) {
            return reject(error);
          }
          messages = formatWebpackMessages({
            errors: [error.message],
            warnings: [],
          });
        } else {
          messages = formatWebpackMessages(
            stats.toJson({ all: false, warnings: true, errors: true })
          );
        }

        if (messages.errors.length) {
          // Only keep the first error. Others are often indicative
          // of the same problem, but confuse the reader with noise.
          if (messages.errors.length > 1) {
            messages.errors.length = 1;
          }
          return reject(new Error(messages.errors.join('\n\n')));
        }
        if (
          process.env.CI &&
          (typeof process.env.CI !== 'string' || process.env.CI.toLowerCase() !== 'false') &&
          messages.warnings.length
        ) {
          console.log(
            chalk.yellow(
              '\nTreating warnings as errors because process.env.CI = true.\n' +
                'Most CI servers set it automatically.\n'
            )
          );
          return reject(new Error(messages.warnings.join('\n\n')));
        }

        resolve({
          stats,
          warnings: messages.warnings,
        });
      })
    );

    if (warnings.length) {
      console.log(chalk.yellow('Compiled with warnings.\n'));
      console.log(warnings.join('\n\n'));
      console.log(
        '\nSearch for the ' +
          chalk.underline(chalk.yellow('keywords')) +
          ' to learn more about each warning.'
      );
      console.log(
        'To ignore, add ' + chalk.cyan('// eslint-disable-next-line') + ' to the line before.\n'
      );
    } else {
      console.log(chalk.green('Compiled successfully.\n'));
    }
  } catch (error) {
<<<<<<< HEAD
    ProjectUtils.logError(
      projectRoot,
      WEBPACK_LOG_TAG,
      `There was a problem bundling your web project: ${error.message}`
    );
    throw error;
=======
    console.log(chalk.red('Failed to compile.\n'));
    printBuildError(error);
    process.exit(1);
>>>>>>> 6ac022c2
  }
}

export async function getProjectNameAsync(projectRoot: string): Promise<string> {
  const { exp } = await ProjectUtils.readConfigJsonAsync(projectRoot);
  const { webName } = ConfigUtils.getNameFromConfig(exp);
  return webName;
}

export function getServer(projectRoot: string): WebpackDevServer | null {
  if (webpackDevServerInstance == null) {
    ProjectUtils.logError(projectRoot, WEBPACK_LOG_TAG, 'Webpack is not running.');
  }
  return webpackDevServerInstance;
}

export function getPort(): number | null {
  return webpackServerPort;
}

export async function getUrlAsync(projectRoot: string): Promise<string> {
  const devServer = getServer(projectRoot);
  if (!devServer) {
    return null;
  }
  const host = ip.address();
  const urlType = await getProtocolAsync(projectRoot);
  return `${urlType}://${host}:${webpackServerPort}`;
}

export async function getProtocolAsync(projectRoot: string): Promise<'http' | 'https'> {
  // TODO: Bacon: Handle when not in expo
  const { https } = await ProjectSettings.readAsync(projectRoot);
  if (https === true) {
    return 'https';
  }
  return 'http';
}

export async function getAvailablePortAsync(
  options: { host: string, defaultPort: number } = {}
): Promise<number> {
  try {
    return await choosePort(options.host || HOST, options.defaultPort || DEFAULT_PORT);
  } catch (error) {
    throw new XDLError('NO_PORT_FOUND', 'No available port found: ' + error.message);
  }
}

export function setMode(mode: 'development' | 'production' | 'test' | 'none'): void {
  process.env.BABEL_ENV = mode;
  process.env.NODE_ENV = mode;
}

function validateBoolOption(name, value, defaultValue) {
  if (typeof value === 'undefined') {
    value = defaultValue;
  }

  if (typeof value !== 'boolean') {
    throw new XDLError('WEBPACK_INVALID_OPTION', `'${name}' option must be a boolean.`);
  }

  return value;
}

function transformCLIOptions(options) {
  // Transform the CLI flags into more explicit values
  return {
    ...options,
    isImageEditingEnabled: options.pwa,
    isPolyfillEnabled: options.polyfill,
  };
}

async function createWebpackConfigAsync(
  projectRoot: string,
  options: BundlingOptions = {}
): Promise<{ env: Object, config: WebpackDevServer.Configuration }> {
  const fullOptions = transformCLIOptions(options);
  if (validateBoolOption('isValidationEnabled', fullOptions.isValidationEnabled, true)) {
    await Doctor.validateWebSupportAsync(projectRoot);
  }

  const env = await getWebpackConfigEnvFromBundlingOptionsAsync(projectRoot, fullOptions);

  setMode(env.mode);

  const config = await Web.invokeWebpackConfigAsync(env);

  return { env, config };
}

async function getNextProjectSettingsAsync(projectRoot: string, settings: Object) {
  let nextSettings = {};
  // Change settings before reading them
  if (typeof settings.https === 'boolean') {
    nextSettings.https = settings.https;
  }
  if (typeof settings.dev === 'boolean') {
    nextSettings.dev = settings.dev;
  }

  if (Object.keys(nextSettings).length) {
    await ProjectSettings.setAsync(projectRoot, nextSettings);
  }

  return await ProjectSettings.readAsync(projectRoot);
}

async function getWebpackConfigEnvFromBundlingOptionsAsync(
  projectRoot: string,
  settings: BundlingOptions
): Promise<Object> {
  let { dev, https } = await getNextProjectSettingsAsync(projectRoot, settings);

  const mode =
    typeof settings.mode === 'string' ? settings.mode : dev ? 'development' : 'production';

  const isImageEditingEnabled = validateBoolOption(
    'isImageEditingEnabled',
    settings.isImageEditingEnabled,
    true
  );
  const isDebugInfoEnabled = validateBoolOption(
    'isDebugInfoEnabled',
    settings.isDebugInfoEnabled,
    Web.isInfoEnabled()
  );

  return {
    projectRoot,
    pwa: isImageEditingEnabled,
    mode,
    https,
    polyfill: validateBoolOption('isPolyfillEnabled', settings.isPolyfillEnabled, false),
    development: dev,
    production: !dev,
    info: isDebugInfoEnabled,
    ...(settings.webpackEnv || {}),
  };
}<|MERGE_RESOLUTION|>--- conflicted
+++ resolved
@@ -136,17 +136,10 @@
   const compiler = webpack(config);
 
   try {
-<<<<<<< HEAD
-    return new Promise((resolve, reject) =>
-      // We generate the stats.json file in the webpack-config
-      compiler.run((error, stats) => {
-        // TODO: Bacon: account for CI
-=======
     // We generate the stats.json file in the webpack-config
     const { warnings } = await new Promise((resolve, reject) =>
       compiler.run((error, stats) => {
         let messages;
->>>>>>> 6ac022c2
         if (error) {
           if (!error.message) {
             return reject(error);
@@ -205,18 +198,9 @@
       console.log(chalk.green('Compiled successfully.\n'));
     }
   } catch (error) {
-<<<<<<< HEAD
-    ProjectUtils.logError(
-      projectRoot,
-      WEBPACK_LOG_TAG,
-      `There was a problem bundling your web project: ${error.message}`
-    );
-    throw error;
-=======
     console.log(chalk.red('Failed to compile.\n'));
     printBuildError(error);
     process.exit(1);
->>>>>>> 6ac022c2
   }
 }
 
