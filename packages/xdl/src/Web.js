import fs from 'fs';
import openBrowser from 'react-dev-utils/openBrowser';
import path from 'path';

import getenv from 'getenv';
import chalk from 'chalk';
import Logger from './Logger';
import * as Doctor from './project/Doctor';
import { readConfigJsonAsync, logWarning } from './project/ProjectUtils';
import * as UrlUtils from './UrlUtils';

// When you have errors in the production build that aren't present in the development build you can use `EXPO_WEB_DEBUG=true expo start --no-dev` to debug those errors.
// - Prevent the production build from being minified
// - Include file path info comments in the bundle
export function isDebugModeEnabled() {
  return getenv.boolish('EXPO_WEB_DEBUG', false);
}

export function logEnvironmentInfo(projectRoot, tag, config) {
  if (isDebugModeEnabled()) {
    logWarning(
      projectRoot,
      tag,
      `Webpack is bundling your project in \`production\` mode with the ${chalk.bold(
        '`EXPO_WEB_DEBUG`'
      )} environment variable enabled. You should toggle it off before building for production.`
    );
  }
}

function invokePossibleFunction(objectOrMethod, ...args) {
  if (typeof objectOrMethod === 'function') {
    return objectOrMethod(...args);
  } else {
    return objectOrMethod;
  }
}

<<<<<<< HEAD
function applyEnvironmentVariables(config) {
  // Use EXPO_DEBUG_WEB=true to enable debugging features for cases where the prod build
  // has errors that aren't caught in development mode.
  // Related: https://github.com/expo/expo-cli/issues/614
  if (isDebugModeEnabled()) {
    // TODO: Bacon: Should this throw if not running in prod mode?

    // Add comments that describe the file import/exports.
    // This will make it easier to debug.
    config.output.pathinfo = true;
    // Prevent minimizing when running in debug mode.
    config.optimization.minimize = false;
  }

  return config;
}

export function invokeWebpackConfig(env, argv) {
=======
export async function invokeWebpackConfigAsync(env, argv) {
>>>>>>> c445c34d
  // Check if the project has a webpack.config.js in the root.
  const projectWebpackConfig = path.resolve(env.projectRoot, 'webpack.config.js');
  let config;
  if (fs.existsSync(projectWebpackConfig)) {
    const webpackConfig = require(projectWebpackConfig);
<<<<<<< HEAD
    config = invokePossibleFunction(webpackConfig, env, argv);
  } else {
    // Fallback to the default expo webpack config.
    const createExpoWebpackConfig = require('@expo/webpack-config');
    config = createExpoWebpackConfig(env, argv);
  }
  return applyEnvironmentVariables(config);
=======
    return await invokePossibleFunction(webpackConfig, env, argv);
  }
  // Fallback to the default expo webpack config.
  const config = require('@expo/webpack-config');
  return await config(env, argv);
>>>>>>> c445c34d
}

export async function openProjectAsync(projectRoot) {
  await Doctor.validateWebSupportAsync(projectRoot);

  try {
    let url = await UrlUtils.constructWebAppUrlAsync(projectRoot);
    openBrowser(url);
    return { success: true, url };
  } catch (e) {
    Logger.global.error(`Couldn't start project on web: ${e.message}`);
    return { success: false, error: e };
  }
}

// If platforms only contains the "web" field
export async function onlySupportsWebAsync(projectRoot) {
  const { exp } = await readConfigJsonAsync(projectRoot);
  if (Array.isArray(exp.platforms) && exp.platforms.length === 1) {
    return exp.platforms[0] === 'web';
  }
  return false;
}<|MERGE_RESOLUTION|>--- conflicted
+++ resolved
@@ -28,15 +28,14 @@
   }
 }
 
-function invokePossibleFunction(objectOrMethod, ...args) {
+async function invokePossibleFunctionAsync(objectOrMethod, ...args) {
   if (typeof objectOrMethod === 'function') {
-    return objectOrMethod(...args);
+    return await objectOrMethod(...args);
   } else {
     return objectOrMethod;
   }
 }
 
-<<<<<<< HEAD
 function applyEnvironmentVariables(config) {
   // Use EXPO_DEBUG_WEB=true to enable debugging features for cases where the prod build
   // has errors that aren't caught in development mode.
@@ -54,30 +53,19 @@
   return config;
 }
 
-export function invokeWebpackConfig(env, argv) {
-=======
 export async function invokeWebpackConfigAsync(env, argv) {
->>>>>>> c445c34d
   // Check if the project has a webpack.config.js in the root.
   const projectWebpackConfig = path.resolve(env.projectRoot, 'webpack.config.js');
   let config;
   if (fs.existsSync(projectWebpackConfig)) {
     const webpackConfig = require(projectWebpackConfig);
-<<<<<<< HEAD
-    config = invokePossibleFunction(webpackConfig, env, argv);
+    config = await invokePossibleFunctionAsync(webpackConfig, env, argv);
   } else {
     // Fallback to the default expo webpack config.
-    const createExpoWebpackConfig = require('@expo/webpack-config');
-    config = createExpoWebpackConfig(env, argv);
+    const createExpoWebpackConfigAsync = require('@expo/webpack-config');
+    config = await createExpoWebpackConfigAsync(env, argv);
   }
   return applyEnvironmentVariables(config);
-=======
-    return await invokePossibleFunction(webpackConfig, env, argv);
-  }
-  // Fallback to the default expo webpack config.
-  const config = require('@expo/webpack-config');
-  return await config(env, argv);
->>>>>>> c445c34d
 }
 
 export async function openProjectAsync(projectRoot) {
