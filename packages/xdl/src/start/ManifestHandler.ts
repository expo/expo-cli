import { ExpoAppManifest, ExpoConfig, ExpoGoConfig, getConfig } from '@expo/config';
import { JSONObject } from '@expo/json-file';
import chalk from 'chalk';
import express from 'express';
import http from 'http';
import os from 'os';
import { parse, resolve, URL } from 'url';

import { Webpack } from '..';
import {
  Analytics,
  ANONYMOUS_USERNAME,
  ApiV2,
  Config,
  ConnectionStatus,
  Doctor,
  learnMore,
  ProjectAssets,
  ProjectSettings,
  ProjectUtils,
  resolveEntryPoint,
  UrlUtils,
  UserManager,
  UserSettings,
  Versions,
  Webpack,
} from '../internal';

interface HostInfo {
  host: string;
  server: 'xdl';
  serverVersion: string;
  serverDriver: string | null;
  serverOS: NodeJS.Platform;
  serverOSVersion: string;
}

type PackagerOptions = ProjectSettings.ProjectSettings;

type CachedSignedManifest =
  | {
      manifestString: null;
      signedManifest: null;
    }
  | {
      manifestString: string;
      signedManifest: string;
    };

const _cachedSignedManifest: CachedSignedManifest = {
  manifestString: null,
  signedManifest: null,
};

const blacklistedEnvironmentVariables = new Set([
  'EXPO_APPLE_PASSWORD',
  'EXPO_ANDROID_KEY_PASSWORD',
  'EXPO_ANDROID_KEYSTORE_PASSWORD',
  'EXPO_IOS_DIST_P12_PASSWORD',
  'EXPO_IOS_PUSH_P12_PASSWORD',
  'EXPO_CLI_PASSWORD',
]);

function shouldExposeEnvironmentVariableInManifest(key: string) {
  if (blacklistedEnvironmentVariables.has(key.toUpperCase())) {
    return false;
  }
  return key.startsWith('REACT_NATIVE_') || key.startsWith('EXPO_');
}

export function stripPort(host: string | undefined): string | undefined {
  if (!host) {
    return host;
  }
  return new URL('/', `http://${host}`).hostname;
}

export async function getPackagerOptionsAsync(
  projectRoot: string
): Promise<[ProjectSettings.ProjectSettings, PackagerOptions]> {
  // Get packager opts and then copy into bundleUrlPackagerOpts
  const projectSettings = await ProjectSettings.readAsync(projectRoot);
  const bundleUrlPackagerOpts = JSON.parse(JSON.stringify(projectSettings));
  bundleUrlPackagerOpts.urlType = 'http';
  if (bundleUrlPackagerOpts.hostType === 'redirect') {
    bundleUrlPackagerOpts.hostType = 'tunnel';
  }
  return [projectSettings, bundleUrlPackagerOpts];
}

export async function getBundleUrlAsync({
  projectRoot,
  platform,
  projectSettings,
  bundleUrlPackagerOpts,
  mainModuleName,
  hostname,
}: {
  platform: string;
  hostname?: string;
  mainModuleName: string;
  projectRoot: string;
  projectSettings: PackagerOptions;
  bundleUrlPackagerOpts: PackagerOptions;
}): Promise<string> {
  const queryParams = UrlUtils.constructBundleQueryParams(projectRoot, projectSettings);

  const path = `/${encodeURI(mainModuleName)}.bundle?platform=${encodeURIComponent(
    platform
  )}&${queryParams}`;

  return (
    (await UrlUtils.constructBundleUrlAsync(projectRoot, bundleUrlPackagerOpts, hostname)) + path
  );
}

function getPlatformFromRequest(headers: http.IncomingHttpHeaders): string {
  return (headers['exponent-platform'] || 'ios').toString();
}

export function getManifestHandler(projectRoot: string, usePlatformHeaders?: boolean) {
  return async (
    req: express.Request | http.IncomingMessage,
    res: express.Response | http.ServerResponse,
    next: (err?: Error) => void
  ) => {
    // Only support `/`, `/manifest`, `/index.exp` for the manifest middleware.
    if (!req.url) {
      return next();
    }
    if (
      !['/', '/manifest', '/index.exp'].includes(
        // Strip the query params
        parse(req.url).pathname || req.url
      )
    ) {
      return next();
    }

    const headerPlatform = req.headers['exponent-platform'] || req.headers['expo-platform'];
    if (usePlatformHeaders && headerPlatform !== 'ios' && headerPlatform !== 'android') {
      return next();
    }

    try {
      // We intentionally don't `await`. We want to continue trying even
      // if there is a potential error in the package.json and don't want to slow
      // down the request
      Doctor.validateWithNetworkAsync(projectRoot).catch(error => {
        ProjectUtils.logError(
          projectRoot,
          'expo',
          `Error: could not load config json at ${projectRoot}: ${error.toString()}`,
          'doctor-config-json-not-read'
        );
      });

      const { manifestString, exp, hostInfo } = await getManifestResponseFromHeadersAsync({
        projectRoot,
        headers: req.headers,
      });
      const sdkVersion = exp.sdkVersion ?? null;

      // Send the response
      res.setHeader('Exponent-Server', JSON.stringify(hostInfo));
      // End the request
      res.end(manifestString);

      // Log analytics
      Analytics.logEvent('Serve Manifest', {
        developerTool: Config.developerTool,
        sdkVersion,
      });
    } catch (e) {
      ProjectUtils.logError(projectRoot, 'expo', e.stack);
      // 5xx = Server Error HTTP code
      res.statusCode = 520;
      res.end(
        JSON.stringify({
          error: e.toString(),
        })
      );
    }

    try {
      const deviceIds = req.headers['expo-dev-client-id'];
      if (deviceIds) {
        await ProjectSettings.saveDevicesAsync(projectRoot, deviceIds);
      }
    } catch (e) {
      ProjectUtils.logError(projectRoot, 'expo', e.stack);
    }
  };
}

export async function getManifestResponseFromHeadersAsync({
  projectRoot,
  headers,
}: {
  projectRoot: string;
  headers: http.IncomingHttpHeaders;
}): Promise<{ exp: ExpoConfig; manifestString: string; hostInfo: HostInfo }> {
  // Read from headers
  const platform = getPlatformFromRequest(headers);
  const acceptSignature = headers['exponent-accept-signature'];
  return getManifestResponseAsync({ projectRoot, host: headers.host, platform, acceptSignature });
}

export async function getExpoGoConfig({
  projectRoot,
  projectSettings,
  mainModuleName,
  hostname,
}: {
  projectRoot: string;
  projectSettings: ProjectSettings.ProjectSettings;
  mainModuleName: string;
  hostname: string | undefined;
}): Promise<ExpoGoConfig> {
  const [debuggerHost, logUrl] = await Promise.all([
    UrlUtils.constructDebuggerHostAsync(projectRoot, hostname),
    UrlUtils.constructLogUrlAsync(projectRoot, hostname),
  ]);
  return {
    developer: {
      tool: Config.developerTool,
      projectRoot,
    },
    packagerOpts: projectSettings,
    mainModuleName,
    // Add this string to make Flipper register React Native / Metro as "running".
    // Can be tested by running:
    // `METRO_SERVER_PORT=19000 open -a flipper.app`
    // Where 19000 is the port where the Expo project is being hosted.
    __flipperHack: 'React Native packager is running',
    debuggerHost,
    logUrl,
  };
}

export async function getManifestResponseAsync({
  projectRoot,
  host,
  platform,
  acceptSignature,
}: {
  projectRoot: string;
  platform: string;
  host?: string;
  acceptSignature?: string | string[];
}): Promise<{ exp: ExpoAppManifest; manifestString: string; hostInfo: HostInfo }> {
  // Read the config
  const projectConfig = getConfig(projectRoot, { skipSDKVersionRequirement: true });
  // Opt towards newest functionality when expo isn't installed.
  if (!projectConfig.exp.sdkVersion) {
    projectConfig.exp.sdkVersion = 'UNVERSIONED';
  }
  // Read from headers
  const hostname = stripPort(host);

  // Get project entry point and initial module
<<<<<<< HEAD
  let mainModuleName: string = 'index';
  if (!Webpack.isTargetingNative()) {
    const entryPoint = resolveEntryPoint(projectRoot, platform, projectConfig);
    mainModuleName = UrlUtils.stripJSExtension(entryPoint);
  }
=======
  let entryPoint = resolveEntryPoint(projectRoot, platform, projectConfig);

  // NOTE(Bacon): Webpack is currently hardcoded to index.bundle on native
  // in the future (TODO) we should move this logic into a Webpack plugin and use
  // a generated file name like we do on web.
  if (Webpack.isTargetingNative()) {
    entryPoint = 'index.js';
  }
  const mainModuleName = UrlUtils.stripJSExtension(entryPoint);
>>>>>>> c3ebf9e4
  // Gather packager and host info
  const hostInfo = await createHostInfoAsync();
  const [projectSettings, bundleUrlPackagerOpts] = await getPackagerOptionsAsync(projectRoot);
  // Create the manifest and set fields within it
  const expoGoConfig = await getExpoGoConfig({
    projectRoot,
    projectSettings,
    mainModuleName,
    hostname,
  });
  const hostUri = await UrlUtils.constructHostUriAsync(projectRoot, hostname);
  const manifest: ExpoAppManifest = {
    ...(projectConfig.exp as ExpoAppManifest),
    ...expoGoConfig,
    hostUri,
  };
  // Adding the env variables to the Expo manifest is unsafe.
  // This feature is deprecated in SDK 41 forward.
  if (manifest.sdkVersion && Versions.lteSdkVersion(manifest, '40.0.0')) {
    manifest.env = getManifestEnvironment();
  }

  // Add URLs to the manifest
  manifest.bundleUrl = await getBundleUrlAsync({
    projectRoot,
    platform,
    projectSettings,
    bundleUrlPackagerOpts,
    mainModuleName,
    hostname,
  });

  // Resolve all assets and set them on the manifest as URLs
  await ProjectAssets.resolveManifestAssets({
    projectRoot,
    manifest,
    async resolver(path) {
      if (Webpack.isTargetingNative()) {
        // When using our custom dev server, just do assets normally
        // without the `assets/` subpath redirect.
        return resolve(manifest.bundleUrl!.match(/^https?:\/\/.*?\//)![0], path);
      }
      return manifest.bundleUrl!.match(/^https?:\/\/.*?\//)![0] + 'assets/' + path;
    },
  });
  // The server normally inserts this but if we're offline we'll do it here
  await ProjectAssets.resolveGoogleServicesFile(projectRoot, manifest);

  // Create the final string
  let manifestString;
  try {
    manifestString = await getManifestStringAsync(manifest, hostInfo.host, acceptSignature);
  } catch (error) {
    if (error.code === 'UNAUTHORIZED_ERROR' && manifest.owner) {
      // Don't have permissions for siging, warn and enable offline mode.
      addSigningDisabledWarning(
        projectRoot,
        `This project belongs to ${chalk.bold(
          `@${manifest.owner}`
        )} and you have not been granted the appropriate permissions.\n` +
          `Please request access from an admin of @${manifest.owner} or change the "owner" field to an account you belong to.\n` +
          learnMore('https://docs.expo.dev/versions/latest/config/app/#owner')
      );
      ConnectionStatus.setIsOffline(true);
      manifestString = await getManifestStringAsync(manifest, hostInfo.host, acceptSignature);
    } else if (error.code === 'ENOTFOUND') {
      // Got a DNS error, i.e. can't access exp.host, warn and enable offline mode.
      addSigningDisabledWarning(
        projectRoot,
        `Could not reach Expo servers, please check if you can access ${
          error.hostname || 'exp.host'
        }.`
      );
      ConnectionStatus.setIsOffline(true);
      manifestString = await getManifestStringAsync(manifest, hostInfo.host, acceptSignature);
    } else {
      throw error;
    }
  }

  return {
    manifestString,
    exp: manifest,
    hostInfo,
  };
}

const addSigningDisabledWarning = (() => {
  let seen = false;
  return (projectRoot: string, reason: string) => {
    if (!seen) {
      seen = true;
      ProjectUtils.logWarning(
        projectRoot,
        'expo',
        `${reason}\nFalling back to offline mode.`,
        'signing-disabled'
      );
    }
  };
})();

function getManifestEnvironment(): Record<string, any> {
  return Object.keys(process.env).reduce<Record<string, any>>((prev, key) => {
    if (shouldExposeEnvironmentVariableInManifest(key)) {
      prev[key] = process.env[key];
    }
    return prev;
  }, {});
}

async function getManifestStringAsync(
  manifest: ExpoAppManifest,
  hostUUID: string,
  acceptSignature?: string | string[]
): Promise<string> {
  const currentSession = await UserManager.getSessionAsync();
  if (!currentSession || ConnectionStatus.isOffline()) {
    manifest.id = `@${ANONYMOUS_USERNAME}/${manifest.slug}-${hostUUID}`;
  }
  if (!acceptSignature) {
    return JSON.stringify(manifest);
  } else if (!currentSession || ConnectionStatus.isOffline()) {
    return getUnsignedManifestString(manifest);
  } else {
    return await getSignedManifestStringAsync(manifest, currentSession);
  }
}

async function createHostInfoAsync(): Promise<HostInfo> {
  const host = await UserSettings.getAnonymousIdentifierAsync();

  return {
    host,
    server: 'xdl',
    serverVersion: require('xdl/package.json').version,
    serverDriver: Config.developerTool,
    serverOS: os.platform(),
    serverOSVersion: os.release(),
  };
}

export async function getSignedManifestStringAsync(
  manifest: Partial<ExpoAppManifest>,
  // NOTE: we currently ignore the currentSession that is passed in, see the note below about analytics.
  currentSession: { sessionSecret?: string; accessToken?: string }
) {
  const manifestString = JSON.stringify(manifest);
  if (_cachedSignedManifest.manifestString === manifestString) {
    return _cachedSignedManifest.signedManifest;
  }
  // WARNING: Removing the following line will regress analytics, see: https://github.com/expo/expo-cli/pull/2357
  // TODO: make this more obvious from code
  const user = await UserManager.ensureLoggedInAsync();
  const { response } = await ApiV2.clientForUser(user).postAsync('manifest/sign', {
    args: {
      remoteUsername: manifest.owner ?? (await UserManager.getCurrentUsernameAsync()),
      remotePackageName: manifest.slug,
    },
    manifest: manifest as JSONObject,
  });
  _cachedSignedManifest.manifestString = manifestString;
  _cachedSignedManifest.signedManifest = response;
  return response;
}

export function getUnsignedManifestString(manifest: ExpoConfig) {
  const unsignedManifest = {
    manifestString: JSON.stringify(manifest),
    signature: 'UNSIGNED',
  };
  return JSON.stringify(unsignedManifest);
}<|MERGE_RESOLUTION|>--- conflicted
+++ resolved
@@ -259,13 +259,6 @@
   const hostname = stripPort(host);
 
   // Get project entry point and initial module
-<<<<<<< HEAD
-  let mainModuleName: string = 'index';
-  if (!Webpack.isTargetingNative()) {
-    const entryPoint = resolveEntryPoint(projectRoot, platform, projectConfig);
-    mainModuleName = UrlUtils.stripJSExtension(entryPoint);
-  }
-=======
   let entryPoint = resolveEntryPoint(projectRoot, platform, projectConfig);
 
   // NOTE(Bacon): Webpack is currently hardcoded to index.bundle on native
@@ -275,7 +268,6 @@
     entryPoint = 'index.js';
   }
   const mainModuleName = UrlUtils.stripJSExtension(entryPoint);
->>>>>>> c3ebf9e4
   // Gather packager and host info
   const hostInfo = await createHostInfoAsync();
   const [projectSettings, bundleUrlPackagerOpts] = await getPackagerOptionsAsync(projectRoot);
