import { Analytics, ProcessSettings, ProjectSettings } from '@expo/api';
import { ExpoConfig, getConfig } from '@expo/config';
import { closeJsInspector, MessageSocket } from '@expo/dev-server';
import { Server } from 'http';

import { WebpackDevServerResults } from '../Webpack';
import {
  Android,
  assertValidProjectRoot,
  DevSession,
  Env,
  ProjectUtils,
  startDevServerAsync,
  StartDevServerOptions,
  startExpoServerAsync,
  startReactNativeServerAsync,
  startTunnelsAsync,
  stopExpoServerAsync,
  stopReactNativeServerAsync,
  stopTunnelsAsync,
  Webpack,
} from '../internal';
import { watchBabelConfigForProject } from './watchBabelConfig';

let serverInstance: Server | null = null;
let messageSocket: MessageSocket | null = null;
let webpackDevServer: WebpackDevServerResults | null = null;

/**
 * Sends a message over web sockets to any connected device,
 * does nothing when the dev server is not running.
 *
 * @param method name of the command. In RN projects `reload`, and `devMenu` are available. In Expo Go, `sendDevCommand` is available.
 * @param params
 */
export function broadcastMessage(
  method: 'reload' | 'devMenu' | 'sendDevCommand',
  params?: Record<string, any> | undefined
) {
  if (webpackDevServer) {
    webpackDevServer.messageSocket.broadcast(method, params);
  }
  if (messageSocket) {
    messageSocket.broadcast(method, params);
  }
}

export async function startWebpackAsync(
  projectRoot: string,
  {
    exp = getConfig(projectRoot).exp,
    ...options
  }: StartDevServerOptions & { exp?: ExpoConfig } = {}
) {
  webpackDevServer = await Webpack.startAsync(projectRoot, {
    ...options,
    port: options.webpackPort,
  });
}

export async function startAsync(
  projectRoot: string,
  {
    exp = getConfig(projectRoot, { skipSDKVersionRequirement: true }).exp,
    ...options
  }: StartDevServerOptions & { exp?: ExpoConfig } = {},
  verbose: boolean = true
): Promise<ExpoConfig> {
  assertValidProjectRoot(projectRoot);

  Analytics.logEvent('Start Project', {
    developerTool: ProcessSettings.developerTool,
    sdkVersion: exp.sdkVersion ?? null,
  });

  watchBabelConfigForProject(projectRoot);

  if (options.webOnly) {
<<<<<<< HEAD
    await startWebpackAsync(projectRoot, { exp, ...options });
  } else if (Env.shouldUseDevServer(exp) || options.devClient) {
=======
    await Webpack.startAsync(projectRoot, {
      ...options,
      port: options.webpackPort,
    });
  } else if (Env.shouldUseDevServer(exp.sdkVersion) || options.devClient) {
>>>>>>> 282ac13a
    [serverInstance, , messageSocket] = await startDevServerAsync(projectRoot, options);
  } else {
    await startExpoServerAsync(projectRoot);
    await startReactNativeServerAsync({ projectRoot, exp, options, verbose });
  }

  const { hostType } = await ProjectSettings.readAsync(projectRoot);

  if (!ProcessSettings.isOffline && hostType === 'tunnel') {
    try {
      await startTunnelsAsync(projectRoot);
    } catch (e: any) {
      ProjectUtils.logError(projectRoot, 'expo', `Error starting ngrok: ${e.message}`);
    }
  }

  const target = !options.webOnly || Webpack.isTargetingNative() ? 'native' : 'web';
  // This is used to make Expo Go open the project in either Expo Go, or the web browser.
  // Must come after ngrok (`startTunnelsAsync`) setup.
  DevSession.startSession(projectRoot, exp, target);
  return exp;
}

async function stopDevServerAsync() {
  return new Promise<void>((resolve, reject) => {
    if (serverInstance) {
      closeJsInspector();
      serverInstance.close(error => {
        if (error) {
          reject(error);
        } else {
          resolve();
        }
      });
    }
  });
}

async function stopInternalAsync(projectRoot: string): Promise<void> {
  DevSession.stopSession();

  await Promise.all([
    Webpack.stopAsync(projectRoot),
    stopDevServerAsync(),
    stopExpoServerAsync(projectRoot),
    stopReactNativeServerAsync(projectRoot),
    async () => {
      if (!ProcessSettings.isOffline) {
        try {
          await stopTunnelsAsync(projectRoot);
        } catch (e: any) {
          ProjectUtils.logError(projectRoot, 'expo', `Error stopping ngrok: ${e.message}`);
        }
      }
    },
    await Android.maybeStopAdbDaemonAsync(),
  ]);
}

async function forceQuitAsync(projectRoot: string) {
  // find RN packager and ngrok pids, attempt to kill them manually
  const { packagerPid, ngrokPid } = await ProjectSettings.readPackagerInfoAsync(projectRoot);
  if (packagerPid) {
    try {
      process.kill(packagerPid);
    } catch {}
  }
  if (ngrokPid) {
    try {
      process.kill(ngrokPid);
    } catch {}
  }
  await ProjectSettings.setPackagerInfoAsync(projectRoot, {
    expoServerPort: null,
    packagerPort: null,
    packagerPid: null,
    expoServerNgrokUrl: null,
    packagerNgrokUrl: null,
    ngrokPid: null,
    webpackServerPort: null,
  });
}

export async function stopAsync(projectRoot: string): Promise<void> {
  try {
    const result = await Promise.race([
      stopInternalAsync(projectRoot),
      new Promise(resolve => setTimeout(resolve, 2000, 'stopFailed')),
    ]);
    if (result === 'stopFailed') {
      await forceQuitAsync(projectRoot);
    }
  } catch (error) {
    await forceQuitAsync(projectRoot);
    throw error;
  }
}<|MERGE_RESOLUTION|>--- conflicted
+++ resolved
@@ -76,16 +76,8 @@
   watchBabelConfigForProject(projectRoot);
 
   if (options.webOnly) {
-<<<<<<< HEAD
     await startWebpackAsync(projectRoot, { exp, ...options });
-  } else if (Env.shouldUseDevServer(exp) || options.devClient) {
-=======
-    await Webpack.startAsync(projectRoot, {
-      ...options,
-      port: options.webpackPort,
-    });
   } else if (Env.shouldUseDevServer(exp.sdkVersion) || options.devClient) {
->>>>>>> 282ac13a
     [serverInstance, , messageSocket] = await startDevServerAsync(projectRoot, options);
   } else {
     await startExpoServerAsync(projectRoot);
