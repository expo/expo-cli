import { ExpoConfig, getConfig } from '@expo/config';
import { MessageSocket } from '@expo/dev-server';
import { Server } from 'http';

import {
  Analytics,
  Android,
  assertValidProjectRoot,
  Config,
  ConnectionStatus,
  DevSession,
  Env,
  ProjectSettings,
  ProjectUtils,
  startDevServerAsync,
  StartDevServerOptions,
  startExpoServerAsync,
  startReactNativeServerAsync,
  startTunnelsAsync,
  stopExpoServerAsync,
  stopReactNativeServerAsync,
  stopTunnelsAsync,
  Webpack,
} from '../internal';
import { watchBabelConfigForProject } from './watchBabelConfig';

let serverInstance: Server | null = null;
let messageSocket: MessageSocket | null = null;

/**
 * Sends a message over web sockets to any connected device,
 * does nothing when the dev server is not running.
 *
 * @param method name of the command. In RN projects `reload`, and `devMenu` are available. In Expo Go, `sendDevCommand` is available.
 * @param params
 */
export function broadcastMessage(
  method: 'reload' | 'devMenu' | 'sendDevCommand',
  params?: Record<string, any> | undefined
) {
  if (webpackDevServer) {
    webpackDevServer.messageSocket.broadcast(method, params);
  }
  if (messageSocket) {
    messageSocket.broadcast(method, params);
  }
<<<<<<< HEAD
}

export async function startWebpackAsync(
  projectRoot: string,
  {
    exp = getConfig(projectRoot).exp,
    ...options
  }: StartDevServerOptions & { exp?: ExpoConfig } = {}
) {
  webpackDevServer = await Webpack.startAsync(projectRoot, {
    ...options,
    port: options.webpackPort,
  });
  DevSession.startSession(projectRoot, exp, 'web');
=======
>>>>>>> 4d71e2b6
}

export async function startAsync(
  projectRoot: string,
  {
    exp = getConfig(projectRoot, { skipSDKVersionRequirement: true }).exp,
    ...options
  }: StartDevServerOptions & { exp?: ExpoConfig } = {},
  verbose: boolean = true
): Promise<ExpoConfig> {
  assertValidProjectRoot(projectRoot);

  Analytics.logEvent('Start Project', {
    projectRoot,
    developerTool: Config.developerTool,
    sdkVersion: exp.sdkVersion ?? null,
  });

  watchBabelConfigForProject(projectRoot);

  if (options.webOnly) {
<<<<<<< HEAD
    await startWebpackAsync(projectRoot, { exp, ...options });
=======
    await Webpack.startAsync(projectRoot, {
      ...options,
      port: options.webpackPort,
    });

    // This is used to make Expo Go open the project in either Expo Go, or the web browser.
    DevSession.startSession(projectRoot, exp, Webpack.isTargetingNative() ? 'native' : 'web');
>>>>>>> 4d71e2b6
    return exp;
  } else if (Env.shouldUseDevServer(exp) || options.devClient) {
    [serverInstance, , messageSocket] = await startDevServerAsync(projectRoot, options);
    DevSession.startSession(projectRoot, exp, 'native');
  } else {
    await startExpoServerAsync(projectRoot);
    await startReactNativeServerAsync({ projectRoot, exp, options, verbose });
    DevSession.startSession(projectRoot, exp, 'native');
  }

  const { hostType } = await ProjectSettings.readAsync(projectRoot);

  if (!ConnectionStatus.isOffline() && hostType === 'tunnel') {
    try {
      await startTunnelsAsync(projectRoot);
    } catch (e) {
      ProjectUtils.logDebug(projectRoot, 'expo', `Error starting tunnel ${e.message}`);
    }
  }
  return exp;
}

async function stopDevServerAsync() {
  return new Promise<void>((resolve, reject) => {
    if (serverInstance) {
      serverInstance.close(error => {
        if (error) {
          reject(error);
        } else {
          resolve();
        }
      });
    }
  });
}

async function stopInternalAsync(projectRoot: string): Promise<void> {
  DevSession.stopSession();

  await Promise.all([
    Webpack.stopAsync(projectRoot),
    stopDevServerAsync(),
    stopExpoServerAsync(projectRoot),
    stopReactNativeServerAsync(projectRoot),
    async () => {
      if (!ConnectionStatus.isOffline()) {
        try {
          await stopTunnelsAsync(projectRoot);
        } catch (e) {
          ProjectUtils.logDebug(projectRoot, 'expo', `Error stopping ngrok ${e.message}`);
        }
      }
    },
    await Android.maybeStopAdbDaemonAsync(),
  ]);
}

async function forceQuitAsync(projectRoot: string) {
  // find RN packager and ngrok pids, attempt to kill them manually
  const { packagerPid, ngrokPid } = await ProjectSettings.readPackagerInfoAsync(projectRoot);
  if (packagerPid) {
    try {
      process.kill(packagerPid);
    } catch (e) {}
  }
  if (ngrokPid) {
    try {
      process.kill(ngrokPid);
    } catch (e) {}
  }
  await ProjectSettings.setPackagerInfoAsync(projectRoot, {
    expoServerPort: null,
    packagerPort: null,
    packagerPid: null,
    expoServerNgrokUrl: null,
    packagerNgrokUrl: null,
    ngrokPid: null,
    webpackServerPort: null,
  });
}

export async function stopAsync(projectRoot: string): Promise<void> {
  try {
    const result = await Promise.race([
      stopInternalAsync(projectRoot),
      new Promise(resolve => setTimeout(resolve, 2000, 'stopFailed')),
    ]);
    if (result === 'stopFailed') {
      await forceQuitAsync(projectRoot);
    }
  } catch (error) {
    await forceQuitAsync(projectRoot);
    throw error;
  }
}<|MERGE_RESOLUTION|>--- conflicted
+++ resolved
@@ -44,7 +44,6 @@
   if (messageSocket) {
     messageSocket.broadcast(method, params);
   }
-<<<<<<< HEAD
 }
 
 export async function startWebpackAsync(
@@ -59,8 +58,6 @@
     port: options.webpackPort,
   });
   DevSession.startSession(projectRoot, exp, 'web');
-=======
->>>>>>> 4d71e2b6
 }
 
 export async function startAsync(
@@ -82,17 +79,7 @@
   watchBabelConfigForProject(projectRoot);
 
   if (options.webOnly) {
-<<<<<<< HEAD
     await startWebpackAsync(projectRoot, { exp, ...options });
-=======
-    await Webpack.startAsync(projectRoot, {
-      ...options,
-      port: options.webpackPort,
-    });
-
-    // This is used to make Expo Go open the project in either Expo Go, or the web browser.
-    DevSession.startSession(projectRoot, exp, Webpack.isTargetingNative() ? 'native' : 'web');
->>>>>>> 4d71e2b6
     return exp;
   } else if (Env.shouldUseDevServer(exp) || options.devClient) {
     [serverInstance, , messageSocket] = await startDevServerAsync(projectRoot, options);
