import { ExpoConfig, getConfig } from '@expo/config';
import { getBareExtensions, getManagedExtensions } from '@expo/config/paths';
import axios from 'axios';
import child_process from 'child_process';
import escapeRegExp from 'lodash/escapeRegExp';
import path from 'path';
import resolveFrom from 'resolve-from';
import split from 'split';
import treekill from 'tree-kill';
import { promisify } from 'util';

import {
  assertValidProjectRoot,
  delayAsync,
  getFreePortAsync,
  ProjectSettings,
  ProjectUtils,
  StartDevServerOptions,
  UrlUtils,
  Versions,
  Watchman,
} from '../internal';

const treekillAsync = promisify<number, string>(treekill);

// The --verbose flag is intended for react-native-cli/metro, not expo-cli
const METRO_VERBOSE_WARNING = 'Run CLI with --verbose flag for more details.';

// Remove these constants and related code when SDK35 isn't supported anymore
// Context: https://github.com/expo/expo-cli/issues/1074
const NODE_12_WINDOWS_METRO_ERROR = `Invalid regular expression: /(.*\\__fixtures__\\.*|node_modules[\\]react[\\]dist[\\].*|website\\node_modules\\.*|heapCapture\\bundle.js|.*\\__tests__\\.*)$/: Unterminated character class`;
const NODE_12_WINDOWS_METRO_SUGGESTION = `\nUnable to start the project due to a documented incompatibility between Node 12 LTS and Expo SDK 35 on Windows.
Please refer to this GitHub comment for a solution:
https://github.com/expo/expo-cli/issues/1074#issuecomment-559220752\n`;

function _logPackagerOutput(projectRoot: string, level: string, data: object) {
  let output = data.toString();
  if (!output) {
    return;
  }
  // Temporarily hide warnings about duplicate providesModule declarations
  // under react-native
  if (_isIgnorableDuplicateModuleWarning(projectRoot, level, output)) {
    ProjectUtils.logDebug(
      projectRoot,
      'expo',
      `Suppressing @providesModule warning: ${output}`,
      'project-suppress-providesmodule-warning'
    );
    return;
  }
  if (_isIgnorableMetroConsoleOutput(output) || _isIgnorableRnpmWarning(output)) {
    ProjectUtils.logDebug(projectRoot, 'expo', output);
    return;
  }

  if (output.includes(NODE_12_WINDOWS_METRO_ERROR)) {
    ProjectUtils.logError(projectRoot, 'expo', NODE_12_WINDOWS_METRO_SUGGESTION);
    return;
  }

  if (output.includes(METRO_VERBOSE_WARNING)) {
    output = output.replace(METRO_VERBOSE_WARNING, '');
  }

  if (/^Scanning folders for symlinks in /.test(output)) {
    ProjectUtils.logDebug(projectRoot, 'metro', output);
    return;
  }
  if (level === 'info') {
    ProjectUtils.logInfo(projectRoot, 'metro', output);
  } else {
    ProjectUtils.logError(projectRoot, 'metro', output);
  }
}

function _isIgnorableMetroConsoleOutput(output: string) {
  // As of react-native 0.61.x, Metro prints console logs from the device to console, without
  // passing them through the custom log reporter.
  //
  // Managed apps have a separate remote logging implementation included in the Expo SDK,
  // (see: _handleDeviceLogs), so we can just ignore these device logs from Metro.
  // if (/^ () /)
  //
  // These logs originate from:
  // https://github.com/facebook/metro/blob/e8181fb9db7db31adf7d1ed9ab840f54449ef238/packages/metro/src/lib/logToConsole.js#L50
  return /^\s+(INFO|WARN|LOG|GROUP|DEBUG) /.test(output);
}

function _isIgnorableRnpmWarning(output: string) {
  return output.startsWith(
    'warn The following packages use deprecated "rnpm" config that will stop working from next release'
  );
}

function _isIgnorableDuplicateModuleWarning(
  projectRoot: string,
  level: string,
  output: string
): boolean {
  if (
    level !== 'error' ||
    !output.startsWith('jest-haste-map: @providesModule naming collision:')
  ) {
    return false;
  }

  const reactNativeNodeModulesPath = path.join(
    projectRoot,
    'node_modules',
    'react-native',
    'node_modules'
  );
  const reactNativeNodeModulesPattern = escapeRegExp(reactNativeNodeModulesPath);
  const reactNativeNodeModulesCollisionRegex = new RegExp(
    `Paths: ${reactNativeNodeModulesPattern}.+ collides with ${reactNativeNodeModulesPattern}.+`
  );
  return reactNativeNodeModulesCollisionRegex.test(output);
}

export async function startReactNativeServerAsync({
  projectRoot,
  options = {},
  exp = getConfig(projectRoot).exp,
  verbose = true,
}: {
  projectRoot: string;
  options: StartDevServerOptions;
  exp?: ExpoConfig;
  verbose?: boolean;
}): Promise<void> {
  assertValidProjectRoot(projectRoot);
  await stopReactNativeServerAsync(projectRoot);
  await Watchman.addToPathAsync(); // Attempt to fix watchman if it's hanging
  await Watchman.unblockAndGetVersionAsync(projectRoot);

  let packagerPort = await getFreePortAsync(options.metroPort || 19001); // Create packager options

  const customLogReporterPath: string = require.resolve(
    path.join(__dirname, '../../build/reporter')
  );

  // TODO: Bacon: Support .mjs (short-lived JS modules extension that some packages use)
  const sourceExtsConfig = { isTS: true, isReact: true, isModern: false };
  const sourceExts =
    options.target === 'bare'
      ? getBareExtensions([], sourceExtsConfig)
      : getManagedExtensions([], sourceExtsConfig);

  let packagerOpts: { [key: string]: any } = {
    port: packagerPort,
    customLogReporterPath,
    sourceExts,
  };

  if (options.nonPersistent && !Versions.gteSdkVersion(exp, '33.0.0')) {
<<<<<<< HEAD
=======
    // Expo SDK -32 | React Native -57
>>>>>>> bbeb42c3
    packagerOpts.nonPersistent = true;
  }

  if (!Versions.lteSdkVersion(exp, '32.0.0')) {
<<<<<<< HEAD
=======
    // Expo SDK +33 | React Native +59.8 (hooks): Add asset plugins

>>>>>>> bbeb42c3
    // starting with SDK 37, we bundle this plugin with the expo-asset package instead of expo,
    // so check there first and fall back to expo if we can't find it in expo-asset
    packagerOpts.assetPlugins = resolveFrom.silent(projectRoot, 'expo-asset/tools/hashAssetFiles');
    if (!packagerOpts.assetPlugins) {
      packagerOpts.assetPlugins = resolveFrom.silent(projectRoot, 'expo/tools/hashAssetFiles');
      if (!packagerOpts.assetPlugins) {
        throw new Error(
          'Unable to find the expo-asset package in the current project. Install it and try again.'
        );
      }
    }
  }

  if (options.maxWorkers) {
    packagerOpts['max-workers'] = options.maxWorkers;
  }

  if (Versions.lteSdkVersion(exp, '15.0.0')) {
<<<<<<< HEAD
=======
    // Expo SDK -15 | React Native -42: customLogReporterPath is not supported
>>>>>>> bbeb42c3
    delete packagerOpts.customLogReporterPath;
  }
  const userPackagerOpts = exp.packagerOpts;

  if (userPackagerOpts) {
    // The RN CLI expects rn-cli.config.js's path to be absolute. We use the
    // project root to resolve relative paths since that was the original
    // behavior of the RN CLI.
    if (userPackagerOpts.config) {
      userPackagerOpts.config = path.resolve(projectRoot, userPackagerOpts.config);
    }

    // Provide a fallback if the value isn't given
    const userSourceExts = userPackagerOpts.sourceExts ?? [];

    packagerOpts = {
      ...packagerOpts,
      ...userPackagerOpts,
      // In order to prevent people from forgetting to include the .expo extension or other things
      // NOTE(brentvatne): we should probably do away with packagerOpts soon in favor of @expo/metro-config!
      sourceExts: [...new Set([...packagerOpts.sourceExts, ...userSourceExts])],
    };

    if (userPackagerOpts.port !== undefined && userPackagerOpts.port !== null) {
      packagerPort = userPackagerOpts.port;
    }
  }
  const cliOpts = ['start'];
  for (const [key, val] of Object.entries(packagerOpts)) {
    // If the packager opt value is boolean, don't set
    // --[opt] [value], just set '--opt'
    if (val && typeof val === 'boolean') {
      cliOpts.push(`--${key}`);
    } else if (val) {
      cliOpts.push(`--${key}`, val);
    }
  }

  if (process.env.EXPO_DEBUG) {
    cliOpts.push('--verbose');
  }

  if (options.reset) {
    cliOpts.push('--reset-cache');
  }

  // Get the CLI path
  const cliPath = resolveFrom(projectRoot, 'react-native/local-cli/cli.js');

  // Run the copy of Node that's embedded in Electron by setting the
  // ELECTRON_RUN_AS_NODE environment variable
  // Note: the CLI script sets up graceful-fs and sets ulimit to 4096 in the
  // child process
  const packagerProcess = child_process.fork(cliPath, cliOpts, {
    cwd: projectRoot,
    env: {
      ...process.env,
      NODE_OPTIONS: process.env.METRO_NODE_OPTIONS,
      REACT_NATIVE_APP_ROOT: projectRoot,
      ELECTRON_RUN_AS_NODE: '1',
    },
    silent: true,
  });
  await ProjectSettings.setPackagerInfoAsync(projectRoot, {
    packagerPort,
    packagerPid: packagerProcess.pid,
  }); // TODO: do we need this? don't know if it's ever called
  process.on('exit', () => {
    treekill(packagerProcess.pid);
  });
  if (!packagerProcess.stdout) {
    throw new Error('Expected spawned process to have a stdout stream, but none was found.');
  }
  if (!packagerProcess.stderr) {
    throw new Error('Expected spawned process to have a stderr stream, but none was found.');
  }
  packagerProcess.stdout.setEncoding('utf8');
  packagerProcess.stderr.setEncoding('utf8');
  packagerProcess.stdout.pipe(split()).on('data', data => {
    if (verbose) {
      _logPackagerOutput(projectRoot, 'info', data);
    }
  });
  packagerProcess.stderr.on('data', data => {
    if (verbose) {
      _logPackagerOutput(projectRoot, 'error', data);
    }
  });
  const exitPromise = new Promise<void>((resolve, reject) => {
    packagerProcess.once('exit', async code => {
      ProjectUtils.logDebug(projectRoot, 'expo', `Metro Bundler process exited with code ${code}`);
      if (code) {
        reject(new Error(`Metro Bundler process exited with code ${code}`));
      } else {
        resolve();
      }
      try {
        await ProjectSettings.setPackagerInfoAsync(projectRoot, {
          packagerPort: null,
          packagerPid: null,
        });
      } catch (e) {}
    });
  });
  const packagerUrl = await UrlUtils.constructBundleUrlAsync(projectRoot, {
    urlType: 'http',
    hostType: 'localhost',
  });
  await Promise.race([_waitForRunningAsync(projectRoot, `${packagerUrl}/status`), exitPromise]);
}

export async function stopReactNativeServerAsync(projectRoot: string): Promise<void> {
  assertValidProjectRoot(projectRoot);
  const packagerInfo = await ProjectSettings.readPackagerInfoAsync(projectRoot);
  if (!packagerInfo.packagerPort || !packagerInfo.packagerPid) {
    ProjectUtils.logDebug(projectRoot, 'expo', `No packager found for project at ${projectRoot}.`);
    return;
  }
  ProjectUtils.logDebug(
    projectRoot,
    'expo',
    `Killing packager process tree: ${packagerInfo.packagerPid}`
  );
  try {
    await treekillAsync(packagerInfo.packagerPid, 'SIGKILL');
  } catch (e) {
    ProjectUtils.logDebug(projectRoot, 'expo', `Error stopping packager process: ${e.toString()}`);
  }
  await ProjectSettings.setPackagerInfoAsync(projectRoot, {
    packagerPort: null,
    packagerPid: null,
  });
}

async function _waitForRunningAsync(
  projectRoot: string,
  url: string,
  retries: number = 300
): Promise<true> {
  try {
    const response = await axios.request({
      url,
      responseType: 'text',
      proxy: false,
    });
    if (/packager-status:running/.test(response.data)) {
      return true;
    } else if (retries === 0) {
      ProjectUtils.logError(
        projectRoot,
        'expo',
        `Could not get status from Metro bundler. Server response: ${response.data}`
      );
    }
  } catch (e) {
    if (retries === 0) {
      ProjectUtils.logError(
        projectRoot,
        'expo',
        `Could not get status from Metro bundler. ${e.message}`
      );
    }
  }

  if (retries <= 0) {
    throw new Error('Connecting to Metro bundler failed.');
  } else {
    await delayAsync(100);
    return _waitForRunningAsync(projectRoot, url, retries - 1);
  }
}<|MERGE_RESOLUTION|>--- conflicted
+++ resolved
@@ -154,19 +154,13 @@
   };
 
   if (options.nonPersistent && !Versions.gteSdkVersion(exp, '33.0.0')) {
-<<<<<<< HEAD
-=======
     // Expo SDK -32 | React Native -57
->>>>>>> bbeb42c3
     packagerOpts.nonPersistent = true;
   }
 
   if (!Versions.lteSdkVersion(exp, '32.0.0')) {
-<<<<<<< HEAD
-=======
     // Expo SDK +33 | React Native +59.8 (hooks): Add asset plugins
 
->>>>>>> bbeb42c3
     // starting with SDK 37, we bundle this plugin with the expo-asset package instead of expo,
     // so check there first and fall back to expo if we can't find it in expo-asset
     packagerOpts.assetPlugins = resolveFrom.silent(projectRoot, 'expo-asset/tools/hashAssetFiles');
@@ -185,10 +179,7 @@
   }
 
   if (Versions.lteSdkVersion(exp, '15.0.0')) {
-<<<<<<< HEAD
-=======
     // Expo SDK -15 | React Native -42: customLogReporterPath is not supported
->>>>>>> bbeb42c3
     delete packagerOpts.customLogReporterPath;
   }
   const userPackagerOpts = exp.packagerOpts;
