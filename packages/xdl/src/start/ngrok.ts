import { ANONYMOUS_USERNAME, UserManager, UserSettings } from '@expo/api';
import { readExpRcAsync } from '@expo/config';
import * as path from 'path';

import {
  Android,
  assertValidProjectRoot,
  delayAsync,
  NgrokOptions,
  ProjectSettings,
  ProjectUtils,
  resolveNgrokAsync,
<<<<<<< HEAD
  UrlUtils,
=======
  UserManager,
  UserSettings,
>>>>>>> 7b7fb822
  XDLError,
} from '../internal';
import * as UrlUtils from './ngrokUrl';

const NGROK_CONFIG = {
  authToken: '5W1bR67GNbWcXqmxZzBG1_56GezNeaX6sSRvn8npeQ8',
  authTokenPublicId: '5W1bR67GNbWcXqmxZzBG1',
  domain: 'exp.direct',
};

const NGROK_CONFIG = {
  authToken: '5W1bR67GNbWcXqmxZzBG1_56GezNeaX6sSRvn8npeQ8',
  authTokenPublicId: '5W1bR67GNbWcXqmxZzBG1',
  domain: 'exp.direct',
};

function getNgrokConfigPath() {
  return path.join(UserSettings.dotExpoHomeDirectory(), 'ngrok.yml');
}

async function getProjectRandomnessAsync(projectRoot: string) {
  const ps = await ProjectSettings.readAsync(projectRoot);
  const randomness = ps.urlRandomness;
  if (randomness) {
    return randomness;
  } else {
    return resetProjectRandomnessAsync(projectRoot);
  }
}

async function resetProjectRandomnessAsync(projectRoot: string) {
  const randomness = UrlUtils.someRandomness();
  ProjectSettings.setAsync(projectRoot, { urlRandomness: randomness });
  return randomness;
}

async function connectToNgrokAsync(
  projectRoot: string,
  ngrok: any,
  args: NgrokOptions,
  hostnameAsync: () => Promise<string>,
  ngrokPid: number | null | undefined,
  attempts: number = 0
): Promise<string> {
  try {
    const configPath = getNgrokConfigPath();
    const hostname = await hostnameAsync();
    const url = await ngrok.connect({
      hostname,
      configPath,
      onStatusChange: handleStatusChange.bind(null, projectRoot),
      ...args,
    });
    return url;
  } catch (e: any) {
    // Attempt to connect 3 times
    if (attempts >= 2) {
      if (e.message) {
        throw new XDLError('NGROK_ERROR', e.toString());
      } else {
        throw new XDLError('NGROK_ERROR', JSON.stringify(e));
      }
    }
    if (!attempts) {
      attempts = 0;
    } // Attempt to fix the issue
    if (e.error_code && e.error_code === 103) {
      if (attempts === 0) {
        // Failed to start tunnel. Might be because url already bound to another session.
        if (ngrokPid) {
          try {
            process.kill(ngrokPid, 'SIGKILL');
          } catch (e) {
            ProjectUtils.logDebug(projectRoot, 'expo', `Couldn't kill ngrok with PID ${ngrokPid}`);
          }
        } else {
          await ngrok.kill();
        }
      } else {
        // Change randomness to avoid conflict if killing ngrok didn't help
        await resetProjectRandomnessAsync(projectRoot);
      }
    } // Wait 100ms and then try again
    await delayAsync(100);
    return connectToNgrokAsync(projectRoot, ngrok, args, hostnameAsync, null, attempts + 1);
  }
}

const TUNNEL_TIMEOUT = 10 * 1000;

export async function startTunnelsAsync(
  projectRoot: string,
  options: { autoInstall?: boolean } = {}
): Promise<void> {
  const ngrok = await resolveNgrokAsync(projectRoot, options);
  const username = (await UserManager.getCurrentUsernameAsync()) || ANONYMOUS_USERNAME;
  assertValidProjectRoot(projectRoot);
  const packagerInfo = await ProjectSettings.readPackagerInfoAsync(projectRoot);
  if (!packagerInfo.packagerPort) {
    throw new XDLError('NO_PACKAGER_PORT', `No packager found for project at ${projectRoot}.`);
  }
  if (!packagerInfo.expoServerPort) {
    throw new XDLError(
      'NO_EXPO_SERVER_PORT',
      `No Expo server found for project at ${projectRoot}.`
    );
  }
  const expoServerPort = packagerInfo.expoServerPort;
  await stopTunnelsAsync(projectRoot);
  if (await Android.startAdbReverseAsync(projectRoot)) {
    ProjectUtils.logInfo(
      projectRoot,
      'expo',
      'Successfully ran `adb reverse`. Localhost URLs should work on the connected Android device.'
    );
  }
  const packageShortName = path.parse(projectRoot).base;
  const expRc = await readExpRcAsync(projectRoot);

  let startedTunnelsSuccessfully = false;

  // Some issues with ngrok cause it to hang indefinitely. After
  // TUNNEL_TIMEOUTms we just throw an error.
  await Promise.race([
    (async () => {
      await delayAsync(TUNNEL_TIMEOUT);
      if (!startedTunnelsSuccessfully) {
        throw new Error('Starting tunnels timed out');
      }
    })(),

    (async () => {
<<<<<<< HEAD
      const expoServerNgrokUrl = await connectToNgrokAsync(
        projectRoot,
        ngrok,
        {
          authtoken: NGROK_CONFIG.authToken,
          port: expoServerPort,
          proto: 'http',
        },
        async () => {
=======
      const createResolver = (extra: string[] = []) =>
        async function resolveHostnameAsync() {
>>>>>>> 7b7fb822
          const randomness = expRc.manifestTunnelRandomness
            ? expRc.manifestTunnelRandomness
            : await getProjectRandomnessAsync(projectRoot);
          return [
            ...extra,
            randomness,
            UrlUtils.domainify(username),
            UrlUtils.domainify(packageShortName),
            NGROK_CONFIG.domain,
          ].join('.');
        };

      // If both ports are defined and they don't match then we can assume the legacy dev server is being used.
      const isLegacyDevServer =
        !!expoServerPort &&
        !!packagerInfo.packagerPort &&
        expoServerPort !== packagerInfo.packagerPort;

      ProjectUtils.logInfo(projectRoot, 'expo', `Using legacy dev server: ${isLegacyDevServer}`);

      const expoServerNgrokUrl = await connectToNgrokAsync(
        projectRoot,
        ngrok,
        {
          authtoken: NGROK_CONFIG.authToken,
<<<<<<< HEAD
          port: packagerInfo.packagerPort,
          proto: 'http',
        },
        async () => {
          const randomness = expRc.manifestTunnelRandomness
            ? expRc.manifestTunnelRandomness
            : await getProjectRandomnessAsync(projectRoot);
          return [
            'packager',
            randomness,
            UrlUtils.domainify(username),
            UrlUtils.domainify(packageShortName),
            NGROK_CONFIG.domain,
          ].join('.');
        },
=======
          port: expoServerPort,
          proto: 'http',
        },
        createResolver(),
>>>>>>> 7b7fb822
        packagerInfo.ngrokPid
      );

      let packagerNgrokUrl: string;
      if (isLegacyDevServer) {
        packagerNgrokUrl = await connectToNgrokAsync(
          projectRoot,
          ngrok,
          {
            authtoken: NGROK_CONFIG.authToken,
            port: packagerInfo.packagerPort,
            proto: 'http',
          },
          createResolver(['packager']),
          packagerInfo.ngrokPid
        );
      } else {
        // Custom dev server will share the port across expo and metro dev servers,
        // this means we only need one ngrok URL.
        packagerNgrokUrl = expoServerNgrokUrl;
      }

      await ProjectSettings.setPackagerInfoAsync(projectRoot, {
        expoServerNgrokUrl,
        packagerNgrokUrl,
        ngrokPid: ngrok.getActiveProcess().pid,
      });

      startedTunnelsSuccessfully = true;

      ProjectUtils.logWithLevel(
        projectRoot,
        'info',
        {
          tag: 'expo',
          _expoEventType: 'TUNNEL_READY',
        },
        'Tunnel ready.'
      );
    })(),
  ]);
}

export async function stopTunnelsAsync(projectRoot: string): Promise<void> {
  assertValidProjectRoot(projectRoot);
  const ngrok = await resolveNgrokAsync(projectRoot, { shouldPrompt: false }).catch(() => null);
  if (!ngrok) {
    return;
  }

  // This will kill all ngrok tunnels in the process.
  // We'll need to change this if we ever support more than one project
  // open at a time in XDE.
  const packagerInfo = await ProjectSettings.readPackagerInfoAsync(projectRoot);
  const ngrokProcess = ngrok.getActiveProcess();
  const ngrokProcessPid = ngrokProcess ? ngrokProcess.pid : null;
  if (packagerInfo.ngrokPid && packagerInfo.ngrokPid !== ngrokProcessPid) {
    // Ngrok is running in some other process. Kill at the os level.
    try {
      process.kill(packagerInfo.ngrokPid);
    } catch (e) {
      ProjectUtils.logDebug(
        projectRoot,
        'expo',
        `Couldn't kill ngrok with PID ${packagerInfo.ngrokPid}`
      );
    }
  } else {
    // Ngrok is running from the current process. Kill using ngrok api.
    await ngrok.kill();
  }
  await ProjectSettings.setPackagerInfoAsync(projectRoot, {
    expoServerNgrokUrl: null,
    packagerNgrokUrl: null,
    ngrokPid: null,
  });
  await Android.stopAdbReverseAsync(projectRoot);
}

function handleStatusChange(projectRoot: string, status: string) {
  if (status === 'closed') {
    ProjectUtils.logError(
      projectRoot,
      'expo',
      'We noticed your tunnel is having issues. ' +
        'This may be due to intermittent problems with our tunnel provider. ' +
        'If you have trouble connecting to your app, try to Restart the project, ' +
        'or switch Host to LAN.'
    );
  } else if (status === 'connected') {
    ProjectUtils.logInfo(projectRoot, 'expo', 'Tunnel connected.');
  }
}<|MERGE_RESOLUTION|>--- conflicted
+++ resolved
@@ -10,21 +10,9 @@
   ProjectSettings,
   ProjectUtils,
   resolveNgrokAsync,
-<<<<<<< HEAD
-  UrlUtils,
-=======
-  UserManager,
-  UserSettings,
->>>>>>> 7b7fb822
   XDLError,
 } from '../internal';
 import * as UrlUtils from './ngrokUrl';
-
-const NGROK_CONFIG = {
-  authToken: '5W1bR67GNbWcXqmxZzBG1_56GezNeaX6sSRvn8npeQ8',
-  authTokenPublicId: '5W1bR67GNbWcXqmxZzBG1',
-  domain: 'exp.direct',
-};
 
 const NGROK_CONFIG = {
   authToken: '5W1bR67GNbWcXqmxZzBG1_56GezNeaX6sSRvn8npeQ8',
@@ -148,20 +136,8 @@
     })(),
 
     (async () => {
-<<<<<<< HEAD
-      const expoServerNgrokUrl = await connectToNgrokAsync(
-        projectRoot,
-        ngrok,
-        {
-          authtoken: NGROK_CONFIG.authToken,
-          port: expoServerPort,
-          proto: 'http',
-        },
-        async () => {
-=======
       const createResolver = (extra: string[] = []) =>
         async function resolveHostnameAsync() {
->>>>>>> 7b7fb822
           const randomness = expRc.manifestTunnelRandomness
             ? expRc.manifestTunnelRandomness
             : await getProjectRandomnessAsync(projectRoot);
@@ -187,28 +163,10 @@
         ngrok,
         {
           authtoken: NGROK_CONFIG.authToken,
-<<<<<<< HEAD
-          port: packagerInfo.packagerPort,
-          proto: 'http',
-        },
-        async () => {
-          const randomness = expRc.manifestTunnelRandomness
-            ? expRc.manifestTunnelRandomness
-            : await getProjectRandomnessAsync(projectRoot);
-          return [
-            'packager',
-            randomness,
-            UrlUtils.domainify(username),
-            UrlUtils.domainify(packageShortName),
-            NGROK_CONFIG.domain,
-          ].join('.');
-        },
-=======
           port: expoServerPort,
           proto: 'http',
         },
         createResolver(),
->>>>>>> 7b7fb822
         packagerInfo.ngrokPid
       );
 
