import { readConfigJsonAsync } from '@expo/config';
import chalk from 'chalk';
import fs from 'fs-extra';
import getenv from 'getenv';
import path from 'path';
import openBrowser from 'react-dev-utils/openBrowser';
<<<<<<< HEAD
import { readConfigJsonAsync } from '@expo/config';

=======
>>>>>>> 3768f280
import webpack from 'webpack';
import { Configuration as WebpackDevServerConfiguration } from 'webpack-dev-server';

import Logger from './Logger';
<<<<<<< HEAD

import { logWarning, LogTag } from './project/ProjectUtils';
=======
import { LogTag, logWarning } from './project/ProjectUtils';
>>>>>>> 3768f280
import * as UrlUtils from './UrlUtils';

export interface WebpackConfiguration extends webpack.Configuration {
  devServer?: WebpackDevServerConfiguration;
}

export type WebEnvironment = {
  projectRoot: string;
  pwa: boolean;
  mode: 'development' | 'production' | 'test' | 'none';
  https: boolean;
  electron: boolean;
  info: boolean;
};

// When you have errors in the production build that aren't present in the development build you can use `EXPO_WEB_DEBUG=true expo start --no-dev` to debug those errors.
// - Prevent the production build from being minified
// - Include file path info comments in the bundle
export function isDebugModeEnabled(): boolean {
  return getenv.boolish('EXPO_WEB_DEBUG', false);
}

export function isInfoEnabled(): boolean {
  return getenv.boolish('EXPO_WEB_INFO', false);
}

export function shouldWebpackClearLogs(): boolean {
  return !isDebugModeEnabled() && !isInfoEnabled() && !getenv.boolish('EXPO_DEBUG', false);
}

export function logEnvironmentInfo(
  projectRoot: string,
  tag: LogTag,
  config: webpack.Configuration
): void {
  if (isDebugModeEnabled() && config.mode === 'production') {
    logWarning(
      projectRoot,
      tag,
      `Webpack is bundling your project in \`production\` mode with the ${chalk.bold(
        '`EXPO_WEB_DEBUG`'
      )} environment variable enabled. You should toggle it off before building for production.`
    );
  }
}

function applyEnvironmentVariables(config: WebpackConfiguration): WebpackConfiguration {
  // Use EXPO_DEBUG_WEB=true to enable debugging features for cases where the prod build
  // has errors that aren't caught in development mode.
  // Related: https://github.com/expo/expo-cli/issues/614
  if (isDebugModeEnabled() && config.mode === 'production') {
    console.log(chalk.bgYellow.black('Bundling the project in debug mode.'));

    const output = config.output || {};
    const optimization = config.optimization || {};

    // Enable line to line mapped mode for all/specified modules.
    // Line to line mapped mode uses a simple SourceMap where each line of the generated source is mapped to the same line of the original source.
    // It’s a performance optimization. Only use it if your performance need to be better and you are sure that input lines match which generated lines.
    // true enables it for all modules (not recommended)
    output.devtoolLineToLine = true;

    // Add comments that describe the file import/exports.
    // This will make it easier to debug.
    output.pathinfo = true;
    // Instead of numeric ids, give modules readable names for better debugging.
    optimization.namedModules = true;
    // Instead of numeric ids, give chunks readable names for better debugging.
    optimization.namedChunks = true;
    // Readable ids for better debugging.
    // @ts-ignore Property 'moduleIds' does not exist.
    optimization.moduleIds = 'named';
    // if optimization.namedChunks is enabled optimization.chunkIds is set to 'named'.
    // This will manually enable it just to be safe.
    // @ts-ignore Property 'chunkIds' does not exist.
    optimization.chunkIds = 'named';

    if (optimization.splitChunks) {
      optimization.splitChunks.name = true;
    }

    Object.assign(config, { output, optimization });
  }

  return config;
}

export async function invokeWebpackConfigAsync(
  env: WebEnvironment,
  argv?: string[]
): Promise<WebpackConfiguration> {
  // Check if the project has a webpack.config.js in the root.
  const projectWebpackConfig = path.resolve(env.projectRoot, 'webpack.config.js');
  let config: WebpackConfiguration;
  if (fs.existsSync(projectWebpackConfig)) {
    const webpackConfig = require(projectWebpackConfig);
    if (typeof webpackConfig === 'function') {
      config = await webpackConfig(env, argv);
    } else {
      config = webpackConfig;
    }
  } else {
    // Fallback to the default expo webpack config.
    const createExpoWebpackConfigAsync = require('@expo/webpack-config');
    config = await createExpoWebpackConfigAsync(env, argv);
  }
  return applyEnvironmentVariables(config);
}

export async function openProjectAsync(
  projectRoot: string
): Promise<{ success: true; url: string } | { success: false; error: Error }> {
  try {
    let url = await UrlUtils.constructWebAppUrlAsync(projectRoot);
    if (!url) {
      throw new Error('Webpack Dev Server is not running');
    }
    openBrowser(url);
    return { success: true, url };
  } catch (e) {
    Logger.global.error(`Couldn't start project on web: ${e.message}`);
    return { success: false, error: e };
  }
}

// If platforms only contains the "web" field
export async function onlySupportsWebAsync(projectRoot: string): Promise<boolean> {
  const { exp } = await readConfigJsonAsync(projectRoot, true);
  if (Array.isArray(exp.platforms) && exp.platforms.length === 1) {
    return exp.platforms[0] === 'web';
  }
  return false;
}<|MERGE_RESOLUTION|>--- conflicted
+++ resolved
@@ -4,21 +4,11 @@
 import getenv from 'getenv';
 import path from 'path';
 import openBrowser from 'react-dev-utils/openBrowser';
-<<<<<<< HEAD
-import { readConfigJsonAsync } from '@expo/config';
-
-=======
->>>>>>> 3768f280
 import webpack from 'webpack';
 import { Configuration as WebpackDevServerConfiguration } from 'webpack-dev-server';
 
 import Logger from './Logger';
-<<<<<<< HEAD
-
-import { logWarning, LogTag } from './project/ProjectUtils';
-=======
 import { LogTag, logWarning } from './project/ProjectUtils';
->>>>>>> 3768f280
 import * as UrlUtils from './UrlUtils';
 
 export interface WebpackConfiguration extends webpack.Configuration {
