--- conflicted
+++ resolved
@@ -317,22 +317,14 @@
   return `
     if ${podsToChangeRB}.include? target.pod_name
       target.native_target.build_configurations.each do |config|
-<<<<<<< HEAD
         config.build_settings['IPHONEOS_DEPLOYMENT_TARGET'] = '${deploymentTarget}'
-=======
-        config.build_settings['IPHONEOS_DEPLOYMENT_TARGET'] = '10.0'
->>>>>>> 576bd5a9
       end
     end
     # Can't specify this in the React podspec because we need
     # to use those podspecs for detached projects which don't reference ExponentCPP.
     if target.pod_name.start_with?('React')
       target.native_target.build_configurations.each do |config|
-<<<<<<< HEAD
         config.build_settings['IPHONEOS_DEPLOYMENT_TARGET'] = '${deploymentTarget}'
-=======
-        config.build_settings['IPHONEOS_DEPLOYMENT_TARGET'] = '10.0'
->>>>>>> 576bd5a9
         config.build_settings['HEADER_SEARCH_PATHS'] ||= ['$(inherited)']
       end
     end
