// Set EXPO_VIEW_DIR to universe/exponent to test locally

import fs from 'fs-extra';
import JsonFile from '@expo/json-file';
import path from 'path';
import process from 'process';
import rimraf from 'rimraf';
import glob from 'glob-promise';
import uuid from 'uuid';
import inquirer from 'inquirer';
import spawnAsync from '@expo/spawn-async';
import { findConfigFile, readConfigJsonAsync } from '@expo/config';
import isPlainObject from 'lodash/isPlainObject';

import { isDirectory, regexFileAsync, rimrafDontThrow } from './ExponentTools';

import * as AssetBundle from './AssetBundle';
import * as IosPlist from './IosPlist';
import * as IosNSBundle from './IosNSBundle';
import * as IosWorkspace from './IosWorkspace';
import * as AndroidShellApp from './AndroidShellApp';

import Api from '../Api';
import UserManager from '../User';
import XDLError from '../XDLError';
import StandaloneBuildFlags from './StandaloneBuildFlags';
import StandaloneContext from './StandaloneContext';
import * as UrlUtils from '../UrlUtils';
import * as Versions from '../Versions';
import installPackagesAsync from './installPackagesAsync';
import logger from './Logger';

async function yesnoAsync(message) {
  const { ok } = await inquirer.prompt([
    {
      type: 'confirm',
      name: 'ok',
      message,
    },
  ]);
  return ok;
}

export async function detachAsync(projectRoot, options = {}) {
  let originalLogger = logger.loggerObj;
  logger.configure({
    trace: options.verbose ? console.trace.bind(console) : () => {},
    debug: options.verbose ? console.debug.bind(console) : () => {},
    info: options.verbose ? console.info.bind(console) : () => {},
    warn: console.warn.bind(console),
    error: console.error.bind(console),
    fatal: console.error.bind(console),
  });
  try {
    return await _detachAsync(projectRoot, options);
  } finally {
    logger.configure(originalLogger);
  }
}

async function _detachAsync(projectRoot, options) {
  let user = await UserManager.ensureLoggedInAsync();

  if (!user) {
    throw new Error('Internal error -- somehow detach is being run in offline mode.');
  }

  let username = user.username;
<<<<<<< HEAD
  const { configName, configPath, configNamespace } = await findConfigFileAsync(projectRoot);
  let { exp } = await readConfigJsonAsync(projectRoot, false);
=======
  const { configName, configPath, configNamespace } = findConfigFile(projectRoot);
  let { exp } = await readConfigJsonAsync(projectRoot);
>>>>>>> 3537077c
  let experienceName = `@${username}/${exp.slug}`;
  let experienceUrl = `exp://exp.host/${experienceName}`;

  // Check to make sure project isn't fully detached already
  let hasIosDirectory = isDirectory(path.join(projectRoot, 'ios'));
  let hasAndroidDirectory = isDirectory(path.join(projectRoot, 'android'));

  if (hasIosDirectory && hasAndroidDirectory) {
    throw new XDLError(
      'DIRECTORY_ALREADY_EXISTS',
      'Error detaching. `ios` and `android` directories already exist.'
    );
  }

  // Project was already detached on Windows or Linux
  if (!hasIosDirectory && hasAndroidDirectory && process.platform === 'darwin') {
    let response = await yesnoAsync(
      `This will add an Xcode project and leave your existing Android project alone. Enter 'yes' to continue:`
    );
    if (!response) {
      logger.info('Exiting...');
      return false;
    }
  }

  if (hasIosDirectory && !hasAndroidDirectory) {
    throw new Error('`ios` directory already exists. Please remove it and try again.');
  }

  logger.info('Validating project manifest...');
  if (!exp.name) {
    throw new Error(`${configName} is missing \`name\``);
  }

  if (!exp.sdkVersion) {
    throw new Error(`${configName} is missing \`sdkVersion\``);
  }

  if (!Versions.gteSdkVersion(exp, '25.0.0')) {
    throw new Error(
      `The app must be updated to SDK 25.0.0 or newer to be compatible with this tool.`
    );
  }

  const versions = await Versions.versionsAsync();
  let sdkVersionConfig = versions.sdkVersions[exp.sdkVersion];
  if (
    !sdkVersionConfig ||
    !sdkVersionConfig.androidExpoViewUrl ||
    !sdkVersionConfig.iosExpoViewUrl
  ) {
    if (process.env.EXPO_VIEW_DIR) {
      logger.warn(
        `Detaching is not supported for SDK ${exp.sdkVersion}; ignoring this because you provided EXPO_VIEW_DIR`
      );
      sdkVersionConfig = {};
    } else {
      throw new Error(`Detaching is not supported for SDK version ${exp.sdkVersion}`);
    }
  }

  // Modify exp.json
  exp.isDetached = true;

  if (!exp.detach) {
    exp.detach = {};
  }

  let detachedUUID = uuid.v4().replace(/-/g, '');
  let generatedScheme = `exp${detachedUUID}`;

  if (!exp.detach.scheme && !Versions.gteSdkVersion(exp, '27.0.0')) {
    // set this for legacy purposes
    exp.detach.scheme = generatedScheme;
  }

  if (!exp.scheme) {
    logger.info(
      `You have not specified a custom scheme for deep linking. A default value of ${generatedScheme} will be used. You can change this later by following the instructions in this guide: https://docs.expo.io/versions/latest/workflow/linking/`
    );
    exp.scheme = generatedScheme;
  }

  let expoDirectory = path.join(projectRoot, '.expo-source');
  fs.mkdirpSync(expoDirectory);
  const context = StandaloneContext.createUserContext(projectRoot, exp, experienceUrl);

  // iOS
  let isIosSupported = true;
  if (process.platform !== 'darwin') {
    if (options && options.force) {
      logger.warn(
        `You are not running macOS, but have provided the --force option, so we will attempt to generate an iOS project anyway. This might fail.`
      );
    } else {
      logger.warn(`Skipping iOS because you are not running macOS.`);
      isIosSupported = false;
    }
  }

  if (!hasIosDirectory && isIosSupported) {
    if (!exp.ios) {
      exp.ios = {};
    }
    if (!exp.ios.bundleIdentifier) {
      logger.info(
        `You'll need to specify an iOS bundle identifier. See: https://docs.expo.io/versions/latest/workflow/configuration/#ios`
      );
      const { iosBundleIdentifier } = await inquirer.prompt([
        {
          name: 'iosBundleIdentifier',
          message: 'What would you like your iOS bundle identifier to be?',
          validate: value => /^[a-zA-Z][a-zA-Z0-9\-.]+$/.test(value),
        },
      ]);
      exp.ios.bundleIdentifier = iosBundleIdentifier;
    }

    await detachIOSAsync(context);
    exp = IosWorkspace.addDetachedConfigToExp(exp, context);
    exp.detach.iosExpoViewUrl = sdkVersionConfig.iosExpoViewUrl;
  }

  // Android
  if (!hasAndroidDirectory) {
    if (!exp.android) {
      exp.android = {};
    }
    if (!exp.android.package) {
      logger.info(
        `You'll need to specify an Android package name. See: https://docs.expo.io/versions/latest/workflow/configuration/#android`
      );
      const { androidPackage } = await inquirer.prompt([
        {
          name: 'androidPackage',
          message: 'What would you like your Android package name to be?',
          validate: value =>
            /^[a-zA-Z][a-zA-Z0-9_]*(\.[a-zA-Z][a-zA-Z0-9_]*)+$/.test(value)
              ? true
              : "Invalid format of Android package name (only alphanumeric characters, '.' and '_' are allowed, and each '.' must be followed by a letter)",
        },
      ]);
      exp.android.package = androidPackage;
    }

    let androidDirectory = path.join(expoDirectory, 'android');
    rimraf.sync(androidDirectory);
    fs.mkdirpSync(androidDirectory);
    await detachAndroidAsync(context, sdkVersionConfig.androidExpoViewUrl);
    exp = AndroidShellApp.addDetachedConfigToExp(exp, context);
    exp.detach.androidExpoViewUrl = sdkVersionConfig.androidExpoViewUrl;
  }

  logger.info('Writing ExpoKit configuration...');
  // Update exp.json/app.json
  // if we're writing to app.json, we need to place the configuration under the expo key
  const config = configNamespace ? { [configNamespace]: exp } : exp;
  await fs.writeFile(configPath, JSON.stringify(config, null, 2));

  const packagesToInstall = [];
  const nodeModulesPath = exp.nodeModulesPath
    ? path.resolve(projectRoot, exp.nodeModulesPath)
    : projectRoot;

  if (sdkVersionConfig && sdkVersionConfig.expoReactNativeTag) {
    packagesToInstall.push(
      `react-native@https://github.com/expo/react-native/archive/${sdkVersionConfig.expoReactNativeTag}.tar.gz`
    );
  } else if (process.env.EXPO_VIEW_DIR) {
    // ignore, using test directory
  } else {
    throw new Error(`Expo's React Native fork does not support this SDK version.`);
  }

  // Add expokitNpmPackage if it is supported. Was added before SDK 29.
  if (process.env.EXPO_VIEW_DIR) {
    logger.info(`Linking 'expokit' package...`);
    await spawnAsync('yarn', ['link'], {
      cwd: path.join(process.env.EXPO_VIEW_DIR, 'expokit-npm-package'),
    });
    await spawnAsync('yarn', ['link', 'expokit'], {
      cwd: nodeModulesPath,
    });
  } else if (sdkVersionConfig.expokitNpmPackage) {
    packagesToInstall.push(sdkVersionConfig.expokitNpmPackage);
  }

  if (sdkVersionConfig) {
    const { packagesToInstallWhenEjecting } = sdkVersionConfig;
    if (isPlainObject(packagesToInstallWhenEjecting)) {
      Object.keys(packagesToInstallWhenEjecting).forEach(packageName => {
        packagesToInstall.push(`${packageName}@${packagesToInstallWhenEjecting[packageName]}`);
      });
    }
  }

  if (packagesToInstall.length) {
    await installPackagesAsync(projectRoot, packagesToInstall, {
      packageManager: options.packageManager,
    });
  }
  return true;
}

/**
 *  Create a detached Expo iOS app pointing at the given project.
 */
async function detachIOSAsync(context) {
  await IosWorkspace.createDetachedAsync(context);

  logger.info('Configuring iOS project...');
  await IosNSBundle.configureAsync(context);

  logger.info(`iOS detach is complete!`);
}

async function detachAndroidAsync(context, expoViewUrl) {
  if (context.type !== 'user') {
    throw new Error(`detachAndroidAsync only supports user standalone contexts`);
  }

  logger.info('Moving Android project files...');
  let androidProjectDirectory = path.join(context.data.projectPath, 'android');
  let tmpExpoDirectory;
  if (process.env.EXPO_VIEW_DIR) {
    // Only for testing
    await AndroidShellApp.copyInitialShellAppFilesAsync(
      path.join(process.env.EXPO_VIEW_DIR, 'android'),
      androidProjectDirectory,
      true,
      context.data.exp.sdkVersion
    );
  } else {
    tmpExpoDirectory = path.join(context.data.projectPath, 'temp-android-directory');
    fs.mkdirpSync(tmpExpoDirectory);
    logger.info('Downloading Android code...');
    await Api.downloadAsync(expoViewUrl, tmpExpoDirectory, { extract: true });
    await AndroidShellApp.copyInitialShellAppFilesAsync(
      tmpExpoDirectory,
      androidProjectDirectory,
      true,
      context.data.exp.sdkVersion
    );
  }

  logger.info('Updating Android app...');
  await AndroidShellApp.runShellAppModificationsAsync(context, context.data.exp.sdkVersion);

  // Clean up
  logger.info('Cleaning up Android...');
  if (!process.env.EXPO_VIEW_DIR) {
    rimrafDontThrow(tmpExpoDirectory);
  }
  logger.info('Android detach is complete!\n');
}

async function ensureBuildConstantsExistsIOSAsync(configFilePath) {
  // EXBuildConstants is included in newer ExpoKit projects.
  // create it if it doesn't exist.
  const doesBuildConstantsExist = fs.existsSync(
    path.join(configFilePath, 'EXBuildConstants.plist')
  );
  if (!doesBuildConstantsExist) {
    await IosPlist.createBlankAsync(configFilePath, 'EXBuildConstants');
    logger.info('Created `EXBuildConstants.plist` because it did not exist yet');
  }
}

async function _getIosExpoKitVersionThrowErrorAsync(iosProjectDirectory) {
  let expoKitVersion = '';
  const podfileLockPath = path.join(iosProjectDirectory, 'Podfile.lock');
  try {
    const podfileLock = await fs.readFile(podfileLockPath, 'utf8');
    const expoKitVersionRegex = /ExpoKit\/Core\W?\(([0-9.]+)\)/gi;
    let match = expoKitVersionRegex.exec(podfileLock);
    expoKitVersion = match[1];
  } catch (e) {
    throw new Error(
      `Unable to read ExpoKit version from Podfile.lock. Make sure your project depends on ExpoKit. (${e})`
    );
  }
  return expoKitVersion;
}

async function readNullableConfigJsonAsync(projectDir) {
  try {
    return await readConfigJsonAsync(projectDir, false);
  } catch (_) {
    return null;
  }
}

async function prepareDetachedBuildIosAsync(projectDir, args) {
  const config = await readNullableConfigJsonAsync(projectDir);
  if (config) {
    return prepareDetachedUserContextIosAsync(projectDir, config.exp, args);
  } else {
    return prepareDetachedServiceContextIosAsync(projectDir, args);
  }
}

async function prepareDetachedServiceContextIosAsync(projectDir, args) {
  // service context
  // TODO: very brittle hack: the paths here are hard coded to match the single workspace
  // path generated inside IosShellApp. When we support more than one path, this needs to
  // be smarter.
  const expoRootDir = path.join(projectDir, '..', '..');
  const workspaceSourcePath = path.join(projectDir, 'ios');
  const buildFlags = StandaloneBuildFlags.createIos('Release', { workspaceSourcePath });
  const context = StandaloneContext.createServiceContext(
    expoRootDir,
    null,
    null,
    null,
    /* testEnvironment */ 'none',
    buildFlags,
    null,
    null
  );
  const { iosProjectDirectory, supportingDirectory } = IosWorkspace.getPaths(context);
  const expoKitVersion = await _getIosExpoKitVersionThrowErrorAsync(iosProjectDirectory);

  // use prod api keys if available
  const prodApiKeys = await _readDefaultApiKeysAsync(
    path.join(context.data.expoSourcePath, '__internal__', 'keys.json')
  );

  const { exp } = await readConfigJsonAsync(expoRootDir, false);

  await IosPlist.modifyAsync(supportingDirectory, 'EXBuildConstants', constantsConfig => {
    // verify that we are actually in a service context and not a misconfigured project
    const contextType = constantsConfig.STANDALONE_CONTEXT_TYPE;
    if (contextType !== 'service') {
      throw new Error(
        'Unable to configure a project which has no app.json and also no STANDALONE_CONTEXT_TYPE.'
      );
    }
    constantsConfig.EXPO_RUNTIME_VERSION = expoKitVersion;
    constantsConfig.API_SERVER_ENDPOINT =
      process.env.ENVIRONMENT === 'staging'
        ? 'https://staging.exp.host/--/api/v2/'
        : 'https://exp.host/--/api/v2/';
    if (prodApiKeys) {
      constantsConfig.DEFAULT_API_KEYS = prodApiKeys;
    }
    if (exp && exp.sdkVersion) {
      constantsConfig.TEMPORARY_SDK_VERSION = exp.sdkVersion;
    }
    return constantsConfig;
  });
}

async function _readDefaultApiKeysAsync(jsonFilePath) {
  if (fs.existsSync(jsonFilePath)) {
    let keys = {};
    const allKeys = await new JsonFile(jsonFilePath).readAsync();
    const validKeys = ['AMPLITUDE_KEY', 'GOOGLE_MAPS_IOS_API_KEY'];
    for (const key in allKeys) {
      if (allKeys.hasOwnProperty(key) && validKeys.includes(key)) {
        keys[key] = allKeys[key];
      }
    }
    return keys;
  }
  return null;
}

async function prepareDetachedUserContextIosAsync(projectDir, exp, args) {
  const context = StandaloneContext.createUserContext(projectDir, exp);
  let { iosProjectDirectory, supportingDirectory } = IosWorkspace.getPaths(context);

  logger.info(`Preparing iOS build at ${iosProjectDirectory}...`);
  // These files cause @providesModule naming collisions
  // but are not available until after `pod install` has run.
  let podsDirectory = path.join(iosProjectDirectory, 'Pods');
  if (!isDirectory(podsDirectory)) {
    throw new Error(`Can't find directory ${podsDirectory}, make sure you've run pod install.`);
  }
  let rnPodDirectory = path.join(podsDirectory, 'React');
  if (isDirectory(rnPodDirectory)) {
    let rnFilesToDelete = await glob(rnPodDirectory + '/**/*.@(js|json)');
    if (rnFilesToDelete) {
      for (let i = 0; i < rnFilesToDelete.length; i++) {
        await fs.unlink(rnFilesToDelete[i]);
      }
    }
  }

  // insert expo development url into iOS config
  if (!args.skipXcodeConfig) {
    // populate EXPO_RUNTIME_VERSION from ExpoKit pod version
    const expoKitVersion = await _getIosExpoKitVersionThrowErrorAsync(iosProjectDirectory);

    // populate development url
    let devUrl = await UrlUtils.constructManifestUrlAsync(projectDir);

    // populate default api keys
    const defaultApiKeys = await _readDefaultApiKeysAsync(
      path.join(podsDirectory, 'ExpoKit', 'template-files', 'keys.json')
    );

    await ensureBuildConstantsExistsIOSAsync(supportingDirectory);
    await IosPlist.modifyAsync(supportingDirectory, 'EXBuildConstants', constantsConfig => {
      constantsConfig.developmentUrl = devUrl;
      constantsConfig.EXPO_RUNTIME_VERSION = expoKitVersion;
      if (defaultApiKeys) {
        constantsConfig.DEFAULT_API_KEYS = defaultApiKeys;
      }
      if (exp.sdkVersion) {
        constantsConfig.TEMPORARY_SDK_VERSION = exp.sdkVersion;
      }
      return constantsConfig;
    });
  }
}

export async function prepareDetachedBuildAsync(projectDir, args) {
  if (args.platform === 'ios') {
    await prepareDetachedBuildIosAsync(projectDir, args);
  } else {
    let androidProjectDirectory = path.join(projectDir, 'android');
    let expoBuildConstantsMatches = await glob(
      androidProjectDirectory + '/**/DetachBuildConstants.java'
    );
    if (expoBuildConstantsMatches && expoBuildConstantsMatches.length) {
      let expoBuildConstants = expoBuildConstantsMatches[0];
      let devUrl = await UrlUtils.constructManifestUrlAsync(projectDir);
      await regexFileAsync(
        /DEVELOPMENT_URL = "[^"]*";/,
        `DEVELOPMENT_URL = "${devUrl}";`,
        expoBuildConstants
      );
    }
  }
}

// args.dest: string,
// This is the path where assets will be copied to. It should be
// `$CONFIGURATION_BUILD_DIR/$UNLOCALIZED_RESOURCES_FOLDER_PATH` on iOS
// (see `exponent-view-template.xcodeproj/project.pbxproj` for an example)
// and `$buildDir/intermediates/assets/$targetPath` on Android (see
// `android/app/expo.gradle` for an example).
export async function bundleAssetsAsync(projectDir, args) {
  const options = await readNullableConfigJsonAsync(projectDir);
  if (!options) {
    // Don't run assets bundling for the service context.
    return;
  }
  const { exp } = options;
  let publishManifestPath =
    args.platform === 'ios' ? exp.ios.publishManifestPath : exp.android.publishManifestPath;
  if (!publishManifestPath) {
    logger.warn(
      `Skipped assets bundling because the '${args.platform}.publishManifestPath' key is not specified in the app manifest.`
    );
    return;
  }
  let bundledManifestPath = path.join(projectDir, publishManifestPath);
  let manifest;
  try {
    manifest = JSON.parse(await fs.readFile(bundledManifestPath, 'utf8'));
  } catch (ex) {
    throw new Error(
      `Error reading the manifest file. Make sure the path '${bundledManifestPath}' is correct.\n\nError: ${ex.message}`
    );
  }
  await AssetBundle.bundleAsync(null, manifest.bundledAssets, args.dest);
}<|MERGE_RESOLUTION|>--- conflicted
+++ resolved
@@ -66,13 +66,8 @@
   }
 
   let username = user.username;
-<<<<<<< HEAD
-  const { configName, configPath, configNamespace } = await findConfigFileAsync(projectRoot);
+  const { configName, configPath, configNamespace } = findConfigFile(projectRoot);
   let { exp } = await readConfigJsonAsync(projectRoot, false);
-=======
-  const { configName, configPath, configNamespace } = findConfigFile(projectRoot);
-  let { exp } = await readConfigJsonAsync(projectRoot);
->>>>>>> 3537077c
   let experienceName = `@${username}/${exp.slug}`;
   let experienceUrl = `exp://exp.host/${experienceName}`;
 
