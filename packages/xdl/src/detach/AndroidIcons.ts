import fs from 'fs-extra';
import globby from 'globby';
import path from 'path';

import { getImageDimensionsAsync, resizeImageAsync } from '../tools/ImageUtils';
import {
  regexFileAsync,
  saveImageToPathAsync,
  saveUrlToPathAsync,
  spawnAsyncThrowError,
} from './ExponentTools';
<<<<<<< HEAD
import StandaloneContext, { StandaloneContextDataUser } from './StandaloneContext';
=======
import { AnyStandaloneContext, StandaloneContextDataUser } from './StandaloneContext';
import { resizeImageAsync, getImageDimensionsAsync } from '../tools/ImageUtils';
>>>>>>> 96ecb0f2

const iconScales = {
  mdpi: 1,
  hdpi: 1.5,
  xhdpi: 2,
  xxhdpi: 3,
  xxxhdpi: 4,
};

async function _regexFileInResSubfoldersAsync(
  oldText: string,
  newText: string,
  resDirPath: string,
  folderPrefix: string,
  folderSuffix: string,
  fileName: string
) {
  return Promise.all(
    Object.keys(iconScales).map(async key => {
      return regexFileAsync(
        oldText,
        newText,
        path.join(resDirPath, `${folderPrefix}${key}${folderSuffix}`, fileName)
      );
    })
  );
}

let _hasShownResizeErrorWindowsLinux = false;

async function _resizeIconsAsync(
  context: AnyStandaloneContext,
  resPath: string,
  prefix: string,
  mdpiSize: number,
  filename: string,
  url: string,
  isDetached: boolean
) {
  let baseImagePath = path.join(resPath, filename);

  try {
    if (isDetached) {
      const data = context.data as StandaloneContextDataUser;
      await saveImageToPathAsync(data.projectPath, url, baseImagePath);
    } else {
      await saveUrlToPathAsync(url, baseImagePath);
    }
  } catch (e) {
    throw new Error(`Failed to save icon file to disk. (${e})`);
  }

  await Promise.all(
    Object.entries(iconScales).map(async ([folderSuffix, iconScale]) => {
      // adaptive icons (mdpiSize 108) must be placed in a -v26 folder
      let subdirectoryName = `${prefix}${folderSuffix}${mdpiSize === 108 ? '-v26' : ''}`;
      let destinationPath = path.join(resPath, subdirectoryName);
      await spawnAsyncThrowError('/bin/cp', [baseImagePath, filename], {
        stdio: 'inherit',
        cwd: destinationPath,
      });

      try {
        await resizeImageAsync(mdpiSize * iconScale, filename, destinationPath);
      } catch (e) {
        // Turtle should be able to resize images, so if it fails we want it to throw.
        // However, `sips` does not exist on Windows or Linux machines, so we expect
        // resizing images to error on these OSes and want the detach process to continue anyway.
        if (isDetached) {
          if (!_hasShownResizeErrorWindowsLinux) {
            console.warn(
              'Failed to resize app icons. Your full size icon will be copied to all android/app/src/main/res directories. For best quality, we recommend providing downscaled versions.'
            );
            _hasShownResizeErrorWindowsLinux = true;
          }
        } else {
          throw new Error(`Failed to resize image: ${filename}. ${e}`);
        }
      }

      // reject non-square icons
      const dims = await getImageDimensionsAsync(destinationPath, filename);
      if (!dims) {
        // Again, only throw this error on Turtle -- we expect that this will fail
        // for some detach users but we don't want this to stop the whole process.
        if (!isDetached) {
          throw new Error(`Unable to read the dimensions of ${filename}`);
        }
      } else if (dims.width !== dims.height) {
        throw new Error(`Android icons must be square, the dimensions of ${filename} are ${dims}`);
      }
    })
  );

  await spawnAsyncThrowError('/bin/rm', [baseImagePath]);
}

async function createAndWriteIconsToPathAsync(
  context: AnyStandaloneContext,
  resPath: string,
  isDetached: boolean
) {
  let manifest = context.config; // manifest or app.json
  let iconUrl =
    manifest.android && manifest.android.iconUrl ? manifest.android.iconUrl : manifest.iconUrl;
  let notificationIconUrl = manifest.notification ? manifest.notification.iconUrl : null;

  if (isDetached) {
    // manifest is actually just app.json in this case, so iconUrl fields don't exist
    iconUrl = manifest.android && manifest.android.icon ? manifest.android.icon : manifest.icon;
    notificationIconUrl = manifest.notification ? manifest.notification.icon : null;
  }

  let iconBackgroundUrl;
  let iconBackgroundColor;
  let iconForegroundUrl;
  if (manifest.android && manifest.android.adaptiveIcon) {
    iconBackgroundColor = manifest.android.adaptiveIcon.backgroundColor;
    if (isDetached) {
      iconForegroundUrl = manifest.android.adaptiveIcon.foregroundImage;
      iconBackgroundUrl = manifest.android.adaptiveIcon.backgroundImage;
    } else {
      iconForegroundUrl = manifest.android.adaptiveIcon.foregroundImageUrl;
      iconBackgroundUrl = manifest.android.adaptiveIcon.backgroundImageUrl;
    }
  }

  if (iconUrl || iconForegroundUrl) {
    // Android 7 and below icon
    if (iconUrl) {
      (await globby(['**/ic_launcher.png'], {
        cwd: resPath,
        absolute: true,
      })).forEach(filePath => {
        fs.removeSync(filePath);
      });

      await _resizeIconsAsync(
        context,
        resPath,
        'mipmap-',
        48,
        'ic_launcher.png',
        iconUrl,
        isDetached
      );
    }

    // Adaptive icon foreground image
    if (iconForegroundUrl) {
      (await globby(['**/ic_foreground.png'], {
        cwd: resPath,
        absolute: true,
      })).forEach(filePath => {
        fs.removeSync(filePath);
      });

      await _resizeIconsAsync(
        context,
        resPath,
        'mipmap-',
        108,
        'ic_foreground.png',
        iconForegroundUrl,
        isDetached
      );
    } else {
      // the OS's default method of coercing normal app icons to adaptive
      // makes them look quite different from using an actual adaptive icon (with xml)
      // so we need to support falling back to the old version on Android 8
      (await globby(['**/mipmap-*-v26/*'], {
        cwd: resPath,
        absolute: true,
        dot: true,
      })).forEach(filePath => {
        fs.removeSync(filePath);
      });

      try {
        (await globby(['**/mipmap-*-v26'], {
          cwd: resPath,
          absolute: true,
        })).forEach(filePath => {
          fs.rmdirSync(filePath);
        });
      } catch (e) {
        // we don't want the entire detach script to fail if node
        // can't remove the directories for whatever reason.
        // people can remove the directories themselves if they need
        // so just fail silently here
      }
    }
  }

  // Adaptive icon background image or color
  if (iconBackgroundUrl) {
    await _resizeIconsAsync(
      context,
      resPath,
      'mipmap-',
      108,
      'ic_background.png',
      iconBackgroundUrl,
      isDetached
    );

    await _regexFileInResSubfoldersAsync(
      '@color/iconBackground',
      '@mipmap/ic_background',
      resPath,
      'mipmap-',
      '-v26',
      'ic_launcher.xml'
    );
  } else if (iconBackgroundColor) {
    await regexFileAsync(
      '"iconBackground">#FFFFFF',
      `"iconBackground">${iconBackgroundColor}`,
      path.join(resPath, 'values', 'colors.xml')
    );
  }

  // Notification icon
  if (notificationIconUrl) {
    (await globby(['**/shell_notification_icon.png'], {
      cwd: resPath,
      absolute: true,
    })).forEach(filePath => {
      fs.removeSync(filePath);
    });

    await _resizeIconsAsync(
      context,
      resPath,
      'drawable-',
      24,
      'shell_notification_icon.png',
      notificationIconUrl,
      isDetached
    );
  }
}

export { createAndWriteIconsToPathAsync };<|MERGE_RESOLUTION|>--- conflicted
+++ resolved
@@ -9,12 +9,7 @@
   saveUrlToPathAsync,
   spawnAsyncThrowError,
 } from './ExponentTools';
-<<<<<<< HEAD
-import StandaloneContext, { StandaloneContextDataUser } from './StandaloneContext';
-=======
 import { AnyStandaloneContext, StandaloneContextDataUser } from './StandaloneContext';
-import { resizeImageAsync, getImageDimensionsAsync } from '../tools/ImageUtils';
->>>>>>> 96ecb0f2
 
 const iconScales = {
   mdpi: 1,
