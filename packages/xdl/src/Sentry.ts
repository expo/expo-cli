--- conflicted
+++ resolved
@@ -1,11 +1,6 @@
-import { Config } from '@expo/api';
+import { Config, ConnectionStatus } from '@expo/api';
 import Raven from 'raven';
 
-<<<<<<< HEAD
-=======
-import { Config, ConnectionStatus } from './internal';
-
->>>>>>> 7b7fb822
 const SENTRY_DSN =
   'https://8554f14d112d4ed4b0558154762760ef:bae5673d5e5243abac5563d70861b5d8@sentry.io/194120';
 
