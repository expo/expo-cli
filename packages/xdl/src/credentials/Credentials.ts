--- conflicted
+++ resolved
@@ -1,14 +1,9 @@
-<<<<<<< HEAD
-import { Platform } from '@expo/config';
-=======
-import { Platform, readConfigJsonAsync } from '@expo/config';
+import { Platform, getConfig } from '@expo/config';
 import { ApiV2 } from '../xdl';
->>>>>>> d7e4a83c
 
 import Api from '../Api';
 import UserManager from '../User';
 import * as Ios from './IosCredentials';
-import { getProjectConfigAsync } from '../Config';
 
 export type Credentials = Ios.Credentials; // can't import android types from typescript
 
@@ -26,7 +21,7 @@
   projectRoot: string,
   platform: Platform
 ): Promise<CredentialMetadata> {
-  const { exp } = await getProjectConfigAsync(projectRoot, { skipSDKVersionRequirement: true });
+  const { exp } = getConfig(projectRoot, { skipSDKVersionRequirement: true });
 
   const user = await UserManager.ensureLoggedInAsync();
   let { username } = user;
