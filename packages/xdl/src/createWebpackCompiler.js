/**
 * Copyright (c) 2015-present, Facebook, Inc.
 *
 * This source code is licensed under the MIT license found in the
 * LICENSE file in the root directory of this source tree.
 */
import chalk from 'chalk';
import clearConsole from 'react-dev-utils/clearConsole';
import formatWebpackMessages from 'react-dev-utils/formatWebpackMessages';
<<<<<<< HEAD
import getenv from 'getenv';

=======
>>>>>>> f532eae8
import * as ProjectUtils from './project/ProjectUtils';
import { logEnvironmentInfo } from './Web';

const CONSOLE_TAG = 'expo';

const SHOULD_CLEAR_CONSOLE = !getenv.boolish('EXPO_DEBUG', false);

function log(projectRoot, message, showInDevtools = true) {
  if (showInDevtools) {
    ProjectUtils.logInfo(projectRoot, CONSOLE_TAG, message);
  } else {
    console.log(message);
  }
}

function logWarning(projectRoot, message) {
  ProjectUtils.logWarning(projectRoot, CONSOLE_TAG, message);
}

function logError(projectRoot, message) {
  ProjectUtils.logError(projectRoot, CONSOLE_TAG, message);
}

function printInstructions(projectRoot, appName, urls, showInDevtools) {
  let message = `You can now view ${chalk.bold(appName)} in the browser.\n\n`;
  if (urls.lanUrlForTerminal) {
    message += `  ${chalk.bold('Local:')}            ${urls.localUrlForTerminal}\n`;
    message += `  ${chalk.bold('On Your Network:')}  ${urls.lanUrlForTerminal}\n`;
  } else {
    message += `  ${urls.localUrlForTerminal}\n`;
  }

  message += `\nNote that the development build is not optimized. To create a production build, use ${chalk.bold(
    `expo build:web`
  )}.`;
  log(projectRoot, message, showInDevtools);
}

export function printPreviewNotice(projectRoot, showInDevtools) {
  log(
    projectRoot,
    chalk.underline.yellow(
      '\nWeb support in Expo is experimental and subject to breaking changes. Do not use this in production yet.'
    ),
    showInDevtools
  );
}

export default function createWebpackCompiler({
  projectRoot,
  appName,
  config,
  urls,
  nonInteractive,
  useYarn,
  webpack,
  onFinished,
}) {
  // "Compiler" is a low-level interface to Webpack.
  // It lets us listen to some events and provide our own custom messages.
  let compiler;
  try {
    compiler = webpack(config);
  } catch (err) {
    logError(projectRoot, '\nFailed to compile\n' + err.message || err);
    process.exit(1);
  }

  // "invalid" event fires when you have changed a file, and Webpack is
  // recompiling a bundle. WebpackDevServer takes care to pause serving the
  // bundle, so if you refresh, it'll wait instead of serving the old one.
  // "invalid" is short for "bundle invalidated", it doesn't imply any errors.
  compiler.hooks.invalid.tap('invalid', () => {
    if (SHOULD_CLEAR_CONSOLE && !nonInteractive) {
      clearConsole();
    }
    log(projectRoot, '\nCompiling...');
  });

  let isFirstCompile = true;

  // "done" event fires when Webpack has finished recompiling the bundle.
  // Whether or not you have warnings or errors, you will get this event.
  compiler.hooks.done.tap('done', async stats => {
    if (SHOULD_CLEAR_CONSOLE && !nonInteractive) {
      clearConsole();
    }

    // We have switched off the default Webpack output in WebpackDevServer
    // options so we are going to "massage" the warnings and errors and present
    // them in a readable focused way.
    // We only construct the warnings and errors for speed:
    // https://github.com/facebook/create-react-app/issues/4492#issuecomment-421959548
    const statsData = stats.toJson({
      all: false,
      warnings: true,
      errors: true,
    });

    const messages = formatWebpackMessages(statsData);

    const isSuccessful = !messages.errors.length && !messages.warnings.length;
    if (isSuccessful) {
      log(projectRoot, chalk.bold.cyan(`Compiled successfully!`));
      printPreviewNotice(projectRoot, isFirstCompile);
      logEnvironmentInfo(projectRoot, CONSOLE_TAG, config);
    }

    if (isSuccessful && (!nonInteractive || isFirstCompile)) {
      printInstructions(projectRoot, appName, urls, isFirstCompile);
    }

    if (!isFirstCompile) {
      log(
        projectRoot,
        `Press ${chalk.bold('?')} to show a list of all available commands.\n`,
        false
      );
    }

    onFinished();
    isFirstCompile = false;

    // If errors exist, only show errors.
    if (messages.errors.length) {
      // Only keep the first error. Others are often indicative
      // of the same problem, but confuse the reader with noise.
      if (messages.errors.length > 1) {
        messages.errors.length = 1;
      }
      logError(projectRoot, chalk.red('Failed to compile.\n') + messages.errors.join('\n\n'));
      return;
    }

    // Show warnings if no errors were found.
    if (messages.warnings.length) {
      logWarning(
        projectRoot,
        chalk.yellow('Compiled with warnings.\n') + messages.warnings.join('\n\n')
      );
    }
  });

  return compiler;
}<|MERGE_RESOLUTION|>--- conflicted
+++ resolved
@@ -7,11 +7,8 @@
 import chalk from 'chalk';
 import clearConsole from 'react-dev-utils/clearConsole';
 import formatWebpackMessages from 'react-dev-utils/formatWebpackMessages';
-<<<<<<< HEAD
 import getenv from 'getenv';
 
-=======
->>>>>>> f532eae8
 import * as ProjectUtils from './project/ProjectUtils';
 import { logEnvironmentInfo } from './Web';
 
