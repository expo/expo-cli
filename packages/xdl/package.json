--- conflicted
+++ resolved
@@ -31,19 +31,12 @@
   },
   "homepage": "https://github.com/expo/expo-cli/tree/main/packages/xdl#readme",
   "dependencies": {
+    "@expo/api": "1.0.0",
     "@expo/bunyan": "4.0.0",
     "@expo/config": "6.0.15",
     "@expo/config-plugins": "4.0.15",
     "@expo/dev-server": "0.1.102",
     "@expo/devcert": "^1.0.0",
-<<<<<<< HEAD
-    "@expo/json-file": "8.2.28",
-    "@expo/osascript": "2.0.25",
-    "@expo/package-manager": "0.0.39",
-    "@expo/api": "1.0.0",
-    "@expo/plist": "0.0.12",
-    "@expo/schemer": "1.3.27",
-=======
     "@expo/json-file": "8.2.34",
     "@expo/osascript": "2.0.31",
     "@expo/package-manager": "0.0.48",
@@ -51,7 +44,6 @@
     "@expo/rudder-sdk-node": "1.1.1",
     "@expo/schemer": "1.3.33",
     "@expo/sdk-runtime-versions": "^1.0.0",
->>>>>>> 7b7fb822
     "@expo/spawn-async": "1.5.0",
     "@expo/webpack-config": "0.16.15",
     "axios": "0.21.1",
@@ -107,14 +99,8 @@
   },
   "devDependencies": {
     "@babel/core": "^7.4.5",
-<<<<<<< HEAD
-    "@expo/babel-preset-cli": "0.2.19",
-    "@expo/ngrok": "2.4.3",
-    "@types/analytics-node": "^3.1.1",
-=======
     "@expo/ngrok": "4.1.0",
     "@types/concat-stream": "^1.6.0",
->>>>>>> 7b7fb822
     "@types/form-data": "^2.2.0",
     "@types/fs-extra": "^9.0.1",
     "@types/getenv": "^0.7.0",
@@ -126,11 +112,8 @@
     "@types/source-map-support": "^0.5.0",
     "@types/split": "^1.0.0",
     "@types/strip-ansi": "^5.2.1",
-<<<<<<< HEAD
-=======
     "@types/tar": "^4.0.1",
     "@types/text-table": "^0.2.1",
->>>>>>> 7b7fb822
     "@types/url-join": "^4.0.0",
     "@types/uuid": "^8.3.1",
     "@types/webpack": "4.41.18",
