--- conflicted
+++ resolved
@@ -42,14 +42,6 @@
     "bin",
     "template"
   ],
-<<<<<<< HEAD
-=======
-  "devDependencies": {
-    "@expo/babel-preset-cli": "0.2.18",
-    "@expo/webpack-config": "0.12.58",
-    "rimraf": "^3.0.2"
-  },
->>>>>>> 0dfe77b6
   "publishConfig": {
     "access": "public"
   },
