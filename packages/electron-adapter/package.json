--- conflicted
+++ resolved
@@ -51,16 +51,10 @@
     "access": "public"
   },
   "peerDependencies": {
-    "@expo/webpack-config": "^0.10.0"
+    "@expo/webpack-config": "^0.10.1"
   },
   "dependencies": {
     "@expo/spawn-async": "^1.5.0",
-<<<<<<< HEAD
-=======
-    "@expo/webpack-config": "^0.10.1",
-    "@expo/xdl": "^56.8.0",
-    "async-exit-hook": "^2.0.1",
->>>>>>> 47ffefe4
     "chalk": "^2.4.2",
     "electron": "^6.0.12",
     "electron-webpack": "^2.7.4",
