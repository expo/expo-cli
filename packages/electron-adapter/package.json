{
  "name": "@expo/electron-adapter",
  "version": "0.0.0-alpha.2",
  "description": "Use Electron with Expo",
  "main": "build/Electron.js",
  "types": "build/Electron.d.ts",
  "scripts": {
    "watch": "tsc --watch",
    "build": "tsc",
    "test": "cd example && yarn && yarn test:build",
    "prepare": "yarn run clean && yarn build",
    "clean": "rm -rf build ./tsconfig.tsbuildinfo",
    "lint": "eslint ."
  },
  "bin": {
    "expo-electron": "./bin/expo-electron.js"
  },
  "repository": {
    "type": "git",
    "url": "https://github.com/expo/expo-cli.git",
    "directory": "packages/electron-adapter"
  },
  "keywords": [
    "expo",
    "expo-web",
    "json",
    "electron",
    "pwa",
    "react",
    "react-native",
    "react-dom",
    "react-native-web"
  ],
  "license": "MIT",
  "bugs": {
    "url": "https://github.com/expo/expo-cli/issues"
  },
  "homepage": "https://github.com/expo/expo-cli/tree/master/packages/electron-adapter#readme",
  "files": [
    "build",
    "scripts",
    "bin",
    "template"
  ],
  "devDependencies": {
    "@expo/babel-preset-cli": "^0.2.1",
    "typescript": "3.4.5"
  },
  "publishConfig": {
    "access": "public"
  },
  "peerDependencies": {
    "@expo/webpack-config": "^0.10.0"
  },
  "dependencies": {
    "@expo/spawn-async": "^1.5.0",
<<<<<<< HEAD
=======
    "@expo/webpack-config": "^0.10.0",
    "@expo/xdl": "^56.7.1",
    "async-exit-hook": "^2.0.1",
>>>>>>> d04cfd44
    "chalk": "^2.4.2",
    "electron": "^6.0.12",
    "electron-webpack": "^2.7.4",
    "resolve-from": "^5.0.0"
  }
}<|MERGE_RESOLUTION|>--- conflicted
+++ resolved
@@ -54,12 +54,6 @@
   },
   "dependencies": {
     "@expo/spawn-async": "^1.5.0",
-<<<<<<< HEAD
-=======
-    "@expo/webpack-config": "^0.10.0",
-    "@expo/xdl": "^56.7.1",
-    "async-exit-hook": "^2.0.1",
->>>>>>> d04cfd44
     "chalk": "^2.4.2",
     "electron": "^6.0.12",
     "electron-webpack": "^2.7.4",
