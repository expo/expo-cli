--- conflicted
+++ resolved
@@ -39,12 +39,7 @@
     "metro-react-native-babel-transformer": "^0.59.0"
   },
   "devDependencies": {
-<<<<<<< HEAD
-    "@expo/babel-preset-cli": "0.2.20",
     "expo": "42",
-=======
-    "expo": "37",
->>>>>>> e64487bc
     "metro": "^0.59.0",
     "metro-config": "^0.59.0",
     "react-native": "~0.63.4"
