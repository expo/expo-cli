{
  "name": "@expo/metro-config",
  "version": "0.2.7",
  "description": "A Metro config for running React Native projects with the Metro bundler",
  "main": "build/ExpoMetroConfig.js",
  "scripts": {
    "watch": "tsc --watch --preserveWatchOutput",
    "build": "tsc",
    "prepare": "yarn run clean && yarn build",
    "clean": "rimraf build ./tsconfig.tsbuildinfo",
    "lint": "eslint .",
    "test": "jest"
  },
  "repository": {
    "type": "git",
    "url": "https://github.com/expo/expo-cli.git",
    "directory": "packages/metro-config"
  },
  "keywords": [
    "json",
    "react-native",
    "expo",
    "react",
    "metro",
    "metro-config"
  ],
  "license": "MIT",
  "bugs": {
    "url": "https://github.com/expo/expo-cli/issues"
  },
  "homepage": "https://github.com/expo/expo-cli/tree/master/packages/metro-config#readme",
  "files": [
    "build",
    "transformer"
  ],
  "dependencies": {
    "@expo/config": "6.0.6",
    "@expo/json-file": "^8.2.33",
    "chalk": "^4.1.0",
    "debug": "^4.3.2",
    "find-yarn-workspace-root": "~2.0.0",
    "getenv": "^1.0.0",
    "sucrase": "^3.20.0"
  },
  "devDependencies": {
<<<<<<< HEAD
    "expo": "42",
=======
    "@babel/core": "^7.15.5",
    "expo": "37",
>>>>>>> 1b901eff
    "metro": "^0.59.0",
    "metro-babel-transformer": "^0.66.2",
    "metro-config": "^0.59.0",
    "react-native": "~0.63.4"
  },
  "publishConfig": {
    "access": "public"
  }
}<|MERGE_RESOLUTION|>--- conflicted
+++ resolved
@@ -43,16 +43,12 @@
     "sucrase": "^3.20.0"
   },
   "devDependencies": {
-<<<<<<< HEAD
-    "expo": "42",
-=======
     "@babel/core": "^7.15.5",
-    "expo": "37",
->>>>>>> 1b901eff
+    "expo": "43",
     "metro": "^0.59.0",
     "metro-babel-transformer": "^0.66.2",
     "metro-config": "^0.59.0",
-    "react-native": "~0.63.4"
+    "react-native": "~0.64.0"
   },
   "publishConfig": {
     "access": "public"
