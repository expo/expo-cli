import * as AdMob from './AdMob';
import * as Branch from './Branch';
import * as BuildScheme from './BuildScheme';
import * as BundleIdentifier from './BundleIdentifier';
import * as CustomInfoPlistEntries from './CustomInfoPlistEntries';
import * as DeviceFamily from './DeviceFamily';
import * as Entitlements from './Entitlements';
import * as Facebook from './Facebook';
import * as Google from './Google';
import * as Icons from './Icons';
import { ExpoPlist, InfoPlist } from './IosConfig.types';
import * as Locales from './Locales';
import * as Name from './Name';
import * as Orientation from './Orientation';
import * as Paths from './Paths';
import * as Permissions from './Permissions';
import * as ProvisioningProfile from './ProvisioningProfile';
import * as RequiresFullScreen from './RequiresFullScreen';
import * as Scheme from './Scheme';
import * as SplashScreen from './SplashScreen';
<<<<<<< HEAD
import * as StatusBar from './StatusBar';
import * as Target from './Target';
=======
>>>>>>> fedc4130
import * as Updates from './Updates';
import * as UserInterfaceStyle from './UserInterfaceStyle';
import * as UsesNonExemptEncryption from './UsesNonExemptEncryption';
import * as Version from './Version';
import * as XcodeUtils from './utils/Xcodeproj';

// We can change this to export * as X with TypeScript 3.8+
// https://devblogs.microsoft.com/typescript/announcing-typescript-3-8-beta/#export-star-as-namespace-syntax
// .. but we should wait for this to be the default VSCode version.
export {
  AdMob,
  Branch,
  BuildScheme,
  BundleIdentifier,
  CustomInfoPlistEntries,
  DeviceFamily,
  Entitlements,
  Facebook,
  Google,
  Icons,
  Locales,
  SplashScreen,
  StatusBar,
  InfoPlist,
  ExpoPlist,
  Name,
  Orientation,
  Paths,
  ProvisioningProfile,
  Permissions,
  RequiresFullScreen,
  Scheme,
  Updates,
  UserInterfaceStyle,
  UsesNonExemptEncryption,
  Version,
  XcodeUtils,
};<|MERGE_RESOLUTION|>--- conflicted
+++ resolved
@@ -18,11 +18,7 @@
 import * as RequiresFullScreen from './RequiresFullScreen';
 import * as Scheme from './Scheme';
 import * as SplashScreen from './SplashScreen';
-<<<<<<< HEAD
 import * as StatusBar from './StatusBar';
-import * as Target from './Target';
-=======
->>>>>>> fedc4130
 import * as Updates from './Updates';
 import * as UserInterfaceStyle from './UserInterfaceStyle';
 import * as UsesNonExemptEncryption from './UsesNonExemptEncryption';
