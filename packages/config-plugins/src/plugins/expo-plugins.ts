--- conflicted
+++ resolved
@@ -79,13 +79,7 @@
     AndroidConfig.Scheme.withScheme,
     AndroidConfig.Orientation.withOrientation,
     AndroidConfig.Permissions.withPermissions,
-<<<<<<< HEAD
-=======
-    AndroidConfig.Branch.withBranch,
-    AndroidConfig.Facebook.withFacebookManifest,
     AndroidConfig.Notifications.withNotificationManifest,
->>>>>>> edd590b8
-
     AndroidConfig.UserInterfaceStyle.withUiModeManifest,
     AndroidConfig.GoogleMobileAds.withGoogleMobileAdsConfig,
     AndroidConfig.GoogleMapsApiKey.withGoogleMapsApiKey,
