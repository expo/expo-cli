--- conflicted
+++ resolved
@@ -295,11 +295,8 @@
       'android/app/src/main/AndroidManifest.xml',
       'android/app/src/main/res/values/styles.xml',
       'android/app/src/main/res/values/strings.xml',
-<<<<<<< HEAD
       'android/app/src/main/res/values/colors.xml',
-=======
       'android/app/build.gradle',
->>>>>>> e4fd024e
       'android/app/google-services.json',
       'android/settings.gradle',
       'android/build.gradle',
