--- conflicted
+++ resolved
@@ -11,13 +11,8 @@
 } from '../Plugin.types';
 import { assert } from '../utils/errors';
 import { addHistoryItem, getHistoryItem, PluginHistoryItem } from '../utils/history';
-<<<<<<< HEAD
-import { StaticPlugin } from './plugin-resolver';
-import { withStaticPlugin } from './static-plugin';
-=======
 import { withStaticPlugin } from './static-plugins';
 
->>>>>>> 02e90499
 const EXPO_DEBUG = boolish('EXPO_DEBUG', false);
 
 /**
@@ -26,15 +21,10 @@
  * @param config exported config
  * @param plugins list of config config plugins to apply to the exported config
  */
-<<<<<<< HEAD
-export const withPlugins: ConfigPlugin<(StaticPlugin | string)[]> = (config, plugins) => {
-  assert(Array.isArray(plugins), 'withPlugins expected a valid array');
-=======
 export const withPlugins: ConfigPlugin<(StaticPlugin | ConfigPlugin | string)[]> = (
   config,
   plugins
 ) => {
->>>>>>> 02e90499
   return plugins.reduce((prev, plugin) => {
     return withStaticPlugin(prev, { plugin });
   }, config);
