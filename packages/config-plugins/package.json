{
  "name": "@expo/config-plugins",
  "version": "1.0.13",
  "description": "A library for Expo config plugins",
  "main": "build/index.js",
  "scripts": {
    "watch": "tsc --watch",
    "build": "tsc",
    "prepare": "yarn run clean && yarn build",
    "clean": "rimraf build ./tsconfig.tsbuildinfo",
    "lint": "eslint .",
    "test": "jest"
  },
  "repository": {
    "type": "git",
    "url": "https://github.com/expo/expo-cli.git",
    "directory": "packages/config-plugins"
  },
  "keywords": [
    "json",
    "expo",
    "react-native",
    "react"
  ],
  "license": "MIT",
  "bugs": {
    "url": "https://github.com/expo/expo-cli/issues"
  },
  "homepage": "https://github.com/expo/expo-cli/tree/master/packages/config-plugins#readme",
  "files": [
    "build",
    "paths"
  ],
  "dependencies": {
    "@expo/config-types": "^40.0.0-beta.2",
    "@expo/configure-splash-screen": "0.3.2",
    "@expo/image-utils": "0.3.9",
    "@expo/json-file": "8.2.25",
    "@expo/plist": "0.0.11",
    "fs-extra": "9.0.0",
<<<<<<< HEAD
    "find-up": "^5.0.0",
=======
    "find-up": "~5.0.0",
>>>>>>> 02e90499
    "getenv": "0.7.0",
    "glob": "7.1.6",
    "slash": "^3.0.0",
    "slugify": "^1.3.4",
    "xcode": "^2.1.0",
    "xml2js": "^0.4.23"
  },
  "devDependencies": {
    "@types/find-up": "^4.0.0",
    "@types/fs-extra": "^9.0.1",
    "@types/xml2js": "^0.4.5",
    "@types/find-up": "^4.0.0",
    "memfs": "^2.15.5",
    "rimraf": "^3.0.2"
  },
  "publishConfig": {
    "access": "public"
  }
}<|MERGE_RESOLUTION|>--- conflicted
+++ resolved
@@ -38,11 +38,7 @@
     "@expo/json-file": "8.2.25",
     "@expo/plist": "0.0.11",
     "fs-extra": "9.0.0",
-<<<<<<< HEAD
-    "find-up": "^5.0.0",
-=======
     "find-up": "~5.0.0",
->>>>>>> 02e90499
     "getenv": "0.7.0",
     "glob": "7.1.6",
     "slash": "^3.0.0",
