{
  "name": "@expo/webpack-pwa-manifest-plugin",
  "version": "1.2.5-alpha.0",
  "description": "Generates a progressive web app (PWA) manifest.json from a React Native app.json",
  "main": "build/WebpackPWAManifestPlugin.js",
  "types": "build/WebpackPWAManifestPlugin.d.ts",
  "repository": {
    "type": "git",
    "url": "https://github.com/expo/expo-cli.git",
    "directory": "packages/webpack-pwa-manifest-plugin"
  },
  "keywords": [
    "pwa",
    "manifest",
    "gen",
    "generator",
    "webpack",
    "webapp",
    "manifest.json",
    "progressive",
    "web",
    "app",
    "application"
  ],
  "scripts": {
    "watch": "tsc --watch",
    "build": "tsc",
    "prepare": "yarn run clean && yarn build",
    "clean": "rm -rf build ./tsconfig.tsbuildinfo",
    "lint": "eslint .",
    "test": "jest"
  },
  "license": "MIT",
  "dependencies": {
<<<<<<< HEAD
    "@expo/config": "^2.1.4",
    "@expo/image-utils": "^0.2.5",
    "is-color": "^1.0.2",
=======
    "@expo/image-utils": "^0.2.6-alpha.0",
    "css-color-names": "^1.0.1",
>>>>>>> 4ca54232
    "mime": "^2.4.0",
    "node-fetch": "^2.6.0",
    "tempy": "^0.3.0"
  },
  "peerDependencies": {
    "html-webpack-plugin": "4.0.0-alpha.2"
  },
  "devDependencies": {
    "@expo/babel-preset-cli": "^0.2.0",
    "@types/is-color": "^1.0.0",
    "@types/node-fetch": "^2.5.0",
    "eslint": "^5.15.1",
    "eslint-config-universe": "^1.0.6",
    "typescript": "3.4.5",
    "webpack": "^4.29.6",
    "webpack-cli": "^3.2.3"
  },
  "files": [
    "build",
    "LICENSE-webpack-pwa-manifest",
    "README.md"
  ],
  "publishConfig": {
    "access": "public"
  },
  "gitHead": "ab8735bcc46a024a1bb910ca4d1af203e77aca64"
}<|MERGE_RESOLUTION|>--- conflicted
+++ resolved
@@ -32,14 +32,9 @@
   },
   "license": "MIT",
   "dependencies": {
-<<<<<<< HEAD
     "@expo/config": "^2.1.4",
-    "@expo/image-utils": "^0.2.5",
+    "@expo/image-utils": "^0.2.6-alpha.0",
     "is-color": "^1.0.2",
-=======
-    "@expo/image-utils": "^0.2.6-alpha.0",
-    "css-color-names": "^1.0.1",
->>>>>>> 4ca54232
     "mime": "^2.4.0",
     "node-fetch": "^2.6.0",
     "tempy": "^0.3.0"
