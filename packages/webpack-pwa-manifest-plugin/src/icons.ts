--- conflicted
+++ resolved
@@ -62,18 +62,7 @@
   if (!supportedMimeTypes.includes(mimeType)) {
     imagePath = src;
   } else {
-<<<<<<< HEAD
-    let localSrc = src;
-
-    // In case the icon is a remote URL we need to download it first
-    if (src.startsWith('http')) {
-      localSrc = await downloadImage(src);
-    }
-
-    const imageData = await resizeAsync(localSrc, mimeType, width, height, resizeMode, color!);
-=======
-    const imageData = await resize(src, mimeType, width, height, resizeMode, color!);
->>>>>>> db80f3d0
+    const imageData = await resizeAsync(src, mimeType, width, height, resizeMode, color!);
     if (imageData instanceof Buffer) {
       return imageData;
     } else {
