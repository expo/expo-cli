--- conflicted
+++ resolved
@@ -37,16 +37,9 @@
     "rimraf": "^3.0.2"
   },
   "dependencies": {
-<<<<<<< HEAD
-    "@expo/config": "3.2.2",
-    "@expo/image-utils": "0.2.23",
-    "@expo/json-file": "8.2.14",
-=======
-    "@expo/babel-preset-cli": "0.2.13",
     "@expo/config": "3.2.3",
     "@expo/image-utils": "0.2.24",
     "@expo/json-file": "8.2.15",
->>>>>>> 4b7d38ed
     "chalk": "^4.0.0",
     "commander": "2.20.0",
     "fs-extra": "^9.0.0",
