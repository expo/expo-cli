--- conflicted
+++ resolved
@@ -31,14 +31,6 @@
     "build": "tsc",
     "clean": "rimraf build ./tsconfig.tsbuildinfo"
   },
-  "devDependencies": {
-<<<<<<< HEAD
-    "@types/node": "^12"
-=======
-    "@types/node": "^12",
-    "rimraf": "^3.0.2"
->>>>>>> f74d6b86
-  },
   "dependencies": {
     "@expo/config": "3.3.28",
     "@expo/image-utils": "0.3.10",
