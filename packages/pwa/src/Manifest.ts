import {
  AppJSONConfig,
  ExpoConfig,
  WebPlatformConfig,
  getConfig,
  getNameFromConfig,
  getWebOutputPath,
} from '@expo/config';

import { IconOptions, Manifest, PWAConfig } from './Manifest.types';

// Use root to work better with create-react-app
const DEFAULT_LANGUAGE_ISO_CODE = `en`;
const DEFAULT_DISPLAY = 'standalone';
const DEFAULT_STATUS_BAR = 'black-translucent';
const DEFAULT_PREFER_RELATED_APPLICATIONS = true;

// Convert expo value to PWA value
function ensurePWAorientation(orientation: string): string | undefined {
  if (orientation && typeof orientation === 'string') {
    const webOrientation = orientation.toLowerCase();
    if (webOrientation !== 'default') {
      return webOrientation;
    }
  }
  return undefined;
}

function sanitizePublicPath(publicPath: unknown): string {
  if (typeof publicPath !== 'string' || !publicPath.length) {
    return '/';
  }

  if (publicPath.endsWith('/')) {
    return publicPath;
  }
  return publicPath + '/';
}

export function getConfigForPWA(projectRoot: string): PWAConfig {
  const { exp } = getConfig(projectRoot, { skipSDKVersionRequirement: true });
  return ensurePWAConfig(exp);
}

function applyWebDefaults(appJSON: AppJSONConfig | ExpoConfig): PWAConfig {
  // For RN CLI support
  const appManifest = appJSON.expo || appJSON || {};
  const { web: webManifest = {}, splash = {}, ios = {}, android = {} } = appManifest;
  const { build: webBuild = {}, webDangerous = {}, meta = {} } = webManifest;
  const { apple = {} } = meta;

  // rn-cli apps use a displayName value as well.
  const { appName, webName } = getNameFromConfig(appJSON);

  const languageISOCode = webManifest.lang || DEFAULT_LANGUAGE_ISO_CODE;
  const buildOutputPath = getWebOutputPath(appJSON);
  const publicPath = sanitizePublicPath(webManifest.publicPath);
  const primaryColor = appManifest.primaryColor;
  const description = appManifest.description;
  // The theme_color sets the color of the tool bar, and may be reflected in the app's preview in task switchers.
  const webThemeColor = webManifest.themeColor || primaryColor;
  const dir = webManifest.dir;
  const shortName = webManifest.shortName || webName;
  const display = webManifest.display || DEFAULT_DISPLAY;
  const startUrl = webManifest.startUrl;
  const { scope, crossorigin } = webManifest;
  const barStyle = apple.barStyle || webManifest.barStyle || DEFAULT_STATUS_BAR;

  const orientation = ensurePWAorientation(webManifest.orientation || appManifest.orientation);

  /**
   * **Splash screen background color**
   * `https://developers.google.com/web/fundamentals/web-app-manifest/#splash-screen`
   * The background_color should be the same color as the load page,
   * to provide a smooth transition from the splash screen to your app.
   */
  const backgroundColor = webManifest.backgroundColor || splash.backgroundColor; // No default background color

  /**
   *
   * https://developer.mozilla.org/en-US/docs/Web/Manifest#prefer_related_applications
   * Specifies a boolean value that hints for the user agent to indicate
   * to the user that the specified native applications (see below) are recommended over the website.
   * This should only be used if the related native apps really do offer something that the website can't... like Expo ;)
   *
   * >> The banner won't show up if the app is already installed:
   * https://github.com/GoogleChrome/samples/issues/384#issuecomment-326387680
   */
  const preferRelatedApplications =
    webManifest.preferRelatedApplications === undefined
      ? DEFAULT_PREFER_RELATED_APPLICATIONS
      : webManifest.preferRelatedApplications;

  const relatedApplications = inferWebRelatedApplicationsFromConfig(appManifest);

  return {
    ...appManifest,
    name: appName,
    description,
    primaryColor,
    // Ensure these objects exist
    ios: {
      ...ios,
    },
    android: {
      ...android,
    },
    web: {
      ...webManifest,
      meta: {
        ...meta,
        apple: {
          ...apple,
          formatDetection: apple.formatDetection || 'telephone=no',
          mobileWebAppCapable: apple.mobileWebAppCapable || 'yes',
          touchFullscreen: apple.touchFullscreen || 'yes',
          barStyle,
        },
      },
      build: {
        ...webBuild,
        output: buildOutputPath,
        publicPath,
      },
      dangerous: webDangerous,
      scope,
      crossorigin,
      description,
      preferRelatedApplications,
      relatedApplications,
      startUrl,
      shortName,
      display,
      orientation,
      dir,
      barStyle,
      backgroundColor,
      themeColor: webThemeColor,
      lang: languageISOCode,
      name: webName,
    },
  };
}

/**
 * https://developer.mozilla.org/en-US/docs/Web/Manifest#related_applications
 * An array of native applications that are installable by, or accessible to, the underlying platform
 * for example, a native Android application obtainable through the Google Play Store.
 * Such applications are intended to be alternatives to the
 * website that provides similar/equivalent functionality — like the native app version of the website.
 */
function inferWebRelatedApplicationsFromConfig({ web = {}, ios = {}, android = {} }: any) {
  const relatedApplications = web.relatedApplications || [];

  const { bundleIdentifier, appStoreUrl } = ios;
  if (bundleIdentifier) {
    const PLATFORM_ITUNES = 'itunes';
    const iosApp = relatedApplications.some(
      ({ platform }: { platform: string }) => platform === PLATFORM_ITUNES
    );
    if (!iosApp) {
      relatedApplications.push({
        platform: PLATFORM_ITUNES,
        url: appStoreUrl,
        id: bundleIdentifier,
      });
    }
  }

  const { package: androidPackage, playStoreUrl } = android;
  if (androidPackage) {
    const PLATFORM_PLAY = 'play';
    const alreadyHasAndroidApp = relatedApplications.some(
      ({ platform }: { platform: string }) => platform === PLATFORM_PLAY
    );
    if (!alreadyHasAndroidApp) {
      relatedApplications.push({
        platform: PLATFORM_PLAY,
        url: playStoreUrl || `http://play.google.com/store/apps/details?id=${androidPackage}`,
        id: androidPackage,
      });
    }
  }

  return relatedApplications;
}

export function getSafariStartupImageConfig(config: ExpoConfig): IconOptions | null {
  // enforce no defaults
  const splashScreenObject = (input: any): IconOptions | null => {
    if (!input.image) return null;
    return {
      resizeMode: input.resizeMode,
      src: input.image,
      backgroundColor: input.backgroundColor,
    };
  };

  // Allow empty objects
  if (isObject(config.web?.splash)) {
    return splashScreenObject(config.web?.splash);
  }
  if (isObject(config.ios?.splash)) {
    return splashScreenObject(config.ios?.splash);
  }
  if (isObject(config.splash)) {
    return splashScreenObject(config.splash);
  }
  return null;
}

export function getSafariIconConfig(config: ExpoConfig): IconOptions | null {
  const validate = (input: string): IconOptions => ({
    resizeMode: 'contain',
    src: input,
    backgroundColor: 'transparent',
  });

  // Allow empty objects
  if (typeof config.ios?.icon === 'string') {
    return validate(config.ios.icon);
  }
  if (typeof config.icon === 'string') {
    return validate(config.icon);
  }
  return null;
}

export function getFaviconIconConfig(config: ExpoConfig): IconOptions | null {
  const validate = (input: string): IconOptions => ({
    resizeMode: 'contain',
    src: input,
    backgroundColor: 'transparent',
  });

  // If the favicon is set but empty, we assume that the user does not want us to generate a favicon
  if (typeof config.web?.favicon === 'string') {
<<<<<<< HEAD
    // Empty string can be used to disable favicon generation.
    if (!config.web?.favicon) {
      return null;
    }
=======
    if (!config.web?.favicon) {
      return null;
    }

>>>>>>> 8eea16a1
    return validate(config.web.favicon);
  }
  if (typeof config.icon === 'string') {
    return validate(config.icon);
  }
  return null;
}

export function getChromeIconConfig(config: ExpoConfig): IconOptions | null {
  const validate = (input: string): IconOptions => ({
    resizeMode: 'contain',
    src: input,
    backgroundColor: 'transparent',
  });

  // Allow empty objects
  if (typeof config.android?.icon === 'string') {
    return validate(config.android.icon);
  }
  if (typeof config.icon === 'string') {
    return validate(config.icon);
  }
  return null;
}

function ensurePWAConfig(appJSON: AppJSONConfig | ExpoConfig): PWAConfig {
  const config = applyWebDefaults(appJSON);
  return config;
}

function isObject(item: any): item is Record<any, any> {
  return typeof item === 'object' && !Array.isArray(item) && item !== null;
}

export function createPWAManifestFromWebConfig(config?: WebPlatformConfig): Manifest {
  if (!isObject(config)) {
    throw new Error('Web config must be a valid object');
  }

  const manifest: Manifest = {
    background_color: config.backgroundColor,
    description: config.description,
    display: config.display,
    lang: config.lang,
    name: config.name,
    scope: config.scope,
    short_name: config.shortName,
    start_url:
      typeof config.startUrl === 'undefined' ? '/?utm_source=web_app_manifest' : config.startUrl,
    theme_color: config.themeColor,
    crossorigin: config.crossorigin,
  };

  // Browser will default to auto
  if (config.dir) {
    manifest.dir = config.dir.toLowerCase() as any;
  }

  if (config.orientation) {
    manifest.orientation = config.orientation.toLowerCase() as any;
  }

  // Avoid defining an empty array, or setting prefer_related_applications to true when no applications are defined.
  if (Array.isArray(config.relatedApplications) && config.relatedApplications.length > 0) {
    manifest.related_applications = config.relatedApplications;
    manifest.prefer_related_applications = config.preferRelatedApplications;
  }

  return manifest;
}<|MERGE_RESOLUTION|>--- conflicted
+++ resolved
@@ -235,17 +235,10 @@
 
   // If the favicon is set but empty, we assume that the user does not want us to generate a favicon
   if (typeof config.web?.favicon === 'string') {
-<<<<<<< HEAD
     // Empty string can be used to disable favicon generation.
     if (!config.web?.favicon) {
       return null;
     }
-=======
-    if (!config.web?.favicon) {
-      return null;
-    }
-
->>>>>>> 8eea16a1
     return validate(config.web.favicon);
   }
   if (typeof config.icon === 'string') {
