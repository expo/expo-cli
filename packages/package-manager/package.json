--- conflicted
+++ resolved
@@ -36,12 +36,7 @@
     "@expo/json-file": "^8.2.18",
     "@expo/spawn-async": "^1.5.0",
     "ansi-regex": "^5.0.0",
-<<<<<<< HEAD
-=======
     "chalk": "^4.0.0",
-    "detect-indent": "^6.0.0",
-    "detect-newline": "^3.1.0",
->>>>>>> 26df7a26
     "find-yarn-workspace-root": "^1.2.1",
     "npm-package-arg": "^7.0.0",
     "rimraf": "^3.0.2",
