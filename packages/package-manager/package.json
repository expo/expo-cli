{
  "name": "@expo/package-manager",
  "version": "0.0.26",
  "description": "A library for installing and finding packages in a node project",
  "main": "build",
  "scripts": {
    "watch": "tsc --watch",
    "build": "tsc",
    "prepare": "yarn run clean && yarn build",
    "clean": "rimraf build ./tsconfig.tsbuildinfo",
    "lint": "eslint .",
    "test": "jest"
  },
  "repository": {
    "type": "git",
    "url": "https://github.com/expo/expo-cli.git",
    "directory": "packages/package-manager"
  },
  "keywords": [
    "react-native",
    "package-manager",
    "package-json",
    "node",
    "yarn",
    "yarnpkg"
  ],
  "license": "MIT",
  "bugs": {
    "url": "https://github.com/expo/expo-cli/issues"
  },
  "homepage": "https://github.com/expo/expo-cli/tree/master/packages/package-manager#readme",
  "files": [
    "build"
  ],
  "dependencies": {
    "@expo/json-file": "^8.2.18",
    "@expo/spawn-async": "^1.5.0",
    "ansi-regex": "^5.0.0",
    "chalk": "^4.0.0",
    "find-yarn-workspace-root": "^1.2.1",
<<<<<<< HEAD
    "fs-extra": "9.0.0",
=======
>>>>>>> 54b51389
    "npm-package-arg": "^7.0.0",
    "rimraf": "^3.0.2",
    "split": "^1.0.1",
    "sudo-prompt": "9.1.1"
  },
  "devDependencies": {
    "@expo/babel-preset-cli": "0.2.16",
    "@types/fs-extra": "^9.0.1",
    "@types/npm-package-arg": "^6.1.0",
    "@types/split": "^1.0.0"
  },
  "publishConfig": {
    "access": "public"
  }
}<|MERGE_RESOLUTION|>--- conflicted
+++ resolved
@@ -38,10 +38,6 @@
     "ansi-regex": "^5.0.0",
     "chalk": "^4.0.0",
     "find-yarn-workspace-root": "^1.2.1",
-<<<<<<< HEAD
-    "fs-extra": "9.0.0",
-=======
->>>>>>> 54b51389
     "npm-package-arg": "^7.0.0",
     "rimraf": "^3.0.2",
     "split": "^1.0.1",
@@ -49,7 +45,6 @@
   },
   "devDependencies": {
     "@expo/babel-preset-cli": "0.2.16",
-    "@types/fs-extra": "^9.0.1",
     "@types/npm-package-arg": "^6.1.0",
     "@types/split": "^1.0.0"
   },
