{
  "name": "@expo/package-manager",
  "version": "0.0.18",
  "description": "A library for installing and finding packages in a node project",
  "main": "build",
  "scripts": {
    "watch": "tsc --watch",
    "build": "tsc",
    "prepare": "yarn run clean && yarn build",
    "clean": "rimraf build ./tsconfig.tsbuildinfo",
    "lint": "eslint .",
    "test": "jest"
  },
  "repository": {
    "type": "git",
    "url": "https://github.com/expo/expo-cli.git",
    "directory": "packages/package-manager"
  },
  "keywords": [
    "react-native",
    "package-manager",
    "package-json",
    "node",
    "yarn",
    "yarnpkg"
  ],
  "license": "MIT",
  "bugs": {
    "url": "https://github.com/expo/expo-cli/issues"
  },
  "homepage": "https://github.com/expo/expo-cli/tree/master/packages/package-manager#readme",
  "files": [
    "build"
  ],
  "dependencies": {
    "@expo/spawn-async": "^1.5.0",
    "ansi-regex": "^5.0.0",
    "detect-indent": "^6.0.0",
    "detect-newline": "^3.1.0",
    "find-yarn-workspace-root": "^1.2.1",
    "fs-extra": "^8.1.0",
    "npm-package-arg": "^7.0.0",
    "rimraf": "^3.0.2",
    "split": "^1.0.1",
    "stream": "^0.0.2",
    "sudo-prompt": "9.1.1"
  },
  "devDependencies": {
<<<<<<< HEAD
    "@types/npm-package-arg": "^6.1.0",
    "@types/split": "^1.0.0",
    "@expo/babel-preset-cli": "0.2.10"
=======
    "@expo/babel-preset-cli": "0.2.11",
    "rimraf": "^3.0.2"
>>>>>>> 5147fa52
  },
  "publishConfig": {
    "access": "public"
  }
}<|MERGE_RESOLUTION|>--- conflicted
+++ resolved
@@ -46,14 +46,9 @@
     "sudo-prompt": "9.1.1"
   },
   "devDependencies": {
-<<<<<<< HEAD
     "@types/npm-package-arg": "^6.1.0",
     "@types/split": "^1.0.0",
-    "@expo/babel-preset-cli": "0.2.10"
-=======
-    "@expo/babel-preset-cli": "0.2.11",
-    "rimraf": "^3.0.2"
->>>>>>> 5147fa52
+    "@expo/babel-preset-cli": "0.2.11"
   },
   "publishConfig": {
     "access": "public"
