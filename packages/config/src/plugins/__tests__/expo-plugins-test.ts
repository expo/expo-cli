--- conflicted
+++ resolved
@@ -1,9 +1,5 @@
-<<<<<<< HEAD
-import fs from 'fs';
-=======
 import JsonFile from '@expo/json-file';
 import fs from 'fs-extra';
->>>>>>> a86d698c
 import { vol } from 'memfs';
 import * as path from 'path';
 import xcode from 'xcode';
@@ -14,17 +10,10 @@
 import { withExpoAndroidPlugins, withExpoIOSPlugins } from '../expo-plugins';
 import { compileModsAsync, evalModsAsync } from '../mod-compiler';
 import rnFixture from './fixtures/react-native-project';
-<<<<<<< HEAD
-=======
-
-const actualFs = jest.requireActual('fs') as typeof fs;
->>>>>>> a86d698c
 
 const fsReal = jest.requireActual('fs') as typeof fs;
 
-<<<<<<< HEAD
 jest.mock('fs');
-=======
 // Weird issues with Android Icon module make it hard to mock test.
 jest.mock('../../android/Icon', () => {
   return {
@@ -34,12 +23,6 @@
     setIconAsync() {},
   };
 });
-
-afterAll(() => {
-  jest.unmock('@expo/image-utils');
-  jest.unmock('fs');
-});
->>>>>>> a86d698c
 
 describe(evalModsAsync, () => {
   it(`runs with no core mods`, async () => {
