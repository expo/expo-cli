import JsonFile, { JSONObject } from '@expo/json-file';
import fs from 'fs-extra';
import { boolish } from 'getenv';
import { sync as globSync } from 'glob';
import path from 'path';
import semver from 'semver';
import slugify from 'slugify';

import {
  AppJSONConfig,
  ConfigFilePaths,
  ExpoConfig,
  ExpRc,
  GetConfigOptions,
  ModConfig,
  PackageJSONConfig,
  Platform,
  ProjectConfig,
  ProjectTarget,
  WriteConfigOptions,
} from './Config.types';
import { ConfigError } from './Errors';
import { getRootPackageJsonPath, projectHasModule } from './Modules';
import { getExpoSDKVersion } from './Project';
import { getDynamicConfig, getStaticConfig } from './getConfig';

type SplitConfigs = { expo: ExpoConfig; mods: ModConfig };

const EXPO_DEBUG = boolish('EXPO_DEBUG', false);

/**
 * If a config has an `expo` object then that will be used as the config.
 * This method reduces out other top level values if an `expo` object exists.
 *
 * @param config Input config object to reduce
 */
function reduceExpoObject(config?: any): SplitConfigs {
  if (!config) return config === undefined ? null : config;

  const { mods, ...expo } = config.expo ?? config;

  return {
    expo,
    mods,
  };
}

/**
 * Get all platforms that a project is currently capable of running.
 *
 * @param projectRoot
 * @param exp
 */
function getSupportedPlatforms(
  projectRoot: string,
  exp: Pick<ExpoConfig, 'nodeModulesPath'>
): Platform[] {
  const platforms: Platform[] = [];
  if (projectHasModule('react-native', projectRoot, exp)) {
    platforms.push('ios', 'android');
  }
  if (projectHasModule('react-native-web', projectRoot, exp)) {
    platforms.push('web');
  }
  return platforms;
}

/**
 * Evaluate the config for an Expo project.
 * If a function is exported from the `app.config.js` then a partial config will be passed as an argument.
 * The partial config is composed from any existing app.json, and certain fields from the `package.json` like name and description.
 *
 * If options.isPublicConfig is true, the Expo config will include only public-facing options (omitting private keys).
 * The resulting config should be suitable for hosting or embedding in a publicly readable location.
 *
 * **Example**
 * ```js
 * module.exports = function({ config }) {
 *   // mutate the config before returning it.
 *   config.slug = 'new slug'
 *   return { expo: config };
 * }
 *
 * **Supports**
 * - `app.config.ts`
 * - `app.config.js`
 * - `app.config.json`
 * - `app.json`
 *
 * @param projectRoot the root folder containing all of your application code
 * @param options enforce criteria for a project config
 */
export function getConfig(projectRoot: string, options: GetConfigOptions = {}): ProjectConfig {
  const paths = getConfigFilePaths(projectRoot);

  const rawStaticConfig = paths.staticConfigPath ? getStaticConfig(paths.staticConfigPath) : null;
  // For legacy reasons, always return an object.
  const rootConfig = (rawStaticConfig || {}) as AppJSONConfig;
  const staticConfig = reduceExpoObject(rawStaticConfig) || {};

  const jsonFileWithNodeModulesPath = reduceExpoObject(rootConfig);
  // Can only change the package.json location if an app.json or app.config.json exists with nodeModulesPath
  const [packageJson, packageJsonPath] = getPackageJsonAndPath(
    projectRoot,
    jsonFileWithNodeModulesPath.expo
  );

  function fillAndReturnConfig(config: SplitConfigs, dynamicConfigObjectType: string | null) {
    const configWithDefaultValues = {
      ...ensureConfigHasDefaultValues({
        projectRoot,
        exp: config.expo,
        pkg: packageJson,
        skipSDKVersionRequirement: options.skipSDKVersionRequirement,
        paths,
        packageJsonPath,
      }),
      mods: config.mods,
      dynamicConfigObjectType,
      rootConfig,
      dynamicConfigPath: paths.dynamicConfigPath,
      staticConfigPath: paths.staticConfigPath,
    };

    if (!configWithDefaultValues.exp._internal) {
      configWithDefaultValues.exp._internal = {};
    }

    configWithDefaultValues.exp._internal.projectRoot = projectRoot;

    if (options.isModdedConfig) {
      // @ts-ignore: Add the mods back to the object.
      configWithDefaultValues.exp.mods = config.mods ?? null;
    }

    if (options.isPublicConfig) {
<<<<<<< HEAD
      // Delete internal value used for dev tooling
=======
      // Remove internal values with references to user's file paths from the public config.
>>>>>>> 6a7d03ee
      delete configWithDefaultValues.exp._internal;

      if (configWithDefaultValues.exp.hooks) {
        delete configWithDefaultValues.exp.hooks;
      }
      if (configWithDefaultValues.exp.ios?.config) {
        delete configWithDefaultValues.exp.ios.config;
      }
      if (configWithDefaultValues.exp.android?.config) {
        delete configWithDefaultValues.exp.android.config;
      }
    }

    return configWithDefaultValues;
  }

  // Fill in the static config
  function getContextConfig(config: SplitConfigs) {
    return ensureConfigHasDefaultValues({
      projectRoot,
      exp: config.expo,
      pkg: packageJson,
      skipSDKVersionRequirement: true,
      paths,
      packageJsonPath,
    }).exp;
  }

  if (paths.dynamicConfigPath) {
    // No app.config.json or app.json but app.config.js
    const { exportedObjectType, config: rawDynamicConfig } = getDynamicConfig(
      paths.dynamicConfigPath,
      {
        projectRoot,
        staticConfigPath: paths.staticConfigPath,
        packageJsonPath,
        config: getContextConfig(staticConfig),
      }
    );
    // Allow for the app.config.js to `export default null;`
    // Use `dynamicConfigPath` to detect if a dynamic config exists.
    const dynamicConfig = reduceExpoObject(rawDynamicConfig) || {};
    return fillAndReturnConfig(dynamicConfig, exportedObjectType);
  }

  // No app.config.js but json or no config
  return fillAndReturnConfig(staticConfig || {}, null);
}

/**
 * Adds the _internals object to an ExpoConfig.
 *
 * @param config
 * @param projectRoot
 */
function ensureInternals(
  config: Partial<ExpoConfig>,
  internals: { projectRoot: string; packageJsonPath?: string } & Partial<ConfigFilePaths>
): Partial<ExpoConfig> {
  if (!config._internal) {
    config._internal = {};
  }

  config._internal = {
    isDebug: EXPO_DEBUG,
    ...config._internal,
    ...internals,
  };

  return config;
}

export function getPackageJson(
  projectRoot: string,
  config: Partial<Pick<ExpoConfig, 'nodeModulesPath'>> = {}
): PackageJSONConfig {
  const [pkg] = getPackageJsonAndPath(projectRoot, config);
  return pkg;
}

function getPackageJsonAndPath(
  projectRoot: string,
  config: Partial<Pick<ExpoConfig, 'nodeModulesPath'>> | null = {}
): [PackageJSONConfig, string] {
  if (!config) {
    config = {};
  }
  const packageJsonPath = getRootPackageJsonPath(projectRoot, config);
  return [JsonFile.read(packageJsonPath), packageJsonPath];
}

export function readConfigJson(
  projectRoot: string,
  skipValidation: boolean = false,
  skipNativeValidation: boolean = false
): ProjectConfig {
  const paths = getConfigFilePaths(projectRoot);

  const rawStaticConfig = paths.staticConfigPath ? getStaticConfig(paths.staticConfigPath) : null;

  const getConfigName = (): string => {
    if (paths.staticConfigPath) return ` \`${path.basename(paths.staticConfigPath)}\``;
    return '';
  };

  let outputRootConfig = rawStaticConfig as JSONObject | null;
  if (outputRootConfig === null || typeof outputRootConfig !== 'object') {
    if (skipValidation) {
      outputRootConfig = { expo: {} };
    } else {
      throw new ConfigError(
        `Project at path ${path.resolve(
          projectRoot
        )} does not contain a valid Expo config${getConfigName()}`,
        'NOT_OBJECT'
      );
    }
  }
  let exp = outputRootConfig.expo as Partial<ExpoConfig>;
  if (exp === null || typeof exp !== 'object') {
    throw new ConfigError(
      `Property 'expo' in${getConfigName()} for project at path ${path.resolve(
        projectRoot
      )} is not an object. Please make sure${getConfigName()} includes a managed Expo app config like this: ${APP_JSON_EXAMPLE}`,
      'NO_EXPO'
    );
  }

  exp = { ...exp };

  const [pkg, packageJsonPath] = getPackageJsonAndPath(projectRoot, exp);

  return {
    ...ensureConfigHasDefaultValues({
      projectRoot,
      exp,
      pkg,
      skipSDKVersionRequirement: skipNativeValidation,
      paths,
      packageJsonPath,
    }),
    mods: null,
    dynamicConfigPath: null,
    dynamicConfigObjectType: null,
    rootConfig: { ...outputRootConfig } as AppJSONConfig,
    ...paths,
  };
}

export async function readConfigJsonAsync(
  projectRoot: string,
  skipValidation: boolean = false,
  skipNativeValidation: boolean = false
): Promise<ProjectConfig> {
  return readConfigJson(projectRoot, skipValidation, skipNativeValidation);
}

/**
 * Get the static and dynamic config paths for a project. Also accounts for custom paths.
 *
 * @param projectRoot
 */
export function getConfigFilePaths(projectRoot: string): ConfigFilePaths {
  const customPaths = getCustomConfigFilePaths(projectRoot);
  if (customPaths) {
    return customPaths;
  }

  return {
    dynamicConfigPath: getDynamicConfigFilePath(projectRoot),
    staticConfigPath: getStaticConfigFilePath(projectRoot),
  };
}

function getCustomConfigFilePaths(projectRoot: string): ConfigFilePaths | null {
  if (!customConfigPaths[projectRoot]) {
    return null;
  }
  // If the user picks a custom config path, we will only use that and skip searching for a secondary config.
  if (isDynamicFilePath(customConfigPaths[projectRoot])) {
    return {
      dynamicConfigPath: customConfigPaths[projectRoot],
      staticConfigPath: null,
    };
  }
  // Anything that's not js or ts will be treated as json.
  return { staticConfigPath: customConfigPaths[projectRoot], dynamicConfigPath: null };
}

function getDynamicConfigFilePath(projectRoot: string): string | null {
  for (const fileName of ['app.config.ts', 'app.config.js']) {
    const configPath = path.join(projectRoot, fileName);
    if (fs.existsSync(configPath)) {
      return configPath;
    }
  }
  return null;
}

function getStaticConfigFilePath(projectRoot: string): string | null {
  for (const fileName of ['app.config.json', 'app.json']) {
    const configPath = path.join(projectRoot, fileName);
    if (fs.existsSync(configPath)) {
      return configPath;
    }
  }
  return null;
}

// TODO: This should account for dynamic configs
export function findConfigFile(
  projectRoot: string
): { configPath: string; configName: string; configNamespace: 'expo' } {
  let configPath: string;
  // Check for a custom config path first.
  if (customConfigPaths[projectRoot]) {
    configPath = customConfigPaths[projectRoot];
    // We shouldn't verify if the file exists because
    // the user manually specified that this path should be used.
    return {
      configPath,
      configName: path.basename(configPath),
      configNamespace: 'expo',
    };
  } else {
    // app.config.json takes higher priority over app.json
    configPath = path.join(projectRoot, 'app.config.json');
    if (!fs.existsSync(configPath)) {
      configPath = path.join(projectRoot, 'app.json');
    }
  }

  return {
    configPath,
    configName: path.basename(configPath),
    configNamespace: 'expo',
  };
}

// TODO: deprecate
export function configFilename(projectRoot: string): string {
  return findConfigFile(projectRoot).configName;
}

export async function readExpRcAsync(projectRoot: string): Promise<ExpRc> {
  const expRcPath = path.join(projectRoot, '.exprc');
  return await JsonFile.readAsync(expRcPath, { json5: true, cantReadFileDefault: {} });
}

const customConfigPaths: { [projectRoot: string]: string } = {};

export function resetCustomConfigPaths(): void {
  for (const key of Object.keys(customConfigPaths)) {
    delete customConfigPaths[key];
  }
}

export function setCustomConfigPath(projectRoot: string, configPath: string): void {
  customConfigPaths[projectRoot] = configPath;
}

/**
 * Attempt to modify an Expo project config.
 * This will only fully work if the project is using static configs only.
 * Otherwise 'warn' | 'fail' will return with a message about why the config couldn't be updated.
 * The potentially modified config object will be returned for testing purposes.
 *
 * @param projectRoot
 * @param modifications modifications to make to an existing config
 * @param readOptions options for reading the current config file
 * @param writeOptions If true, the static config file will not be rewritten
 */
export async function modifyConfigAsync(
  projectRoot: string,
  modifications: Partial<ExpoConfig>,
  readOptions: GetConfigOptions = {},
  writeOptions: WriteConfigOptions = {}
): Promise<{
  type: 'success' | 'warn' | 'fail';
  message?: string;
  config: ExpoConfig | AppJSONConfig | null;
}> {
  const config = getConfig(projectRoot, readOptions);
  if (config.dynamicConfigPath) {
    // We cannot automatically write to a dynamic config.
    /* Currently we should just use the safest approach possible, informing the user that they'll need to manually modify their dynamic config.

    if (config.staticConfigPath) {
      // Both a dynamic and a static config exist.
      if (config.dynamicConfigObjectType === 'function') {
        // The dynamic config exports a function, this means it possibly extends the static config.
      } else {
        // Dynamic config ignores the static config, there isn't a reason to automatically write to it.
        // Instead we should warn the user to add values to their dynamic config.
      }
    }
    */
    return {
      type: 'warn',
      message: `Cannot automatically write to dynamic config at: ${path.relative(
        projectRoot,
        config.dynamicConfigPath
      )}`,
      config: null,
    };
  } else if (config.staticConfigPath) {
    // Static with no dynamic config, this means we can append to the config automatically.
    let outputConfig: ExpoConfig | AppJSONConfig;
    // If the config has an expo object (app.json) then append the options to that object.
    if (config.rootConfig.expo) {
      outputConfig = {
        ...config.rootConfig,
        expo: { ...config.rootConfig.expo, ...modifications },
      };
    } else {
      // Otherwise (app.config.json) just add the config modification to the top most level.
      outputConfig = { ...config.rootConfig, ...modifications };
    }
    if (!writeOptions.dryRun) {
      await JsonFile.writeAsync(config.staticConfigPath, outputConfig, { json5: false });
    }
    return { type: 'success', config: outputConfig };
  }

  return { type: 'fail', message: 'No config exists', config: null };
}

const APP_JSON_EXAMPLE = JSON.stringify({
  expo: {
    name: 'My app',
    slug: 'my-app',
    sdkVersion: '...',
  },
});

function ensureConfigHasDefaultValues({
  projectRoot,
  exp,
  pkg,
  paths,
  packageJsonPath,
  skipSDKVersionRequirement = false,
}: {
  projectRoot: string;
  exp: Partial<ExpoConfig> | null;
  pkg: JSONObject;
  skipSDKVersionRequirement?: boolean;
  paths?: ConfigFilePaths;
  packageJsonPath?: string;
}): { exp: ExpoConfig; pkg: PackageJSONConfig } {
  if (!exp) {
    exp = {};
  }
  exp = ensureInternals(exp, {
    projectRoot,
    ...(paths ?? {}),
    packageJsonPath,
  });
  // Defaults for package.json fields
  const pkgName = typeof pkg.name === 'string' ? pkg.name : path.basename(projectRoot);
  const pkgVersion = typeof pkg.version === 'string' ? pkg.version : '1.0.0';

  const pkgWithDefaults = { ...pkg, name: pkgName, version: pkgVersion };

  // Defaults for app.json/app.config.js fields
  const name = exp.name ?? pkgName;
  const slug = exp.slug ?? slugify(name.toLowerCase());
  const version = exp.version ?? pkgVersion;
  const nodeModulesPath = exp.nodeModulesPath
    ? path.resolve(projectRoot, exp.nodeModulesPath)
    : undefined;
  let description = exp.description;
  if (!description && typeof pkg.description === 'string') {
    description = pkg.description;
  }

  const expWithDefaults = { ...exp, name, slug, version, nodeModulesPath, description };

  let sdkVersion;
  try {
    sdkVersion = getExpoSDKVersion(projectRoot, expWithDefaults);
  } catch (error) {
    if (!skipSDKVersionRequirement) throw error;
  }

  let platforms = exp.platforms;
  if (!platforms) {
    platforms = getSupportedPlatforms(projectRoot, expWithDefaults);
  }

  return {
    exp: { ...expWithDefaults, sdkVersion, platforms },
    pkg: pkgWithDefaults,
  };
}

export async function writeConfigJsonAsync(
  projectRoot: string,
  options: object
): Promise<ProjectConfig> {
  const paths = getConfigFilePaths(projectRoot);
  let {
    exp,
    pkg,
    rootConfig,
    dynamicConfigObjectType,
    staticConfigPath,
  } = await readConfigJsonAsync(projectRoot);
  exp = { ...rootConfig.expo, ...options };
  rootConfig = { ...rootConfig, expo: exp };

  if (paths.staticConfigPath) {
    await JsonFile.writeAsync(paths.staticConfigPath, rootConfig, { json5: false });
  } else {
    console.log('Failed to write to config: ', options);
  }

  return {
    exp,
    pkg,
    rootConfig,
    staticConfigPath,
    dynamicConfigObjectType,
    ...paths,
  };
}
const DEFAULT_BUILD_PATH = `web-build`;

export function getWebOutputPath(config: { [key: string]: any } = {}): string {
  if (process.env.WEBPACK_BUILD_OUTPUT_PATH) {
    return process.env.WEBPACK_BUILD_OUTPUT_PATH;
  }
  const expo = config.expo || config || {};
  return expo?.web?.build?.output || DEFAULT_BUILD_PATH;
}

export function getNameFromConfig(
  exp: Record<string, any> = {}
): { appName?: string; webName?: string } {
  // For RN CLI support
  const appManifest = exp.expo || exp;
  const { web = {} } = appManifest;

  // rn-cli apps use a displayName value as well.
  const appName = exp.displayName || appManifest.displayName || appManifest.name;
  const webName = web.name || appName;

  return {
    appName,
    webName,
  };
}

export function getDefaultTarget(projectRoot: string): ProjectTarget {
  const { exp } = getConfig(projectRoot, { skipSDKVersionRequirement: true });
  // before SDK 37, always default to managed to preserve previous behavior
  if (exp.sdkVersion && exp.sdkVersion !== 'UNVERSIONED' && semver.lt(exp.sdkVersion, '37.0.0')) {
    return 'managed';
  }
  return isBareWorkflowProject(projectRoot) ? 'bare' : 'managed';
}

function isBareWorkflowProject(projectRoot: string): boolean {
  const { pkg } = getConfig(projectRoot, {
    skipSDKVersionRequirement: true,
  });
  if (pkg.dependencies && pkg.dependencies.expokit) {
    return false;
  }

  const xcodeprojFiles = globSync('ios/**/*.xcodeproj', {
    absolute: true,
    cwd: projectRoot,
  });
  if (xcodeprojFiles.length) {
    return true;
  }
  const gradleFiles = globSync('android/**/*.gradle', {
    absolute: true,
    cwd: projectRoot,
  });
  if (gradleFiles.length) {
    return true;
  }

  return false;
}

/**
 * true if the file is .js or .ts
 *
 * @param filePath
 */
function isDynamicFilePath(filePath: string): boolean {
  return !!filePath.match(/\.[j|t]s$/);
}

/**
 * Returns a string describing the configurations used for the given project root.
 * Will return null if no config is found.
 *
 * @param projectRoot
 * @param projectConfig
 */
export function getProjectConfigDescription(
  projectRoot: string,
  projectConfig: Partial<ProjectConfig>
): string | null {
  if (projectConfig.dynamicConfigPath) {
    const relativeDynamicConfigPath = path.relative(projectRoot, projectConfig.dynamicConfigPath);
    if (projectConfig.staticConfigPath) {
      return `Using dynamic config \`${relativeDynamicConfigPath}\` and static config \`${path.relative(
        projectRoot,
        projectConfig.staticConfigPath
      )}\``;
    }
    return `Using dynamic config \`${relativeDynamicConfigPath}\``;
  } else if (projectConfig.staticConfigPath) {
    return `Using static config \`${path.relative(projectRoot, projectConfig.staticConfigPath)}\``;
  }
  return null;
}

export * from './Config.types';<|MERGE_RESOLUTION|>--- conflicted
+++ resolved
@@ -134,11 +134,7 @@
     }
 
     if (options.isPublicConfig) {
-<<<<<<< HEAD
-      // Delete internal value used for dev tooling
-=======
       // Remove internal values with references to user's file paths from the public config.
->>>>>>> 6a7d03ee
       delete configWithDefaultValues.exp._internal;
 
       if (configWithDefaultValues.exp.hooks) {
