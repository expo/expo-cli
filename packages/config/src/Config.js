--- conflicted
+++ resolved
@@ -245,8 +245,6 @@
     webName,
   };
 }
-<<<<<<< HEAD
-=======
 
 export async function validateShortName(shortName: string): void {
   // Validate short name
@@ -268,7 +266,6 @@
   return DEFAULT_ORIENTATION;
 }
 
->>>>>>> e19b1682
 function applyWebDefaults(appJSON: Object) {
   // For RN CLI support
   const appManifest = appJSON.expo || appJSON;
