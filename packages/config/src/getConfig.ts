import JsonFile from '@expo/json-file';
import { spawnSync } from 'child_process';

import { AppJSONConfig, ConfigContext, ExpoConfig } from './Config.types';
import { ConfigError, errorFromJSON } from './Errors';
import { fileExists } from './Modules';
import { serializeAndEvaluate } from './Serialize';

type RawDynamicConfig = AppJSONConfig | Partial<ExpoConfig> | null;

type DynamicConfigResults = { config: RawDynamicConfig; exportedObjectType: string };

function isMissingFileCode(code: string): boolean {
  return ['ENOENT', 'MODULE_NOT_FOUND', 'ENOTDIR'].includes(code);
}

<<<<<<< HEAD
function reduceExpoObject(config?: ExpoConfig): ExpoConfig | null {
  if (!config) return null;

  if (typeof config.expo === 'object') {
    // TODO: We should warn users in the future that if there are more values than "expo", those values outside of "expo" will be omitted in favor of the "expo" object.
    return config.expo as ExpoConfig;
  }
  return config;
}

export function findDynamicConfigPath(
  projectRoot: string,
  requestedConfigPath?: string
): string | null {
  function testFileName(configPath: string): string | null {
    if (!fileExists(configPath)) return null;
    return configPath;
=======
function readConfigFile(
  configFilePath: string,
  context: ConfigContext
): null | DynamicConfigResults {
  if (!fileExists(configFilePath)) return null;

  try {
    return evalConfig(configFilePath, context);
  } catch (error) {
    // If the file doesn't exist then we should skip it and continue searching.
    if (!isMissingFileCode(error.code)) {
      throw error;
    }
>>>>>>> 8eea16a1
  }
  return null;
}

<<<<<<< HEAD
  if (requestedConfigPath) {
    const config = testFileName(requestedConfigPath);
    if (config) return config;
=======
export function getDynamicConfig(configPath: string, request: ConfigContext): DynamicConfigResults {
  const config = readConfigFile(configPath, request);
  if (config) {
    return serializeAndEvaluate(config);
>>>>>>> 8eea16a1
  }
  throw new ConfigError(`Failed to read config at: ${configPath}`, 'INVALID_CONFIG');
}

<<<<<<< HEAD
  for (const configFileName of allowedConfigFileNames) {
    const configPath = testFileName(path.resolve(projectRoot, configFileName));
    if (configPath) return configPath;
=======
export function getStaticConfig(configPath: string): AppJSONConfig | ExpoConfig | null {
  const config = JsonFile.read(configPath, { json5: true });
  if (config) {
    return serializeAndEvaluate(config);
>>>>>>> 8eea16a1
  }
  throw new ConfigError(`Failed to read config at: ${configPath}`, 'INVALID_CONFIG');
}

export function findAndEvalConfig(request: ConfigContext): ExpoConfig | null {
  const configPath = findDynamicConfigPath(request.projectRoot, request.configPath);
  if (configPath) {
    const config = evalConfig(configPath, request);
    return reduceExpoObject(serializeAndEvaluate(config));
  } else {
    return null;
  }
}

// We cannot use async config resolution right now because Next.js doesn't support async configs.
// If they don't add support for async Webpack configs then we may need to pull support for Next.js.
function evalConfig(configFile: string, request: ConfigContext): DynamicConfigResults {
  const spawnResults = spawnSync(
    'node',
    [
      require.resolve('@expo/config/build/scripts/read-config.js'),
      '--colors',
      configFile,
      JSON.stringify({ ...request, config: serializeAndEvaluate(request.config) }),
    ],
    { cwd: request.projectRoot || process.cwd() }
  );

  if (spawnResults.status === 0) {
    const spawnResultString = spawnResults.stdout.toString('utf8').trim();
    const logs = spawnResultString.split('\n');
    // Get the last console log to prevent parsing anything logged in the config.
    const lastLog = logs.pop()!;
    for (const log of logs) {
      // Log out the logs from the config
      console.log(log);
    }
    // Parse the final log of the script, it's the serialized config and exported object type.
    const results = JSON.parse(lastLog);
    return results;
  } else {
    // Parse the error data and throw it as expected
    const errorData = JSON.parse(spawnResults.stderr.toString('utf8'));
    throw errorFromJSON(errorData);
  }
}<|MERGE_RESOLUTION|>--- conflicted
+++ resolved
@@ -14,25 +14,6 @@
   return ['ENOENT', 'MODULE_NOT_FOUND', 'ENOTDIR'].includes(code);
 }
 
-<<<<<<< HEAD
-function reduceExpoObject(config?: ExpoConfig): ExpoConfig | null {
-  if (!config) return null;
-
-  if (typeof config.expo === 'object') {
-    // TODO: We should warn users in the future that if there are more values than "expo", those values outside of "expo" will be omitted in favor of the "expo" object.
-    return config.expo as ExpoConfig;
-  }
-  return config;
-}
-
-export function findDynamicConfigPath(
-  projectRoot: string,
-  requestedConfigPath?: string
-): string | null {
-  function testFileName(configPath: string): string | null {
-    if (!fileExists(configPath)) return null;
-    return configPath;
-=======
 function readConfigFile(
   configFilePath: string,
   context: ConfigContext
@@ -46,47 +27,24 @@
     if (!isMissingFileCode(error.code)) {
       throw error;
     }
->>>>>>> 8eea16a1
   }
   return null;
 }
 
-<<<<<<< HEAD
-  if (requestedConfigPath) {
-    const config = testFileName(requestedConfigPath);
-    if (config) return config;
-=======
 export function getDynamicConfig(configPath: string, request: ConfigContext): DynamicConfigResults {
   const config = readConfigFile(configPath, request);
   if (config) {
     return serializeAndEvaluate(config);
->>>>>>> 8eea16a1
   }
   throw new ConfigError(`Failed to read config at: ${configPath}`, 'INVALID_CONFIG');
 }
 
-<<<<<<< HEAD
-  for (const configFileName of allowedConfigFileNames) {
-    const configPath = testFileName(path.resolve(projectRoot, configFileName));
-    if (configPath) return configPath;
-=======
 export function getStaticConfig(configPath: string): AppJSONConfig | ExpoConfig | null {
   const config = JsonFile.read(configPath, { json5: true });
   if (config) {
     return serializeAndEvaluate(config);
->>>>>>> 8eea16a1
   }
   throw new ConfigError(`Failed to read config at: ${configPath}`, 'INVALID_CONFIG');
-}
-
-export function findAndEvalConfig(request: ConfigContext): ExpoConfig | null {
-  const configPath = findDynamicConfigPath(request.projectRoot, request.configPath);
-  if (configPath) {
-    const config = evalConfig(configPath, request);
-    return reduceExpoObject(serializeAndEvaluate(config));
-  } else {
-    return null;
-  }
 }
 
 // We cannot use async config resolution right now because Next.js doesn't support async configs.
