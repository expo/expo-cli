import { ExpoConfig } from '../Config.types';
import { ConfigPlugin } from '../Plugin.types';
import { addWarningAndroid } from '../WarningAggregator';
import { withAppBuildGradle } from '../plugins/android-plugins';

const DEFAULT_VERSION_NAME = '1.0';
const DEFAULT_VERSION_CODE = '1';

<<<<<<< HEAD
export const withVersion: ConfigPlugin<void> = config => {
  return withAppBuildGradle(config, config => {
    if (config.modResults.language === 'groovy') {
      config.modResults.contents = setVersionCode(config, config.modResults.contents);
      config.modResults.contents = setVersionName(config, config.modResults.contents);
    } else {
      addWarningAndroid(
        'android-version',
        `Cannot automatically configure app build.gradle if it's not groovy`
      );
    }
    return config;
  });
};

export function getVersionName(config: ExpoConfig) {
=======
export function getVersionName(config: Pick<ExpoConfig, 'version'>) {
>>>>>>> 04713d8f
  return config.version ?? null;
}

export function setVersionName(
  config: Pick<ExpoConfig, 'version'>,
  buildGradle: string,
  versionToReplace = DEFAULT_VERSION_NAME
) {
  const versionName = getVersionName(config);
  if (versionName === null) {
    return buildGradle;
  }

  const pattern = new RegExp(`versionName "${versionToReplace}"`);
  return buildGradle.replace(pattern, `versionName "${versionName}"`);
}

export function getVersionCode(config: Pick<ExpoConfig, 'android'>) {
  return config.android?.versionCode ?? null;
}

export function setVersionCode(
  config: Pick<ExpoConfig, 'android'>,
  buildGradle: string,
  versionCodeToReplace = DEFAULT_VERSION_CODE
) {
  const versionCode = getVersionCode(config);
  if (versionCode === null) {
    return buildGradle;
  }

  const pattern = new RegExp(`versionCode ${versionCodeToReplace}`);
  return buildGradle.replace(pattern, `versionCode ${versionCode}`);
}<|MERGE_RESOLUTION|>--- conflicted
+++ resolved
@@ -6,7 +6,6 @@
 const DEFAULT_VERSION_NAME = '1.0';
 const DEFAULT_VERSION_CODE = '1';
 
-<<<<<<< HEAD
 export const withVersion: ConfigPlugin<void> = config => {
   return withAppBuildGradle(config, config => {
     if (config.modResults.language === 'groovy') {
@@ -22,10 +21,7 @@
   });
 };
 
-export function getVersionName(config: ExpoConfig) {
-=======
 export function getVersionName(config: Pick<ExpoConfig, 'version'>) {
->>>>>>> 04713d8f
   return config.version ?? null;
 }
 
