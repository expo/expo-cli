import { ExpoConfig } from '../Config.types';
import { ConfigPlugin } from '../Plugin.types';
import { withDangerousAndroidMod } from '../plugins/android-plugins';
import { getProjectColorsXMLPathAsync, setColorItem } from './Colors';
import { buildResourceItem, readResourcesXMLAsync } from './Resources';
import { getProjectStylesXMLPathAsync, setStylesItem } from './Styles';
import { writeXMLAsync } from './XML';

const ANDROID_WINDOW_BACKGROUND = 'android:windowBackground';
const WINDOW_BACKGROUND_COLOR = 'activityBackground';

<<<<<<< HEAD
export const withRootViewBackgroundColor: ConfigPlugin<void> = config => {
  return withDangerousAndroidMod(config, async config => {
    await setRootViewBackgroundColor(config, config.modRequest.projectRoot);
    return config;
  });
};

export function getRootViewBackgroundColor(config: ExpoConfig) {
=======
export function getRootViewBackgroundColor(
  config: Pick<ExpoConfig, 'android' | 'backgroundColor'>
) {
>>>>>>> 04713d8f
  if (config.android?.backgroundColor) {
    return config.android.backgroundColor;
  }
  if (config.backgroundColor) {
    return config.backgroundColor;
  }

  return null;
}

export async function setRootViewBackgroundColor(
  config: Pick<ExpoConfig, 'android' | 'backgroundColor'>,
  projectRoot: string
) {
  const hexString = getRootViewBackgroundColor(config);
  if (!hexString) {
    return false;
  }

  const stylesPath = await getProjectStylesXMLPathAsync(projectRoot);
  const colorsPath = await getProjectColorsXMLPathAsync(projectRoot);

  let stylesJSON = await readResourcesXMLAsync({ path: stylesPath });
  let colorsJSON = await readResourcesXMLAsync({ path: colorsPath });

  const colorItemToAdd = buildResourceItem({ name: WINDOW_BACKGROUND_COLOR, value: hexString });
  const styleItemToAdd = buildResourceItem({
    name: ANDROID_WINDOW_BACKGROUND,
    value: `@color/${WINDOW_BACKGROUND_COLOR}`,
  });

  colorsJSON = setColorItem(colorItemToAdd, colorsJSON);
  stylesJSON = setStylesItem({
    item: styleItemToAdd,
    xml: stylesJSON,
    parent: { name: 'AppTheme', parent: 'Theme.AppCompat.Light.NoActionBar' },
  });

  try {
    await Promise.all([
      writeXMLAsync({ path: colorsPath, xml: colorsJSON }),
      writeXMLAsync({ path: stylesPath, xml: stylesJSON }),
    ]);
  } catch (e) {
    throw new Error(
      `Error setting Android root view background color. Cannot write new styles.xml to ${stylesPath}.`
    );
  }
  return true;
}<|MERGE_RESOLUTION|>--- conflicted
+++ resolved
@@ -9,7 +9,6 @@
 const ANDROID_WINDOW_BACKGROUND = 'android:windowBackground';
 const WINDOW_BACKGROUND_COLOR = 'activityBackground';
 
-<<<<<<< HEAD
 export const withRootViewBackgroundColor: ConfigPlugin<void> = config => {
   return withDangerousAndroidMod(config, async config => {
     await setRootViewBackgroundColor(config, config.modRequest.projectRoot);
@@ -17,12 +16,9 @@
   });
 };
 
-export function getRootViewBackgroundColor(config: ExpoConfig) {
-=======
 export function getRootViewBackgroundColor(
   config: Pick<ExpoConfig, 'android' | 'backgroundColor'>
 ) {
->>>>>>> 04713d8f
   if (config.android?.backgroundColor) {
     return config.android.backgroundColor;
   }
