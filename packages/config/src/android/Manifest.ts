import fs from 'fs-extra';
import { Builder, Parser } from 'xml2js';

import { EOL } from 'os';
import path from 'path';

<<<<<<< HEAD
export type Document = Record<string, any>;
=======
const USES_PERMISSION = 'uses-permission';

export type Document = { [key: string]: any };

export function removePermissions(doc: Document, permissionNames?: string[]) {
  const targetNames = permissionNames ? permissionNames.map(ensurePermissionNameFormat) : null;
  const permissions = doc.manifest[USES_PERMISSION] || [];
  let nextPermissions = [];
  for (let attribute of permissions) {
    if (targetNames) {
      const value = attribute['$']['android:name'] || attribute['$']['name'];
      if (!targetNames.includes(value)) {
        nextPermissions.push(attribute);
      }
    }
  }

  doc.manifest[USES_PERMISSION] = nextPermissions;
}

export function addPermission(doc: Document, permissionName: string): void {
  const usesPermissions: { [key: string]: any }[] = doc.manifest[USES_PERMISSION] || [];
  usesPermissions.push({
    $: { 'android:name': permissionName },
  });
  doc.manifest[USES_PERMISSION] = usesPermissions;
}

export function ensurePermissions(
  doc: Document,
  permissionNames: string[]
): { [permission: string]: boolean } {
  const permissions = getPermissions(doc);

  const results: { [permission: string]: boolean } = {};
  for (const permissionName of permissionNames) {
    const targetName = ensurePermissionNameFormat(permissionName);
    if (!permissions.includes(targetName)) {
      addPermission(doc, targetName);
      results[permissionName] = true;
    } else {
      results[permissionName] = false;
    }
  }
  return results;
}

export function ensurePermission(doc: Document, permissionName: string): boolean {
  const permissions = getPermissions(doc);
  const targetName = ensurePermissionNameFormat(permissionName);
>>>>>>> 5feea14c

export type InputOptions = {
  manifestPath?: string | null;
  projectRoot?: string | null;
  manifest?: Document | null;
};

export function logManifest(doc: Document) {
  const builder = new Builder();
  const xmlInput = builder.buildObject(doc);
  console.log(xmlInput);
}

const stringTimesN = (n: number, char: string) => Array(n + 1).join(char);

export function format(manifest: any, { indentLevel = 2, newline = EOL } = {}): string {
  let xmlInput: string;
  if (typeof manifest === 'string') {
    xmlInput = manifest;
  } else if (manifest.toString) {
    const builder = new Builder({ headless: true });
    xmlInput = builder.buildObject(manifest);
    return xmlInput;
  } else {
    throw new Error(`@expo/android-manifest: invalid manifest value passed in: ${manifest}`);
  }
  const indentString = stringTimesN(indentLevel, ' ');

  let formatted = '';
  const regex = /(>)(<)(\/*)/g;
  const xml = xmlInput.replace(regex, `$1${newline}$2$3`);
  let pad = 0;
  xml
    .split(/\r?\n/)
    .map((line: string) => line.trim())
    .forEach((line: string) => {
      let indent = 0;
      if (line.match(/.+<\/\w[^>]*>$/)) {
        indent = 0;
      } else if (line.match(/^<\/\w/)) {
        // Somehow istanbul doesn't see the else case as covered, although it is. Skip it.
        /* istanbul ignore else  */
        if (pad !== 0) {
          pad -= 1;
        }
      } else if (line.match(/^<\w([^>]*[^\/])?>.*$/)) {
        indent = 1;
      } else {
        indent = 0;
      }

      const padding = stringTimesN(pad, indentString);
      formatted += padding + line + newline; // eslint-disable-line prefer-template
      pad += indent;
    });

  return formatted.trim();
}

export async function writeAndroidManifestAsync(
  manifestPath: string,
  manifest: any
): Promise<void> {
  const manifestXml = new Builder().buildObject(manifest);
  await fs.ensureDir(path.dirname(manifestPath));
  await fs.writeFile(manifestPath, manifestXml);
}

export async function getProjectAndroidManifestPathAsync(
  projectDir: string
): Promise<string | null> {
  try {
    const shellPath = path.join(projectDir, 'android');
    if ((await fs.stat(shellPath)).isDirectory()) {
      const manifestPath = path.join(shellPath, 'app/src/main/AndroidManifest.xml');
      if ((await fs.stat(manifestPath)).isFile()) {
        return manifestPath;
      }
    }
  } catch (error) {}

  return null;
}
export async function getAndroidManifestPathAsync(projectDir: string): Promise<string | null> {
  try {
    const manifestPath = path.join(projectDir, 'app/src/main/AndroidManifest.xml');
    if ((await fs.stat(manifestPath)).isFile()) {
      return manifestPath;
    }
  } catch (error) {}

  return null;
}

export async function readAndroidManifestAsync(manifestPath: string): Promise<Document> {
  const contents = await fs.readFile(manifestPath, { encoding: 'utf8', flag: 'r' });
  const parser = new Parser();
  const manifest = parser.parseStringPromise(contents);
  return manifest;
}

<<<<<<< HEAD
export async function resolveInputOptionsAsync(options: InputOptions): Promise<Document> {
  if (options.manifest) return options.manifest;
  if (options.manifestPath) return await readAsync(options.manifestPath);
  if (options.projectRoot) {
    const manifestPath = await getAndroidManifestPathAsync(options.projectRoot);
    return resolveInputOptionsAsync({ manifestPath });
=======
export async function persistAndroidPermissionsAsync(
  projectDir: string,
  permissions: string[]
): Promise<boolean> {
  const manifestPath = await getProjectAndroidManifestPathAsync(projectDir);
  // The Android Manifest takes priority over the app.json
  if (!manifestPath) {
    return false;
  }
  const manifest = await readAndroidManifestAsync(manifestPath);
  removePermissions(manifest);
  const results = ensurePermissions(manifest, permissions);
  if (Object.values(results).reduce((prev, current) => prev && current, true) === false) {
    const failed = Object.keys(results).filter(key => !results[key]);
    throw new Error(
      `Failed to write the following permissions to the native AndroidManifest.xml: ${failed.join(
        ', '
      )}`
    );
>>>>>>> 5feea14c
  }
  throw new Error('Cannot resolve a valid AndroidManifest.xml');
}

export async function resolveOutputOptionsAsync(options: InputOptions): Promise<string> {
  if (options.manifestPath) return options.manifestPath;
  if (options.projectRoot) {
    const manifestPath = await getAndroidManifestPathAsync(options.projectRoot);
    return resolveOutputOptionsAsync({ manifestPath });
  }
  throw new Error('Cannot resolve an output for writing AndroidManifest.xml');
}

export async function getPackageAsync(options: InputOptions): Promise<string | null> {
  const manifest = await resolveInputOptionsAsync(options);
  return manifest.manifest?.['$']?.package ?? null;
}<|MERGE_RESOLUTION|>--- conflicted
+++ resolved
@@ -4,9 +4,6 @@
 import { EOL } from 'os';
 import path from 'path';
 
-<<<<<<< HEAD
-export type Document = Record<string, any>;
-=======
 const USES_PERMISSION = 'uses-permission';
 
 export type Document = { [key: string]: any };
@@ -57,7 +54,24 @@
 export function ensurePermission(doc: Document, permissionName: string): boolean {
   const permissions = getPermissions(doc);
   const targetName = ensurePermissionNameFormat(permissionName);
->>>>>>> 5feea14c
+
+  if (!permissions.includes(targetName)) {
+    addPermission(doc, targetName);
+    return true;
+  }
+  return false;
+}
+
+export function ensurePermissionNameFormat(permissionName: string): string {
+  if (permissionName.includes('.')) {
+    const com = permissionName.split('.');
+    const name = com.pop() as string;
+    return [...com, name.toUpperCase()].join('.');
+  } else {
+    // If shorthand form like `WRITE_CONTACTS` is provided, expand it to `android.permission.WRITE_CONTACTS`.
+    return ensurePermissionNameFormat(`android.permission.${permissionName}`);
+  }
+}
 
 export type InputOptions = {
   manifestPath?: string | null;
@@ -159,14 +173,15 @@
   return manifest;
 }
 
-<<<<<<< HEAD
 export async function resolveInputOptionsAsync(options: InputOptions): Promise<Document> {
   if (options.manifest) return options.manifest;
-  if (options.manifestPath) return await readAsync(options.manifestPath);
+  if (options.manifestPath) return await readAndroidManifestAsync(options.manifestPath);
   if (options.projectRoot) {
     const manifestPath = await getAndroidManifestPathAsync(options.projectRoot);
     return resolveInputOptionsAsync({ manifestPath });
-=======
+  }
+}
+
 export async function persistAndroidPermissionsAsync(
   projectDir: string,
   permissions: string[]
@@ -186,7 +201,6 @@
         ', '
       )}`
     );
->>>>>>> 5feea14c
   }
   throw new Error('Cannot resolve a valid AndroidManifest.xml');
 }
