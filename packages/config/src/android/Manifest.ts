--- conflicted
+++ resolved
@@ -117,13 +117,7 @@
   };
 };
 
-<<<<<<< HEAD
-export type AndroidManifest = Document;
-
-export type Document = {
-=======
 export type AndroidManifest = {
->>>>>>> 04713d8f
   manifest: {
     // Probably more, but this is currently all we'd need for most cases in Expo.
     $: { 'xmlns:android': string; package?: string; [key: string]: string | undefined };
