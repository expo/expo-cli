import fs from 'fs-extra';
import path from 'path';

import * as XML from './XML';

export type StringBoolean = 'true' | 'false';

type ManifestMetaDataAttributes = AndroidManifestAttributes & {
  'android:value'?: string;
  'android:resource'?: string;
};

type AndroidManifestAttributes = {
  'android:name': string | 'android.intent.action.VIEW';
};

type ManifestAction = {
  $: AndroidManifestAttributes;
};

<<<<<<< HEAD
type ManifestCategory = {
  $: AndroidManifestAttributes;
};
=======
export async function readXMLAsync(options: {
  path: string;
  fallback?: string;
}): Promise<Document> {
  let contents: string = '';
  try {
    contents = await fs.readFile(options.path, { encoding: 'utf8', flag: 'r' });
  } catch {}
  const parser = new Parser();
  const manifest = parser.parseStringPromise(contents || options.fallback || '');
  return manifest;
}
>>>>>>> 3d7cf29e

type ManifestData = {
  $: {
    [key: string]: string | undefined;
    'android:host'?: string;
    'android:pathPrefix'?: string;
    'android:scheme'?: string;
  };
};

type ManifestReciever = {
  $: AndroidManifestAttributes & {
    'android:exported'?: StringBoolean;
    'android:enabled'?: StringBoolean;
  };
  'intent-filter'?: ManifestIntentFilter[];
};

type ManifestIntentFilter = {
  action?: ManifestAction[];
  data?: ManifestData[];
  category?: ManifestCategory[];
};

export type ManifestMetaData = {
  $: ManifestMetaDataAttributes;
};

type ManifestServiceAttributes = AndroidManifestAttributes & {
  'android:enabled'?: StringBoolean;
  'android:exported'?: StringBoolean;
  'android:permission'?: string;
  // ...
};

type ManifestService = {
  $: ManifestServiceAttributes;
  'intent-filter'?: ManifestIntentFilter[];
};

type ManifestApplicationAttributes = {
  'android:name': string | '.MainApplication';
  'android:icon'?: string;
  'android:label'?: string;
  'android:allowBackup'?: StringBoolean;
  'android:largeHeap'?: StringBoolean;
  'android:requestLegacyExternalStorage'?: StringBoolean;
  'android:usesCleartextTraffic'?: StringBoolean;
  [key: string]: string | undefined;
};

export type ManifestActivity = {
  $: ManifestApplicationAttributes & {
    'android:exported'?: StringBoolean;
    'android:launchMode'?: string;
    'android:theme'?: string;
    [key: string]: string | undefined;
  };
  'intent-filter'?: ManifestIntentFilter[];
  // ...
};

export type ManifestUsesLibrary = {
  $: AndroidManifestAttributes & {
    'android:required'?: StringBoolean;
  };
};

type ManifestApplication = {
  $: ManifestApplicationAttributes;
  activity?: ManifestActivity[];
  service?: ManifestService[];
  receiver?: ManifestReciever[];
  'meta-data'?: ManifestMetaData[];
  'uses-library'?: ManifestUsesLibrary[];
  // ...
};

type ManifestPermission = {
  $: AndroidManifestAttributes & {
    'android:protectionLevel'?: string | 'signature';
  };
};

export type ManifestUsesPermission = {
  $: AndroidManifestAttributes;
};

type ManifestUsesFeature = {
  $: AndroidManifestAttributes & {
    'android:glEsVersion'?: string;
    'android:required': StringBoolean;
  };
};

export type Document = {
  manifest: {
    // Probably more, but this is currently all we'd need for most cases in Expo.
    $: { 'xmlns:android': string; package?: string; [key: string]: string | undefined };
    permission?: ManifestPermission[];
    'uses-permission'?: ManifestUsesPermission[];
    'uses-feature'?: ManifestUsesFeature[];
    application?: ManifestApplication[];
  };
};

export type InputOptions = {
  manifestPath?: string | null;
  projectRoot?: string | null;
  manifest?: Document | null;
};

export async function writeAndroidManifestAsync(
  manifestPath: string,
  manifest: Document
): Promise<void> {
  const manifestXml = XML.format(manifest);
  await fs.ensureDir(path.dirname(manifestPath));
  await fs.writeFile(manifestPath, manifestXml);
}

<<<<<<< HEAD
export async function getProjectAndroidManifestPathAsync(
  projectDir: string
): Promise<string | null> {
  try {
    const shellPath = path.join(projectDir, 'android');
    if ((await fs.stat(shellPath)).isDirectory()) {
      const manifestPath = path.join(shellPath, 'app/src/main/AndroidManifest.xml');
      if ((await fs.stat(manifestPath)).isFile()) {
        return manifestPath;
      }
    }
  } catch (error) {}

  return null;
}

=======
>>>>>>> 3d7cf29e
export async function readAndroidManifestAsync(manifestPath: string): Promise<Document> {
  const xml = await XML.readXMLAsync({ path: manifestPath });
  if (!isManifest(xml)) {
    throw new Error('Invalid manifest found at: ' + manifestPath);
  }
  return xml;
}

function isManifest(xml: XML.XMLObject): xml is Document {
  // TODO: Maybe more validation
  return !!xml.manifest;
}

export function getMainApplication(manifest: Document): ManifestApplication | null {
  return (
    manifest?.manifest?.application?.filter(
      e => e?.['$']?.['android:name'] === '.MainApplication'
    )[0] ?? null
  );
}

export function getMainActivity(manifest: Document): ManifestActivity | null {
  const mainActivity = manifest?.manifest?.application?.[0]?.activity?.filter?.(
    (e: any) => e['$']['android:name'] === '.MainActivity'
  );
  return mainActivity?.[0] ?? null;
}

export function addMetaDataItemToMainApplication(
  mainApplication: any,
  itemName: string,
  itemValue: string
): ManifestApplication {
  let existingMetaDataItem;
  const newItem = {
    $: {
      'android:name': itemName,
      'android:value': itemValue,
    },
  };
  if (mainApplication.hasOwnProperty('meta-data')) {
    existingMetaDataItem = mainApplication['meta-data'].filter(
      (e: any) => e['$']['android:name'] === itemName
    );
    if (existingMetaDataItem.length) {
      existingMetaDataItem[0]['$']['android:value'] = itemValue;
    } else {
      mainApplication['meta-data'].push(newItem);
    }
  } else {
    mainApplication['meta-data'] = [newItem];
  }
  return mainApplication;
}<|MERGE_RESOLUTION|>--- conflicted
+++ resolved
@@ -18,24 +18,9 @@
   $: AndroidManifestAttributes;
 };
 
-<<<<<<< HEAD
 type ManifestCategory = {
   $: AndroidManifestAttributes;
 };
-=======
-export async function readXMLAsync(options: {
-  path: string;
-  fallback?: string;
-}): Promise<Document> {
-  let contents: string = '';
-  try {
-    contents = await fs.readFile(options.path, { encoding: 'utf8', flag: 'r' });
-  } catch {}
-  const parser = new Parser();
-  const manifest = parser.parseStringPromise(contents || options.fallback || '');
-  return manifest;
-}
->>>>>>> 3d7cf29e
 
 type ManifestData = {
   $: {
@@ -157,25 +142,6 @@
   await fs.writeFile(manifestPath, manifestXml);
 }
 
-<<<<<<< HEAD
-export async function getProjectAndroidManifestPathAsync(
-  projectDir: string
-): Promise<string | null> {
-  try {
-    const shellPath = path.join(projectDir, 'android');
-    if ((await fs.stat(shellPath)).isDirectory()) {
-      const manifestPath = path.join(shellPath, 'app/src/main/AndroidManifest.xml');
-      if ((await fs.stat(manifestPath)).isFile()) {
-        return manifestPath;
-      }
-    }
-  } catch (error) {}
-
-  return null;
-}
-
-=======
->>>>>>> 3d7cf29e
 export async function readAndroidManifestAsync(manifestPath: string): Promise<Document> {
   const xml = await XML.readXMLAsync({ path: manifestPath });
   if (!isManifest(xml)) {
