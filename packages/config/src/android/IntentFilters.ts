import { Android, AndroidIntentFiltersData, ExpoConfig } from '@expo/config-types';
import { Parser } from 'xml2js';

<<<<<<< HEAD
import { createAndroidManifestPlugin } from '../plugins/android-plugins';
import { AndroidManifest, getMainActivity } from './Manifest';

export const withAndroidIntentFilters = createAndroidManifestPlugin(setAndroidIntentFilters);
=======
import { AndroidManifest, getMainActivity } from './Manifest';
>>>>>>> 04713d8f

type AndroidIntentFilters = NonNullable<Android['intentFilters']>;
// TODO: make it so intent filters aren't written again if you run the command again

export function getIntentFilters(config: Pick<ExpoConfig, 'android'>): AndroidIntentFilters {
  return config.android?.intentFilters ?? [];
}

export async function setAndroidIntentFilters(
<<<<<<< HEAD
  config: ExpoConfig,
  manifestDocument: AndroidManifest
=======
  config: Pick<ExpoConfig, 'android'>,
  androidManifest: AndroidManifest
>>>>>>> 04713d8f
): Promise<AndroidManifest> {
  const intentFilters = getIntentFilters(config);
  if (!intentFilters.length) {
    return androidManifest;
  }

  const intentFiltersXML = renderIntentFilters(intentFilters).join('');
  const parser = new Parser();
  const intentFiltersJSON = await parser.parseStringPromise(intentFiltersXML);

  const mainActivity = getMainActivity(androidManifest);

  if (mainActivity) {
    mainActivity['intent-filter'] = mainActivity['intent-filter']?.concat(
      intentFiltersJSON['intent-filter']
    );
  }

  return androidManifest;
}

export default function renderIntentFilters(intentFilters: AndroidIntentFilters): string[] {
  // returns an array of <intent-filter> tags:
  // [
  //   `<intent-filter>
  //     <data android:scheme="exp"/>
  //     <data android:scheme="exps"/>
  //
  //     <action android:name="android.intent.action.VIEW"/>
  //
  //     <category android:name="android.intent.category.DEFAULT"/>
  //     <category android:name="android.intent.category.BROWSABLE"/>
  //   </intent-filter>`,
  //   ...
  // ]
  return intentFilters.map(intentFilter => {
    const autoVerify = intentFilter.autoVerify ? ' android:autoVerify="true"' : '';

    return `<intent-filter${autoVerify}>
      ${renderIntentFilterData(intentFilter.data)}
      <action android:name="android.intent.action.${intentFilter.action}"/>
      ${renderIntentFilterCategory(intentFilter.category)}
    </intent-filter>`;
  });
}

function renderIntentFilterDatumEntries(datum: AndroidIntentFiltersData = {}): string {
  const entries: string[] = [];
  for (const [key, value] of Object.entries(datum)) {
    entries.push(`android:${key}="${value}"`);
  }
  return entries.join(' ');
}

function renderIntentFilterData(
  data?: AndroidIntentFiltersData | AndroidIntentFiltersData[]
): string {
  return (Array.isArray(data) ? data : [data])
    .filter(Boolean)
    .map(datum => `<data ${renderIntentFilterDatumEntries(datum)}/>`)
    .join('\n');
}

function renderIntentFilterCategory(category?: string | string[]): string {
  return (Array.isArray(category) ? category : [category])
    .filter(Boolean)
    .map(cat => `<category android:name="android.intent.category.${cat}"/>`)
    .join('\n');
}<|MERGE_RESOLUTION|>--- conflicted
+++ resolved
@@ -1,30 +1,21 @@
 import { Android, AndroidIntentFiltersData, ExpoConfig } from '@expo/config-types';
 import { Parser } from 'xml2js';
 
-<<<<<<< HEAD
 import { createAndroidManifestPlugin } from '../plugins/android-plugins';
 import { AndroidManifest, getMainActivity } from './Manifest';
 
-export const withAndroidIntentFilters = createAndroidManifestPlugin(setAndroidIntentFilters);
-=======
-import { AndroidManifest, getMainActivity } from './Manifest';
->>>>>>> 04713d8f
-
 type AndroidIntentFilters = NonNullable<Android['intentFilters']>;
 // TODO: make it so intent filters aren't written again if you run the command again
+
+export const withAndroidIntentFilters = createAndroidManifestPlugin(setAndroidIntentFilters);
 
 export function getIntentFilters(config: Pick<ExpoConfig, 'android'>): AndroidIntentFilters {
   return config.android?.intentFilters ?? [];
 }
 
 export async function setAndroidIntentFilters(
-<<<<<<< HEAD
-  config: ExpoConfig,
-  manifestDocument: AndroidManifest
-=======
   config: Pick<ExpoConfig, 'android'>,
   androidManifest: AndroidManifest
->>>>>>> 04713d8f
 ): Promise<AndroidManifest> {
   const intentFilters = getIntentFilters(config);
   if (!intentFilters.length) {
