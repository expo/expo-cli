import { ExpoConfig } from '../Config.types';
import { ConfigPlugin } from '../Plugin.types';
import { withDangerousAndroidMod } from '../plugins/android-plugins';
import { getProjectColorsXMLPathAsync, setColorItem } from './Colors';
import { buildResourceItem, readResourcesXMLAsync } from './Resources';
import { getProjectStylesXMLPathAsync, setStylesItem } from './Styles';
import { writeXMLAsync } from './XML';

const COLOR_PRIMARY_KEY = 'colorPrimary';
const DEFAULT_PRIMARY_COLOR = '#023c69';

<<<<<<< HEAD
export const withPrimaryColor: ConfigPlugin<void> = config => {
  return withDangerousAndroidMod(config, async config => {
    await setPrimaryColor(config, config.modRequest.projectRoot);
    return config;
  });
};

export function getPrimaryColor(config: ExpoConfig) {
=======
export function getPrimaryColor(config: Pick<ExpoConfig, 'primaryColor'>) {
>>>>>>> 04713d8f
  return config.primaryColor ?? DEFAULT_PRIMARY_COLOR;
}

export async function setPrimaryColor(
  config: Pick<ExpoConfig, 'primaryColor'>,
  projectRoot: string
) {
  const hexString = getPrimaryColor(config);

  const stylesPath = await getProjectStylesXMLPathAsync(projectRoot);
  const colorsPath = await getProjectColorsXMLPathAsync(projectRoot);

  let stylesJSON = await readResourcesXMLAsync({ path: stylesPath });
  let colorsJSON = await readResourcesXMLAsync({ path: colorsPath });

  const colorItemToAdd = buildResourceItem({ name: COLOR_PRIMARY_KEY, value: hexString });
  const styleItemToAdd = buildResourceItem({
    name: COLOR_PRIMARY_KEY,
    value: `@color/${COLOR_PRIMARY_KEY}`,
  });

  colorsJSON = setColorItem(colorItemToAdd, colorsJSON);
  stylesJSON = setStylesItem({
    item: styleItemToAdd,
    xml: stylesJSON,
    parent: { name: 'AppTheme', parent: 'Theme.AppCompat.Light.NoActionBar' },
  });

  try {
    await Promise.all([
      writeXMLAsync({ path: colorsPath, xml: colorsJSON }),
      writeXMLAsync({ path: stylesPath, xml: stylesJSON }),
    ]);
  } catch (e) {
    throw new Error(
      `Error setting Android primary color. Cannot write new styles.xml to ${stylesPath}.`
    );
  }
  return true;
}<|MERGE_RESOLUTION|>--- conflicted
+++ resolved
@@ -9,7 +9,6 @@
 const COLOR_PRIMARY_KEY = 'colorPrimary';
 const DEFAULT_PRIMARY_COLOR = '#023c69';
 
-<<<<<<< HEAD
 export const withPrimaryColor: ConfigPlugin<void> = config => {
   return withDangerousAndroidMod(config, async config => {
     await setPrimaryColor(config, config.modRequest.projectRoot);
@@ -17,10 +16,7 @@
   });
 };
 
-export function getPrimaryColor(config: ExpoConfig) {
-=======
 export function getPrimaryColor(config: Pick<ExpoConfig, 'primaryColor'>) {
->>>>>>> 04713d8f
   return config.primaryColor ?? DEFAULT_PRIMARY_COLOR;
 }
 
