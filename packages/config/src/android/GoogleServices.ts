--- conflicted
+++ resolved
@@ -12,7 +12,12 @@
 
 const DEFAULT_TARGET_PATH = './android/app/google-services.json';
 
-<<<<<<< HEAD
+const googleServicesClassPath = 'com.google.gms:google-services';
+const googleServicesPlugin = 'com.google.gms.google-services';
+
+// NOTE(brentvatne): This may be annoying to keep up to date...
+const googleServicesVersion = '4.3.3';
+
 export const withClassPath: ConfigPlugin<void> = config => {
   return withProjectBuildGradle(config, config => {
     if (config.modResults.language === 'groovy') {
@@ -51,16 +56,7 @@
   });
 };
 
-export function getGoogleServicesFilePath(config: ExpoConfig) {
-=======
-const googleServicesClassPath = 'com.google.gms:google-services';
-const googleServicesPlugin = 'com.google.gms.google-services';
-
-// NOTE(brentvatne): This may be annoying to keep up to date...
-const googleServicesVersion = '4.3.3';
-
 export function getGoogleServicesFilePath(config: Pick<ExpoConfig, 'android'>) {
->>>>>>> 04713d8f
   return config.android?.googleServicesFile ?? null;
 }
 
