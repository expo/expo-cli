--- conflicted
+++ resolved
@@ -1,8 +1,5 @@
 import { ExpoConfig } from '../Config.types';
-<<<<<<< HEAD
 import { createAndroidManifestPlugin } from '../plugins/android-plugins';
-=======
->>>>>>> 04713d8f
 import { AndroidManifest, ManifestUsesPermission } from './Manifest';
 
 const USES_PERMISSION = 'uses-permission';
@@ -14,6 +11,7 @@
   'android.permission.WAKE_LOCK',
   'com.google.android.c2dm.permission.RECEIVE',
 ];
+
 export const allPermissions = [
   ...requiredPermissions,
   'android.permission.ACCESS_WIFI_STATE',
@@ -60,14 +58,10 @@
   return config.android?.permissions ?? [];
 }
 
-<<<<<<< HEAD
-export function setAndroidPermissions(config: ExpoConfig, manifestDocument: AndroidManifest) {
-=======
-export async function setAndroidPermissions(
+export function setAndroidPermissions(
   config: Pick<ExpoConfig, 'android'>,
   androidManifest: AndroidManifest
 ) {
->>>>>>> 04713d8f
   const permissions = getAndroidPermissions(config);
   let permissionsToAdd = [];
   if (permissions === null) {
@@ -110,11 +104,7 @@
   return manifestPermissions;
 }
 
-<<<<<<< HEAD
-export function removePermissions(doc: AndroidManifest, permissionNames?: string[]) {
-=======
 export function removePermissions(androidManifest: AndroidManifest, permissionNames?: string[]) {
->>>>>>> 04713d8f
   const targetNames = permissionNames ? permissionNames.map(ensurePermissionNameFormat) : null;
   const permissions = androidManifest.manifest[USES_PERMISSION] || [];
   const nextPermissions = [];
@@ -131,13 +121,8 @@
   androidManifest.manifest[USES_PERMISSION] = nextPermissions;
 }
 
-<<<<<<< HEAD
-export function addPermission(doc: AndroidManifest, permissionName: string): void {
-  const usesPermissions: ManifestUsesPermission[] = doc.manifest[USES_PERMISSION] || [];
-=======
 export function addPermission(androidManifest: AndroidManifest, permissionName: string): void {
   const usesPermissions: ManifestUsesPermission[] = androidManifest.manifest[USES_PERMISSION] || [];
->>>>>>> 04713d8f
   usesPermissions.push({
     $: { 'android:name': permissionName },
   });
@@ -145,11 +130,7 @@
 }
 
 export function ensurePermissions(
-<<<<<<< HEAD
-  doc: AndroidManifest,
-=======
   androidManifest: AndroidManifest,
->>>>>>> 04713d8f
   permissionNames: string[]
 ): { [permission: string]: boolean } {
   const permissions = getPermissions(androidManifest);
@@ -167,16 +148,11 @@
   return results;
 }
 
-<<<<<<< HEAD
-export function ensurePermission(doc: AndroidManifest, permissionName: string): boolean {
-  const permissions = getPermissions(doc);
-=======
 export function ensurePermission(
   androidManifest: AndroidManifest,
   permissionName: string
 ): boolean {
   const permissions = getPermissions(androidManifest);
->>>>>>> 04713d8f
   const targetName = ensurePermissionNameFormat(permissionName);
 
   if (!permissions.includes(targetName)) {
@@ -197,13 +173,8 @@
   }
 }
 
-<<<<<<< HEAD
-export function getPermissions(doc: AndroidManifest): string[] {
-  const usesPermissions: { [key: string]: any }[] = doc.manifest[USES_PERMISSION] || [];
-=======
 export function getPermissions(androidManifest: AndroidManifest): string[] {
   const usesPermissions: { [key: string]: any }[] = androidManifest.manifest[USES_PERMISSION] || [];
->>>>>>> 04713d8f
   const permissions = usesPermissions.map(permissionObject => {
     return permissionObject.$['android:name'] || permissionObject.$.name;
   });
