<<<<<<< HEAD
=======
import * as AdaptiveIcon from './AdaptiveIcon';
import * as AllowBackup from './AllowBackup';
>>>>>>> 99b95b31
import * as Branch from './Branch';
import * as Colors from './Colors';
import * as Facebook from './Facebook';
import * as GoogleMapsApiKey from './GoogleMapsApiKey';
import * as GoogleMobileAds from './GoogleMobileAds';
import * as GoogleServices from './GoogleServices';
import * as Icon from './Icon';
import * as IntentFilters from './IntentFilters';
import * as Manifest from './Manifest';
import * as NavigationBar from './NavigationBar';
import * as Orientation from './Orientation';
import * as Package from './Package';
import * as Permissions from './Permissions';
import * as PrimaryColor from './PrimaryColor';
import * as RootViewBackgroundColor from './RootViewBackgroundColor';
import * as Scheme from './Scheme';
import * as SplashScreen from './SplashScreen';
import * as StatusBar from './StatusBar';
import * as Styles from './Styles';
import * as Updates from './Updates';
import * as UserInterfaceStyle from './UserInterfaceStyle';
import * as Version from './Version';

export {
<<<<<<< HEAD
=======
  AdaptiveIcon,
  AllowBackup,
>>>>>>> 99b95b31
  Manifest,
  Branch,
  Colors,
  Facebook,
  GoogleMapsApiKey,
  GoogleMobileAds,
  GoogleServices,
  Icon,
  IntentFilters,
  NavigationBar,
  Orientation,
  Package,
  Permissions,
  PrimaryColor,
  RootViewBackgroundColor,
  Scheme,
  SplashScreen,
  StatusBar,
  Styles,
  Updates,
  UserInterfaceStyle,
  Version,
};<|MERGE_RESOLUTION|>--- conflicted
+++ resolved
@@ -1,8 +1,4 @@
-<<<<<<< HEAD
-=======
-import * as AdaptiveIcon from './AdaptiveIcon';
 import * as AllowBackup from './AllowBackup';
->>>>>>> 99b95b31
 import * as Branch from './Branch';
 import * as Colors from './Colors';
 import * as Facebook from './Facebook';
@@ -27,11 +23,7 @@
 import * as Version from './Version';
 
 export {
-<<<<<<< HEAD
-=======
-  AdaptiveIcon,
   AllowBackup,
->>>>>>> 99b95b31
   Manifest,
   Branch,
   Colors,
