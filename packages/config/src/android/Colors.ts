<<<<<<< HEAD
import { getProjectResourcePathAsync, ResourceItemXML } from './Resources';
import { readXMLAsync } from './XML';
=======
import { Document, readXMLAsync } from './Manifest';
import { getResourceXMLAsync, ResourceKind } from './Paths';
import { XMLItem } from './Styles';
>>>>>>> 3d7cf29e

const BASE_STYLES_XML = `<?xml version="1.0" encoding="utf-8"?><resources></resources>`;

export type ColorResourceXML = {
  resources?: {
    color?: ResourceItemXML[];
  };
};

export async function getProjectColorsXMLPathAsync(
  projectDir: string,
<<<<<<< HEAD
  { kind = 'values' }: { kind?: string } = {}
): Promise<string | null> {
  return getProjectResourcePathAsync(projectDir, { kind, name: 'colors' });
}

export async function readColorsXMLAsync(path: string): Promise<ColorResourceXML> {
=======
  { kind = 'values' }: { kind?: ResourceKind } = {}
): Promise<string> {
  return getResourceXMLAsync(projectDir, { kind, name: 'colors' });
}

export async function readColorsXMLAsync({ path }: { path: string }): Promise<Document> {
>>>>>>> 3d7cf29e
  return readXMLAsync({ path, fallback: BASE_STYLES_XML });
}

export function setColorItem(
  itemToAdd: ResourceItemXML[],
  colorFileContentsJSON: ColorResourceXML
) {
  if (colorFileContentsJSON.resources?.color) {
    const colorNameExists = colorFileContentsJSON.resources.color.filter(
      (e: ResourceItemXML) => e['$'].name === itemToAdd[0]['$'].name
    )[0];
    if (colorNameExists) {
      colorNameExists['_'] = itemToAdd[0]['_'];
    } else {
      colorFileContentsJSON.resources.color = colorFileContentsJSON.resources.color.concat(
        itemToAdd
      );
    }
  } else {
    if (!colorFileContentsJSON.resources || typeof colorFileContentsJSON.resources === 'string') {
      //file was empty and JSON is `{resources : ''}`
      colorFileContentsJSON.resources = {};
    }
    colorFileContentsJSON.resources.color = itemToAdd;
  }
  return colorFileContentsJSON;
}

export function removeColorItem(named: string, contents: ColorResourceXML) {
  if (contents.resources?.color) {
    const index = contents.resources.color.findIndex((e: ResourceItemXML) => e['$'].name === named);
    if (index > -1) {
      // replace the previous value
      contents.resources.color.splice(index, 1);
    }
  }
  return contents;
}<|MERGE_RESOLUTION|>--- conflicted
+++ resolved
@@ -1,11 +1,6 @@
-<<<<<<< HEAD
-import { getProjectResourcePathAsync, ResourceItemXML } from './Resources';
+import { getResourceXMLAsync } from './Paths';
+import { ResourceItemXML, ResourceKind } from './Resources';
 import { readXMLAsync } from './XML';
-=======
-import { Document, readXMLAsync } from './Manifest';
-import { getResourceXMLAsync, ResourceKind } from './Paths';
-import { XMLItem } from './Styles';
->>>>>>> 3d7cf29e
 
 const BASE_STYLES_XML = `<?xml version="1.0" encoding="utf-8"?><resources></resources>`;
 
@@ -17,21 +12,12 @@
 
 export async function getProjectColorsXMLPathAsync(
   projectDir: string,
-<<<<<<< HEAD
-  { kind = 'values' }: { kind?: string } = {}
-): Promise<string | null> {
-  return getProjectResourcePathAsync(projectDir, { kind, name: 'colors' });
-}
-
-export async function readColorsXMLAsync(path: string): Promise<ColorResourceXML> {
-=======
   { kind = 'values' }: { kind?: ResourceKind } = {}
 ): Promise<string> {
   return getResourceXMLAsync(projectDir, { kind, name: 'colors' });
 }
 
-export async function readColorsXMLAsync({ path }: { path: string }): Promise<Document> {
->>>>>>> 3d7cf29e
+export async function readColorsXMLAsync({ path }: { path: string }): Promise<ColorResourceXML> {
   return readXMLAsync({ path, fallback: BASE_STYLES_XML });
 }
 
