--- conflicted
+++ resolved
@@ -7,10 +7,6 @@
 import {
   addMetaDataItemToMainApplication,
   AndroidManifest,
-<<<<<<< HEAD
-  getMainApplication,
-=======
->>>>>>> 04713d8f
   getMainApplicationMetaDataValue,
   getMainApplicationOrThrow,
   removeMetaDataItemFromMainApplication,
@@ -30,7 +26,6 @@
   UPDATE_URL = 'expo.modules.updates.EXPO_UPDATE_URL',
 }
 
-<<<<<<< HEAD
 export const withUpdates: ConfigPlugin<{ expoUsername: string | null }> = (
   config,
   { expoUsername }
@@ -41,13 +36,10 @@
   });
 };
 
-export function getUpdateUrl(config: ExpoConfig, username: string | null): string | null {
-=======
 export function getUpdateUrl(
   config: Pick<ExpoConfigUpdates, 'owner' | 'slug'>,
   username: string | null
 ): string | null {
->>>>>>> 04713d8f
   const user = typeof config.owner === 'string' ? config.owner : username;
   if (!user) {
     return null;
@@ -84,21 +76,12 @@
   return 'ALWAYS';
 }
 
-<<<<<<< HEAD
 export function setUpdatesConfig(
-  config: ExpoConfig,
-  manifestDocument: AndroidManifest,
-  username: string | null
-): AndroidManifest {
-  const mainApplication = getMainApplication(manifestDocument);
-=======
-export async function setUpdatesConfig(
   config: ExpoConfigUpdates,
   androidManifest: AndroidManifest,
   username: string | null
-): Promise<AndroidManifest> {
+): AndroidManifest {
   const mainApplication = getMainApplicationOrThrow(androidManifest);
->>>>>>> 04713d8f
 
   addMetaDataItemToMainApplication(
     mainApplication,
@@ -127,17 +110,10 @@
 }
 
 export function setVersionsConfig(
-<<<<<<< HEAD
-  config: ExpoConfig,
-  manifestDocument: AndroidManifest
-): AndroidManifest {
-  const mainApplication = getMainApplication(manifestDocument);
-=======
   config: Pick<ExpoConfigUpdates, 'sdkVersion' | 'runtimeVersion'>,
   androidManifest: AndroidManifest
 ): AndroidManifest {
   const mainApplication = getMainApplicationOrThrow(androidManifest);
->>>>>>> 04713d8f
 
   const runtimeVersion = getRuntimeVersion(config);
   const sdkVersion = getSDKVersion(config);
@@ -191,29 +167,17 @@
   );
 }
 
-<<<<<<< HEAD
-export function isMainApplicationMetaDataSet(manifest: AndroidManifest): boolean {
-  const updateUrl = getMainApplicationMetaDataValue(manifest, Config.UPDATE_URL);
-  const runtimeVersion = getMainApplicationMetaDataValue(manifest, Config.RUNTIME_VERSION);
-  const sdkVersion = getMainApplicationMetaDataValue(manifest, Config.SDK_VERSION);
-=======
 export function isMainApplicationMetaDataSet(androidManifest: AndroidManifest): boolean {
   const updateUrl = getMainApplicationMetaDataValue(androidManifest, Config.UPDATE_URL);
   const runtimeVersion = getMainApplicationMetaDataValue(androidManifest, Config.RUNTIME_VERSION);
   const sdkVersion = getMainApplicationMetaDataValue(androidManifest, Config.SDK_VERSION);
->>>>>>> 04713d8f
 
   return Boolean(updateUrl && (sdkVersion || runtimeVersion));
 }
 
 export function isMainApplicationMetaDataSynced(
-<<<<<<< HEAD
-  config: ExpoConfig,
-  manifest: AndroidManifest,
-=======
   config: ExpoConfigUpdates,
   androidManifest: AndroidManifest,
->>>>>>> 04713d8f
   username: string | null
 ): boolean {
   return (
@@ -229,14 +193,10 @@
   );
 }
 
-<<<<<<< HEAD
-export function areVersionsSynced(config: ExpoConfig, manifest: AndroidManifest): boolean {
-=======
 export function areVersionsSynced(
   config: Pick<ExpoConfigUpdates, 'runtimeVersion' | 'sdkVersion'>,
   androidManifest: AndroidManifest
 ): boolean {
->>>>>>> 04713d8f
   const expectedRuntimeVersion = getRuntimeVersion(config);
   const expectedSdkVersion = getSDKVersion(config);
   const currentRuntimeVersion = getMainApplicationMetaDataValue(
