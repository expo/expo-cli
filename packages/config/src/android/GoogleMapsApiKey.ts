--- conflicted
+++ resolved
@@ -1,10 +1,5 @@
 import { ExpoConfig } from '../Config.types';
-<<<<<<< HEAD
 import { createAndroidManifestPlugin } from '../plugins/android-plugins';
-import { AndroidManifest, getMainApplication, ManifestUsesLibrary } from './Manifest';
-
-export const withGoogleMapsApiKey = createAndroidManifestPlugin(setGoogleMapsApiKey);
-=======
 import {
   addMetaDataItemToMainApplication,
   addUsesLibraryItemToMainApplication,
@@ -13,77 +8,23 @@
   removeMetaDataItemFromMainApplication,
   removeUsesLibraryItemFromMainApplication,
 } from './Manifest';
->>>>>>> 04713d8f
 
 const META_API_KEY = 'com.google.android.geo.API_KEY';
 const LIB_HTTP = 'org.apache.http.legacy';
+
+export const withGoogleMapsApiKey = createAndroidManifestPlugin(setGoogleMapsApiKey);
 
 export function getGoogleMapsApiKey(config: Pick<ExpoConfig, 'android'>) {
   return config.android?.config?.googleMaps?.apiKey ?? null;
 }
 
-<<<<<<< HEAD
-// TODO: Update all XML handling in this method
-export function setGoogleMapsApiKey(config: ExpoConfig, manifestDocument: AndroidManifest) {
-=======
 export function setGoogleMapsApiKey(
   config: Pick<ExpoConfig, 'android'>,
   androidManifest: AndroidManifest
 ) {
->>>>>>> 04713d8f
   const apiKey = getGoogleMapsApiKey(config);
   const mainApplication = getMainApplicationOrThrow(androidManifest);
 
-<<<<<<< HEAD
-  if (!apiKey) {
-    return manifestDocument;
-  }
-
-  let mainApplication = getMainApplication(manifestDocument);
-  // TODO: assert instead
-  if (!mainApplication) {
-    mainApplication = { $: { 'android:name': '.MainApplication' } };
-  }
-  // add meta-data item
-  let existingMetaDataItem;
-  const metaDataItem = {
-    $: {
-      'android:name': 'com.google.android.geo.API_KEY',
-      'android:value': apiKey,
-    },
-  };
-  if (mainApplication['meta-data']) {
-    existingMetaDataItem = mainApplication['meta-data'].filter(
-      (e: any) => e['$']['android:name'] === 'com.google.android.geo.API_KEY'
-    );
-    if (existingMetaDataItem.length) {
-      existingMetaDataItem[0]['$']['android:value'] = apiKey;
-    } else {
-      mainApplication['meta-data'].push(metaDataItem);
-    }
-  } else {
-    mainApplication['meta-data'] = [metaDataItem];
-  }
-
-  // add uses-library item
-  let existingUsesLibraryItem;
-  const newUsesLibraryItem: ManifestUsesLibrary = {
-    $: {
-      'android:name': 'org.apache.http.legacy',
-      'android:required': 'false',
-    },
-  };
-
-  if (mainApplication?.['uses-library']) {
-    existingUsesLibraryItem = mainApplication['uses-library'].filter(
-      (e: any) => e['$']['android:name'] === 'org.apache.http.legacy'
-    );
-    if (existingUsesLibraryItem.length) {
-      existingUsesLibraryItem[0]['$']['android:required'] = 'false';
-    } else {
-      mainApplication['uses-library'].push(newUsesLibraryItem);
-    }
-=======
   if (apiKey) {
     // If the item exists, add it back
     addMetaDataItemToMainApplication(mainApplication, META_API_KEY, apiKey);
@@ -91,7 +32,6 @@
       name: LIB_HTTP,
       required: false,
     });
->>>>>>> 04713d8f
   } else {
     // Remove any existing item
     removeMetaDataItemFromMainApplication(mainApplication, META_API_KEY);
