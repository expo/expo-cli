<<<<<<< HEAD
import { ConfigPlugin, ModConfig } from '@expo/config-plugins';
import { ExpoConfig } from '@expo/config-types';

export { ExpoConfig, ModConfig, ConfigPlugin };
=======
import { ModConfig } from '@expo/config-plugins';
import { ExpoConfig } from '@expo/config-types';

export { ExpoConfig };
>>>>>>> 02e90499

export type PackageJSONConfig = Record<string, any>;

export interface ProjectConfig {
  /**
   * Fully evaluated Expo config with default values injected.
   */
  exp: ExpoConfig;
  /**
   * Dynamic config for processing native files during the generation process.
   */
  mods?: ModConfig | null;
  /**
   * Project package.json object with default values injected.
   */
  pkg: PackageJSONConfig;
  /**
   * Unaltered static config (app.config.json, app.json, or custom json config).
   * For legacy, an empty object will be returned even if no static config exists.
   */
  rootConfig: AppJSONConfig;
  /**
   * Path to the static json config file if it exists.
   * If a project has an app.config.js and an app.json then app.json will be returned.
   * If a project has an app.config.json and an app.json then app.config.json will be returned.
   * Returns null if no static config file exists.
   */
  staticConfigPath: string | null;
  /**
   * Path to an app.config.js or app.config.ts.
   * Returns null if no dynamic config file exists.
   */
  dynamicConfigPath: string | null;

  /**
   * Returns the type of the value exported from the dynamic config.
   * This can be used to determine if the dynamic config is potentially extending a static config when (v === 'function').
   * Returns null if no dynamic config file exists.
   */
  dynamicConfigObjectType: string | null;
}
export type AppJSONConfig = { expo: ExpoConfig; [key: string]: any };
export type BareAppConfig = { name: string; [key: string]: any };
export type HookArguments = {
  config: any;
  url: any;
  exp: ExpoConfig;
  iosBundle: string;
  iosSourceMap: string | null;
  iosManifest: any;
  androidBundle: string;
  androidSourceMap: string | null;
  androidManifest: any;
  projectRoot: string;
  log: (msg: any) => void;
};

export type ExpoAppManifest = ExpoConfig & {
  sdkVersion: string;
  bundledAssets?: string[];
  isKernel?: boolean;
  xde?: boolean;
  kernel?: { androidManifestPath?: string; iosManifestPath?: string };
  assetUrlOverride?: string;
  publishedTime?: string;
  commitTime?: string;
  releaseId?: string;
  revisionId?: string;
  mainModuleName?: string;
  env?: Record<string, any>;
  bundleUrl?: string;
  debuggerHost?: string;
  logUrl?: string;
  hostUri?: string;
  id?: string;
  developer?: {
    tool: string | null;
    projectRoot?: string;
  };
  ios?: { publishSourceMapPath?: string } & ExpoConfig['ios'];
  android?: { publishSourceMapPath?: string } & ExpoConfig['android'];
};

export type Hook = {
  file: string;
  config: any;
};

export type HookType = 'postPublish' | 'postExport';

export enum ProjectPrivacy {
  PUBLIC = 'public',
  UNLISTED = 'unlisted',
}

export type ExpRc = { [key: string]: any };
export type Platform = 'android' | 'ios' | 'web';
export type ProjectTarget = 'managed' | 'bare';

export type ConfigErrorCode =
  | 'NO_APP_JSON'
  | 'NOT_OBJECT'
  | 'NO_EXPO'
  | 'MODULE_NOT_FOUND'
  | 'INVALID_MODE'
  | 'INVALID_FORMAT'
  | 'INVALID_PLUGIN'
  | 'INVALID_CONFIG';

export type ConfigContext = {
  projectRoot: string;
  /**
   * The static config path either app.json, app.config.json, or a custom user-defined config.
   */
  staticConfigPath: string | null;
  packageJsonPath: string | null;
  config: Partial<ExpoConfig>;
};

export type GetConfigOptions = {
  isPublicConfig?: boolean;
  /**
   * Should the config `mods` be preserved in the config? Used for compiling mods in the eject command.
   *
   * @default false
   */
  isModdedConfig?: boolean;
  skipSDKVersionRequirement?: boolean;
  strict?: boolean;
};

export type WriteConfigOptions = { dryRun?: boolean };

export type ConfigFilePaths = { staticConfigPath: string | null; dynamicConfigPath: string | null };<|MERGE_RESOLUTION|>--- conflicted
+++ resolved
@@ -1,14 +1,7 @@
-<<<<<<< HEAD
-import { ConfigPlugin, ModConfig } from '@expo/config-plugins';
-import { ExpoConfig } from '@expo/config-types';
-
-export { ExpoConfig, ModConfig, ConfigPlugin };
-=======
 import { ModConfig } from '@expo/config-plugins';
 import { ExpoConfig } from '@expo/config-types';
 
 export { ExpoConfig };
->>>>>>> 02e90499
 
 export type PackageJSONConfig = Record<string, any>;
 
