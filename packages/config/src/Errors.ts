<<<<<<< HEAD
import assert from 'assert';
=======
import nodeAssert from 'assert';
>>>>>>> 04713d8f

import { ConfigErrorCode } from './Config.types';

/**
 * Based on `JsonFileError` from `@expo/json-file`
 */
export class ConfigError extends Error {
  constructor(message: string, public code: ConfigErrorCode, public cause?: Error) {
    super(cause ? `${message}\n└─ Cause: ${cause.name}: ${cause.message}` : message);
    this.name = this.constructor.name;
  }
}

export class UnexpectedError extends Error {
  constructor(message: string) {
    super(`${message}\nPlease report this as an issue on https://github.com/expo/expo-cli/issues`);
  }
}

export function errorFromJSON({ name, ...json }: any): Error {
  let error: any;
  if (name === 'TypeError') {
    error = new TypeError(json.message);
  } else {
    error = new Error(json.message);
  }
  for (const key of Object.keys(json)) {
    if (key in json) {
      error[key] = json[key];
    }
  }
  return error;
}

export function errorToJSON(error: any): any {
  return {
    ...error,
    message: error.message,
    code: error.code,
    name: error.name,
    stack: error.stack,
  };
}

<<<<<<< HEAD
export { assert };
=======
export function assert(value: any, message?: string | Error): asserts value {
  // TODO: Upgrade node? TypeScript isn't properly asserting values without this wrapper.
  return nodeAssert(value, message);
}
>>>>>>> 04713d8f
<|MERGE_RESOLUTION|>--- conflicted
+++ resolved
@@ -1,8 +1,4 @@
-<<<<<<< HEAD
-import assert from 'assert';
-=======
 import nodeAssert from 'assert';
->>>>>>> 04713d8f
 
 import { ConfigErrorCode } from './Config.types';
 
@@ -47,11 +43,7 @@
   };
 }
 
-<<<<<<< HEAD
-export { assert };
-=======
 export function assert(value: any, message?: string | Error): asserts value {
   // TODO: Upgrade node? TypeScript isn't properly asserting values without this wrapper.
   return nodeAssert(value, message);
-}
->>>>>>> 04713d8f
+}