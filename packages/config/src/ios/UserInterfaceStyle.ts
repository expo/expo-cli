import { ConfigPlugin, ExpoConfig } from '../Config.types';
import { withInfoPlist } from '../plugins/withPlist';
import { InfoPlist } from './IosConfig.types';

export function getUserInterfaceStyle(config: ExpoConfig): string | null {
  return config.ios?.userInterfaceStyle ?? config.userInterfaceStyle ?? null;
}

<<<<<<< HEAD
export const withUserInterfaceStyle: ConfigPlugin = config =>
  withInfoPlist(config, setUserInterfaceStyle);

export function setUserInterfaceStyle(
  config: ExpoConfig,
  { UIUserInterfaceStyle: _, ...infoPlist }: InfoPlist
): InfoPlist {
  const userInterfaceStyle = getUserInterfaceStyle(config);
  const UIUserInterfaceStyle = mapUserInterfaceStyleForInfoPlist(userInterfaceStyle);
=======
export function setUserInterfaceStyle(
  config: ExpoConfig,
  { UIUserInterfaceStyle, ...infoPlist }: InfoPlist
) {
  const userInterfaceStyle = getUserInterfaceStyle(config);
  const style = mapUserInterfaceStyleForInfoPlist(userInterfaceStyle);
>>>>>>> 5e92ee95

  if (!style) {
    return infoPlist;
  }

  return {
    ...infoPlist,
    UIUserInterfaceStyle: style,
  };
}

function mapUserInterfaceStyleForInfoPlist(userInterfaceStyle: string | null): string | null {
  switch (userInterfaceStyle) {
    case 'light':
      return 'Light';
    case 'dark':
      return 'Dark';
    case 'automatic':
      return 'Automatic';
  }

  return null;
}<|MERGE_RESOLUTION|>--- conflicted
+++ resolved
@@ -6,7 +6,6 @@
   return config.ios?.userInterfaceStyle ?? config.userInterfaceStyle ?? null;
 }
 
-<<<<<<< HEAD
 export const withUserInterfaceStyle: ConfigPlugin = config =>
   withInfoPlist(config, setUserInterfaceStyle);
 
@@ -15,15 +14,7 @@
   { UIUserInterfaceStyle: _, ...infoPlist }: InfoPlist
 ): InfoPlist {
   const userInterfaceStyle = getUserInterfaceStyle(config);
-  const UIUserInterfaceStyle = mapUserInterfaceStyleForInfoPlist(userInterfaceStyle);
-=======
-export function setUserInterfaceStyle(
-  config: ExpoConfig,
-  { UIUserInterfaceStyle, ...infoPlist }: InfoPlist
-) {
-  const userInterfaceStyle = getUserInterfaceStyle(config);
   const style = mapUserInterfaceStyleForInfoPlist(userInterfaceStyle);
->>>>>>> 5e92ee95
 
   if (!style) {
     return infoPlist;
