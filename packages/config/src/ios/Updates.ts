import path from 'path';
import xcode from 'xcode';

import { ExpoConfig } from '../Config.types';
<<<<<<< HEAD
import { ExportedConfig } from '../Plugin.types';
import { withExpoPlist } from '../plugins/ios-plugins';
=======
import { projectHasModule } from '../Modules';
>>>>>>> d734733b
import { ExpoPlist } from './IosConfig.types';

export enum Config {
  ENABLED = 'EXUpdatesEnabled',
  CHECK_ON_LAUNCH = 'EXUpdatesCheckOnLaunch',
  LAUNCH_WAIT_MS = 'EXUpdatesLaunchWaitMs',
  RUNTIME_VERSION = 'EXUpdatesRuntimeVersion',
  SDK_VERSION = 'EXUpdatesSDKVersion',
  UPDATE_URL = 'EXUpdatesURL',
}

export function getUpdateUrl(config: ExpoConfig, username: string | null): string | null {
  const user = typeof config.owner === 'string' ? config.owner : username;
  if (!user) {
    return null;
  }
  return `https://exp.host/@${user}/${config.slug}`;
}

export function getRuntimeVersion(config: ExpoConfig): string | null {
  return typeof config.runtimeVersion === 'string' ? config.runtimeVersion : null;
}

export function getSDKVersion(config: ExpoConfig): string | null {
  return typeof config.sdkVersion === 'string' ? config.sdkVersion : null;
}

export function getUpdatesEnabled(config: ExpoConfig): boolean {
  return config.updates?.enabled !== false;
}

export function getUpdatesTimeout(config: ExpoConfig) {
  return config.updates?.fallbackToCacheTimeout ?? 0;
}

export function getUpdatesCheckOnLaunch(config: ExpoConfig): 'NEVER' | 'ALWAYS' {
  if (config.updates?.checkAutomatically === 'ON_ERROR_RECOVERY') {
    return 'NEVER';
  } else if (config.updates?.checkAutomatically === 'ON_LOAD') {
    return 'ALWAYS';
  }
  return 'ALWAYS';
}

export const withUpdates = (
  config: ExportedConfig,
  { expoUsername }: { expoUsername: string | null }
) => {
  return withExpoPlist(config, config => {
    config.modResults = setUpdatesConfig(config, config.modResults, expoUsername);
    return config;
  });
};

export function setUpdatesConfig(
  config: ExpoConfig,
  expoPlist: ExpoPlist,
  username: string | null
): ExpoPlist {
  const newExpoPlist = {
    ...expoPlist,
    [Config.ENABLED]: getUpdatesEnabled(config),
    [Config.CHECK_ON_LAUNCH]: getUpdatesCheckOnLaunch(config),
    [Config.LAUNCH_WAIT_MS]: getUpdatesTimeout(config),
  };

  const updateUrl = getUpdateUrl(config, username);
  if (updateUrl) {
    newExpoPlist[Config.UPDATE_URL] = updateUrl;
  } else {
    delete newExpoPlist[Config.UPDATE_URL];
  }

  return setVersionsConfig(config, newExpoPlist);
}

export function setVersionsConfig(config: ExpoConfig, expoPlist: ExpoPlist): ExpoPlist {
  const newExpoPlist = { ...expoPlist };

  const runtimeVersion = getRuntimeVersion(config);
  const sdkVersion = getSDKVersion(config);
  if (runtimeVersion) {
    delete newExpoPlist[Config.SDK_VERSION];
    newExpoPlist[Config.RUNTIME_VERSION] = runtimeVersion;
  } else if (sdkVersion) {
    delete newExpoPlist[Config.RUNTIME_VERSION];
    newExpoPlist[Config.SDK_VERSION] = sdkVersion;
  } else {
    delete newExpoPlist[Config.SDK_VERSION];
    delete newExpoPlist[Config.RUNTIME_VERSION];
  }

  return newExpoPlist;
}

function formatConfigurationScriptPath(projectDir: string, config: ExpoConfig): string {
  const buildScriptPath = projectHasModule(
    'expo-updates/scripts/create-manifest-ios.sh',
    projectDir,
    config
  );

  if (!buildScriptPath) {
    throw new Error(
      "Could not find the build script for iOS. This could happen in case of outdated 'node_modules'. Run 'npm install' to make sure that it's up-to-date."
    );
  }

  return path.relative(path.join(projectDir, 'ios'), buildScriptPath);
}

interface ShellScriptBuildPhase {
  isa: 'PBXShellScriptBuildPhase';
  name: string;
  shellScript: string;
  [key: string]: any;
}

function getBundleReactNativePhase(project: xcode.XcodeProject): ShellScriptBuildPhase {
  const shellScriptBuildPhase = project.hash.project.objects.PBXShellScriptBuildPhase as Record<
    string,
    ShellScriptBuildPhase
  >;
  const bundleReactNative = Object.values(shellScriptBuildPhase).find(
    buildPhase => buildPhase.name === '"Bundle React Native code and images"'
  );

  if (!bundleReactNative) {
    throw new Error(`Couldn't find a build phase "Bundle React Native code and images"`);
  }

  return bundleReactNative;
}

export function ensureBundleReactNativePhaseContainsConfigurationScript(
  projectDir: string,
  config: ExpoConfig,
  project: xcode.XcodeProject
): xcode.XcodeProject {
  const bundleReactNative = getBundleReactNativePhase(project);
  const buildPhaseShellScriptPath = formatConfigurationScriptPath(projectDir, config);

  if (!bundleReactNative.shellScript.includes(buildPhaseShellScriptPath)) {
    bundleReactNative.shellScript = `${bundleReactNative.shellScript.replace(
      /"$/,
      ''
    )}${buildPhaseShellScriptPath}\\n"`;
  }
  return project;
}

export function isShellScriptBuildPhaseConfigured(
  projectDir: string,
  config: ExpoConfig,
  project: xcode.XcodeProject
): boolean {
  const bundleReactNative = getBundleReactNativePhase(project);
  const buildPhaseShellScriptPath = formatConfigurationScriptPath(projectDir, config);
  return bundleReactNative.shellScript.includes(buildPhaseShellScriptPath);
}

export function isPlistConfigurationSet(expoPlist: ExpoPlist): boolean {
  return Boolean(
    expoPlist.EXUpdatesURL && (expoPlist.EXUpdatesSDKVersion || expoPlist.EXUpdatesRuntimeVersion)
  );
}

export function isPlistConfigurationSynced(
  config: ExpoConfig,
  expoPlist: ExpoPlist,
  username: string | null
): boolean {
  return (
    getUpdateUrl(config, username) === expoPlist.EXUpdatesURL &&
    getUpdatesEnabled(config) === expoPlist.EXUpdatesEnabled &&
    getUpdatesTimeout(config) === expoPlist.EXUpdatesLaunchWaitMs &&
    getUpdatesCheckOnLaunch(config) === expoPlist.EXUpdatesCheckOnLaunch &&
    isPlistVersionConfigurationSynced(config, expoPlist)
  );
}

export function isPlistVersionConfigurationSynced(
  config: ExpoConfig,
  expoPlist: ExpoPlist
): boolean {
  const expectedRuntimeVersion = getRuntimeVersion(config);
  const expectedSdkVersion = getSDKVersion(config);
  const currentRuntimeVersion = expoPlist.EXUpdatesRuntimeVersion ?? null;
  const currentSdkVersion = expoPlist.EXUpdatesSDKVersion ?? null;

  return (
    currentSdkVersion === expectedSdkVersion || currentRuntimeVersion === expectedRuntimeVersion
  );
}<|MERGE_RESOLUTION|>--- conflicted
+++ resolved
@@ -2,12 +2,9 @@
 import xcode from 'xcode';
 
 import { ExpoConfig } from '../Config.types';
-<<<<<<< HEAD
+import { projectHasModule } from '../Modules';
 import { ExportedConfig } from '../Plugin.types';
 import { withExpoPlist } from '../plugins/ios-plugins';
-=======
-import { projectHasModule } from '../Modules';
->>>>>>> d734733b
 import { ExpoPlist } from './IosConfig.types';
 
 export enum Config {
