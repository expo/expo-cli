--- conflicted
+++ resolved
@@ -6,7 +6,7 @@
 import { ExpoConfig } from '../Config.types';
 import { ConfigPlugin } from '../Plugin.types';
 import { addWarningIOS } from '../WarningAggregator';
-<<<<<<< HEAD
+import { withDangerousMod } from '../plugins/ios-plugins';
 import {
   ContentsJsonImage,
   ContentsJsonImageAppearance,
@@ -17,8 +17,6 @@
 import * as Paths from './Paths';
 import { getUserInterfaceStyle } from './UserInterfaceStyle';
 import { getApplicationNativeTarget, getPbxproj } from './utils/Xcodeproj';
-=======
-import { withDangerousMod } from '../plugins/ios-plugins';
 
 export const withSplashScreen: ConfigPlugin = config => {
   return withDangerousMod(config, async config => {
@@ -26,7 +24,6 @@
     return config;
   });
 };
->>>>>>> 95407619
 
 const STORYBOARD_FILE_PATH = './SplashScreen.storyboard';
 const IMAGESET_PATH = 'Images.xcassets/SplashScreen.imageset';
@@ -132,7 +129,6 @@
     .replace(/-/g, '')}`;
 }
 
-<<<<<<< HEAD
 function setStatusBarInfoPlist(
   config: ExpoConfig,
   statusBar: Pick<StatusBarConfig, 'hidden' | 'style'> | null
@@ -208,11 +204,6 @@
 
 export function warnUnsupportedSplashProperties(config: ExpoConfig) {
   if (config.ios?.splash?.xib) {
-=======
-export async function setSplashScreenAsync(config: ExpoConfig, projectRoot: string) {
-  const splashScreenIsSupported = config.sdkVersion === '39.0.0' || !config.sdkVersion;
-  if (!splashScreenIsSupported) {
->>>>>>> 95407619
     addWarningIOS(
       'splash',
       'ios.splash.xib is not supported in bare workflow. Please use ios.splash.image instead.'
