// @ts-ignore
import { sync as globSync } from 'glob';
import path from 'path';
// @ts-ignore
import { project as Project } from 'xcode';
// @ts-ignore
import pbxFile from 'xcode/lib/pbxFile';

export function getProjectName(projectRoot: string) {
  const sourceRoot = getSourceRoot(projectRoot);
  return path.basename(sourceRoot);
}

export function getSourceRoot(projectRoot: string): string {
  // Account for Swift or Objective-C
  const paths = globSync('ios/*/AppDelegate.*', {
    absolute: true,
    cwd: projectRoot,
  });
  if (!paths.length) {
    throw new Error(`Could not locate a valid iOS project at root: ${projectRoot}`);
  }
  return path.dirname(paths[0]);
}

// TODO: define this type later
export type Pbxproj = any;

interface PBXGroup {
  isa: 'PBXGroup';
  children: {
    value: string;
    comment?: string;
  }[];
  name: string;
  path?: string;
  sourceTree: '"<group>"' | unknown;
}
// TODO(brentvatne): I couldn't figure out how to do this with an existing
// higher level function exposed by the xcode library, but we should find out how to do
// that and replace this with it
export function addFileToGroup(filepath: string, groupName: string, project: Project): Pbxproj {
  const file = new pbxFile(filepath);
  file.uuid = project.generateUuid();
  file.fileRef = project.generateUuid();
  project.addToPbxFileReferenceSection(file);
  project.addToPbxBuildFileSection(file);
  project.addToPbxSourcesBuildPhase(file);
  const group = pbxGroupByPath(project, groupName);
  if (!group) {
    throw Error(`Group by name ${groupName} not found!`);
  }

  group.children.push({
    value: file.fileRef,
    comment: file.basename,
  });
  return project;
}

<<<<<<< HEAD
function splitPath(path: string): string[] {
  // TODO: Should we account for other platforms that may not use `/`
  return path.split('/');
}

const findGroup = (group: PBXGroup, name: string): any =>
  group.children.find(group => group.comment === name);

function findGroupInsideGroup(project: Pbxproj, group: PBXGroup, name: string): null | PBXGroup {
  const foundGroup = findGroup(group, name);
  if (foundGroup) {
    return project.getPBXGroupByKey(foundGroup.value) ?? null;
  }
  return null;
}

function pbxGroupByPath(project: Pbxproj, path: string): null | PBXGroup {
  const { firstProject } = project.getFirstProject();

  let group = project.getPBXGroupByKey(firstProject.mainGroup);

  const components = splitPath(path);
  for (const name of components) {
    const nextGroup = findGroupInsideGroup(project, group, name);
    if (nextGroup) {
      group = nextGroup;
    } else {
      return null;
    }
  }

  return group;
}

export function ensureGroupRecursively(project: Pbxproj, filepath: string): PBXGroup | null {
  const components = splitPath(filepath);
  const hasChild = (group: PBXGroup, name: string) =>
    group.children.find(({ comment }) => comment === name);
  const { firstProject } = project.getFirstProject();

  let topMostGroup = project.getPBXGroupByKey(firstProject.mainGroup);

  for (const pathComponent of components) {
    if (topMostGroup && !hasChild(topMostGroup, pathComponent)) {
      topMostGroup.children.push({
        comment: pathComponent,
        value: project.pbxCreateGroup(pathComponent, '""'),
      });
    }
    topMostGroup = project.pbxGroupByName(pathComponent);
  }
  return topMostGroup;
=======
export function findSchemeNames(projectRoot: string): string[] {
  const schemePaths = globSync('ios/*.xcodeproj/xcshareddata/xcschemes/*.xcscheme', {
    absolute: true,
    cwd: projectRoot,
  });
  return schemePaths.map(schemePath => path.basename(schemePath).split('.')[0]);
>>>>>>> bd7bff0d
}

/**
 * Get the pbxproj for the given path
 */
export function getPbxproj(projectRoot: string): Pbxproj {
  const pbxprojPaths = globSync('ios/*/project.pbxproj', { absolute: true, cwd: projectRoot });
  const [pbxprojPath, ...otherPbxprojPaths] = pbxprojPaths;

  if (pbxprojPaths.length > 1) {
    console.warn(
      `Found multiple pbxproject files paths, using ${pbxprojPath}. Other paths ${JSON.stringify(
        otherPbxprojPaths
      )} ignored.`
    );
  }

  const project = Project(pbxprojPath);
  project.parseSync();
  return project;
}

export type ProjectSection = Record<string, ProjectSectionItem>;
export type ProjectSectionItem = {
  isa: string;
  attributes: {
    TargetAttributes: Record<
      string,
      {
        DevelopmentTeam?: string;
        ProvisioningStyle?: string;
      }
    >;
  };
  targets: {
    value: string;
  }[];
  buildConfigurationList: string;
};
export type ProjectSectionEntry = [string, ProjectSectionItem];

export function getProjectSection(project: Pbxproj): ProjectSection {
  return project.pbxProjectSection();
}

export type NativeTargetSection = Record<string, NativeTargetSectionItem>;
export type NativeTargetSectionItem = {
  isa: 'PBXNativeTarget';
  buildConfigurationList: string;
};
export type NativeTargetSectionEntry = [string, NativeTargetSectionItem];

export function getNativeTargets(project: Pbxproj): NativeTargetSectionEntry[] {
  const section = project.pbxNativeTargetSection() as NativeTargetSection;
  return Object.entries(section).filter(isNotComment);
}

export function findFirstNativeTarget(project: Pbxproj): NativeTargetSectionItem {
  const { targets } = Object.values(getProjectSection(project))[0];
  const target = targets[0].value;

  const nativeTargets = getNativeTargets(project);
  const nativeTarget = (nativeTargets.find(
    ([key]) => key === target
  ) as NativeTargetSectionEntry)[1];
  return nativeTarget;
}

export type ConfigurationLists = Record<string, ConfigurationList>;
export type ConfigurationList = {
  isa: string;
  buildConfigurations: {
    value: string;
  }[];
};
export type ConfigurationListEntry = [string, ConfigurationList];

export function getXCConfigurationListEntries(project: Pbxproj): ConfigurationListEntry[] {
  const lists = project.pbxXCConfigurationList() as ConfigurationLists;
  return Object.entries(lists).filter(isNotComment);
}

export type ConfigurationSection = Record<string, ConfigurationSectionItem>;
export type ConfigurationSectionItem = {
  isa: string;
  buildSettings: {
    PRODUCT_NAME?: string;
    PRODUCT_BUNDLE_IDENTIFIER?: string;
    PROVISIONING_PROFILE_SPECIFIER?: string;
    TEST_HOST?: any;
    DEVELOPMENT_TEAM?: string;
    CODE_SIGN_IDENTITY?: string;
    CODE_SIGN_STYLE?: string;
  };
};
export type ConfigurationSectionEntry = [string, ConfigurationSectionItem];

export function getXCBuildConfigurationSection(project: Pbxproj): ConfigurationSection {
  return project.pbxXCBuildConfigurationSection();
}

export function getBuildConfigurationForId(
  project: Pbxproj,
  configurationListId: string
): ConfigurationSectionEntry[] {
  const configurationListEntries = getXCConfigurationListEntries(project);
  const [, configurationList] = configurationListEntries.find(
    ([key]) => key === configurationListId
  ) as ConfigurationListEntry;

  const buildConfigurations = configurationList.buildConfigurations.map(i => i.value);

  return Object.entries(getXCBuildConfigurationSection(project))
    .filter(isNotComment)
    .filter(isBuildConfig)
    .filter(isNotTestHost)
    .filter(([key]: ConfigurationSectionEntry) => buildConfigurations.includes(key));
}

export function isBuildConfig([, sectionItem]: ConfigurationSectionEntry): boolean {
  return sectionItem.isa === 'XCBuildConfiguration';
}

export function isNotTestHost([, sectionItem]: ConfigurationSectionEntry): boolean {
  return !sectionItem.buildSettings.TEST_HOST;
}

export function isNotComment([key]:
  | ConfigurationSectionEntry
  | ProjectSectionEntry
  | ConfigurationListEntry
  | NativeTargetSectionEntry): boolean {
  return !key.endsWith(`_comment`);
}<|MERGE_RESOLUTION|>--- conflicted
+++ resolved
@@ -58,7 +58,6 @@
   return project;
 }
 
-<<<<<<< HEAD
 function splitPath(path: string): string[] {
   // TODO: Should we account for other platforms that may not use `/`
   return path.split('/');
@@ -111,14 +110,14 @@
     topMostGroup = project.pbxGroupByName(pathComponent);
   }
   return topMostGroup;
-=======
+}
+
 export function findSchemeNames(projectRoot: string): string[] {
   const schemePaths = globSync('ios/*.xcodeproj/xcshareddata/xcschemes/*.xcscheme', {
     absolute: true,
     cwd: projectRoot,
   });
   return schemePaths.map(schemePath => path.basename(schemePath).split('.')[0]);
->>>>>>> bd7bff0d
 }
 
 /**
