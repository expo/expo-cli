{
  "name": "@expo/config",
  "version": "3.2.0",
  "description": "A library for interacting with the app.json",
  "main": "build/index.js",
  "scripts": {
    "watch": "tsc --watch",
    "build": "tsc",
    "prepare": "yarn run clean && yarn build",
    "clean": "rimraf build ./tsconfig.tsbuildinfo",
    "lint": "eslint .",
    "test": "jest"
  },
  "jest": {
    "testEnvironment": "node",
    "roots": [
      "__mocks__",
      "src"
    ],
    "moduleFileExtensions": [
      "js",
      "json"
    ],
    "resetModules": false
  },
  "repository": {
    "type": "git",
    "url": "https://github.com/expo/expo-cli.git",
    "directory": "packages/config"
  },
  "keywords": [
    "json",
    "react-native",
    "expo",
    "react"
  ],
  "license": "MIT",
  "bugs": {
    "url": "https://github.com/expo/expo-cli/issues"
  },
  "homepage": "https://github.com/expo/expo-cli/tree/master/packages/config#readme",
  "files": [
    "build",
    "paths"
  ],
  "dependencies": {
    "@babel/register": "^7.8.3",
    "@expo/json-file": "8.2.13",
    "@expo/plist": "0.0.4",
    "find-yarn-workspace-root": "^1.2.1",
    "fs-extra": "^7.0.1",
    "lodash": "4.17.15",
    "globby": "11.0.0",
    "invariant": "^2.2.4",
<<<<<<< HEAD
    "jest-message-util": "^25.1.0",
=======
    "plist": "^3.0.1",
>>>>>>> 5147fa52
    "resolve-from": "^5.0.0",
    "semver": "^7.1.3",
    "slugify": "^1.3.4",
    "xcode": "^2.1.0",
    "xml2js": "^0.4.23"
  },
  "devDependencies": {
    "@expo/babel-preset-cli": "0.2.11",
    "@types/invariant": "^2.2.30",
    "@types/plist": "^3.0.1",
    "@types/xml2js": "^0.4.5",
    "memfs": "^2.15.5",
    "rimraf": "^3.0.2"
  },
  "publishConfig": {
    "access": "public"
  }
}<|MERGE_RESOLUTION|>--- conflicted
+++ resolved
@@ -49,14 +49,8 @@
     "@expo/plist": "0.0.4",
     "find-yarn-workspace-root": "^1.2.1",
     "fs-extra": "^7.0.1",
-    "lodash": "4.17.15",
     "globby": "11.0.0",
     "invariant": "^2.2.4",
-<<<<<<< HEAD
-    "jest-message-util": "^25.1.0",
-=======
-    "plist": "^3.0.1",
->>>>>>> 5147fa52
     "resolve-from": "^5.0.0",
     "semver": "^7.1.3",
     "slugify": "^1.3.4",
@@ -66,7 +60,6 @@
   "devDependencies": {
     "@expo/babel-preset-cli": "0.2.11",
     "@types/invariant": "^2.2.30",
-    "@types/plist": "^3.0.1",
     "@types/xml2js": "^0.4.5",
     "memfs": "^2.15.5",
     "rimraf": "^3.0.2"
