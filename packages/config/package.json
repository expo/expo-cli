--- conflicted
+++ resolved
@@ -32,13 +32,8 @@
     "paths"
   ],
   "dependencies": {
-<<<<<<< HEAD
     "@babel/code-frame": "^7.16.0",
-    "@expo/config-plugins": "4.0.7",
-=======
-    "@babel/code-frame": "~7.10.4",
     "@expo/config-plugins": "4.0.11",
->>>>>>> 5993db00
     "@expo/config-types": "^43.0.1",
     "@expo/json-file": "8.2.34",
     "getenv": "^1.0.0",
