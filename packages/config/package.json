--- conflicted
+++ resolved
@@ -38,12 +38,7 @@
     "@babel/preset-typescript": "~7.12.13",
     "@expo/config-plugins": "1.0.28",
     "@expo/config-types": "^40.0.0-beta.2",
-<<<<<<< HEAD
-    "@expo/json-file": "8.2.28",
-=======
     "@expo/json-file": "8.2.29",
-    "fs-extra": "9.0.0",
->>>>>>> 8f462dfd
     "getenv": "^1.0.0",
     "glob": "7.1.6",
     "require-from-string": "^2.0.2",
