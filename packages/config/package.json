{
  "name": "@expo/config",
  "version": "3.3.16",
  "description": "A library for interacting with the app.json",
  "main": "build/index.js",
  "scripts": {
    "watch": "tsc --watch",
    "build": "tsc",
    "prepare": "yarn run clean && yarn build",
    "clean": "rimraf build ./tsconfig.tsbuildinfo",
    "lint": "eslint .",
    "test": "jest"
  },
  "repository": {
    "type": "git",
    "url": "https://github.com/expo/expo-cli.git",
    "directory": "packages/config"
  },
  "keywords": [
    "json",
    "react-native",
    "expo",
    "react"
  ],
  "license": "MIT",
  "bugs": {
    "url": "https://github.com/expo/expo-cli/issues"
  },
  "homepage": "https://github.com/expo/expo-cli/tree/master/packages/config#readme",
  "files": [
    "build",
    "paths"
  ],
  "dependencies": {
    "@babel/core": "7.9.0",
    "@expo/babel-preset-cli": "0.2.18",
    "@expo/config-types": "^40.0.0-beta.1",
<<<<<<< HEAD
    "@expo/configure-splash-screen": "0.2.1",
    "@expo/image-utils": "0.3.7",
    "@expo/json-file": "8.2.24",
    "@expo/plist": "0.0.10",
    "find-up": "^5.0.0",
=======
    "@expo/json-file": "8.2.25",
>>>>>>> 8babe316
    "fs-extra": "9.0.0",
    "glob": "7.1.6",
    "require-from-string": "^2.0.2",
    "resolve-from": "^5.0.0",
    "semver": "^7.1.3",
    "slugify": "^1.3.4"
  },
  "devDependencies": {
    "@types/find-up": "^4.0.0",
    "@types/fs-extra": "^9.0.1",
    "memfs": "^2.15.5",
    "rimraf": "^3.0.2"
  },
  "publishConfig": {
    "access": "public"
  }
}<|MERGE_RESOLUTION|>--- conflicted
+++ resolved
@@ -35,15 +35,8 @@
     "@babel/core": "7.9.0",
     "@expo/babel-preset-cli": "0.2.18",
     "@expo/config-types": "^40.0.0-beta.1",
-<<<<<<< HEAD
-    "@expo/configure-splash-screen": "0.2.1",
-    "@expo/image-utils": "0.3.7",
-    "@expo/json-file": "8.2.24",
-    "@expo/plist": "0.0.10",
+    "@expo/json-file": "8.2.25",
     "find-up": "^5.0.0",
-=======
-    "@expo/json-file": "8.2.25",
->>>>>>> 8babe316
     "fs-extra": "9.0.0",
     "glob": "7.1.6",
     "require-from-string": "^2.0.2",
