--- conflicted
+++ resolved
@@ -33,15 +33,10 @@
   ],
   "dependencies": {
     "@babel/core": "7.9.0",
-<<<<<<< HEAD
     "@babel/plugin-proposal-class-properties": "~7.12.13",
     "@babel/preset-env": "~7.12.13",
     "@babel/preset-typescript": "~7.12.13",
-    "@expo/config-plugins": "1.0.18",
-=======
-    "@expo/babel-preset-cli": "0.2.18",
     "@expo/config-plugins": "1.0.19-alpha.0",
->>>>>>> 2aeb640a
     "@expo/config-types": "^40.0.0-beta.2",
     "@expo/json-file": "8.2.28-alpha.0",
     "fs-extra": "9.0.0",
