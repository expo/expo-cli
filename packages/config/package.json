{
  "name": "@expo/config",
  "version": "3.3.0",
  "description": "A library for interacting with the app.json",
  "main": "build/index.js",
  "scripts": {
    "watch": "tsc --watch",
    "build": "tsc",
    "prepare": "yarn run clean && yarn build",
    "clean": "rimraf build ./tsconfig.tsbuildinfo",
    "lint": "eslint .",
    "test": "jest"
  },
  "repository": {
    "type": "git",
    "url": "https://github.com/expo/expo-cli.git",
    "directory": "packages/config"
  },
  "keywords": [
    "json",
    "react-native",
    "expo",
    "react"
  ],
  "license": "MIT",
  "bugs": {
    "url": "https://github.com/expo/expo-cli/issues"
  },
  "homepage": "https://github.com/expo/expo-cli/tree/master/packages/config#readme",
  "files": [
    "build",
    "paths"
  ],
  "dependencies": {
<<<<<<< HEAD
    "@babel/register": "^7.8.3",
    "@expo/config-types": "^39.0.0",
=======
    "@babel/core": "7.9.0",
>>>>>>> 0809d99f
    "@expo/babel-preset-cli": "0.2.17",
    "@expo/image-utils": "0.3.5",
    "@expo/json-file": "8.2.22",
    "@expo/plist": "0.0.9",
    "fs-extra": "9.0.0",
    "glob": "7.1.6",
    "invariant": "^2.2.4",
    "require-from-string": "^2.0.2",
    "resolve-from": "^5.0.0",
    "semver": "^7.1.3",
    "slugify": "^1.3.4",
    "xcode": "^2.1.0",
    "xml2js": "^0.4.23"
  },
  "devDependencies": {
    "@types/fs-extra": "^9.0.1",
    "@types/invariant": "^2.2.30",
    "@types/xml2js": "^0.4.5",
    "memfs": "^2.15.5",
    "rimraf": "^3.0.2"
  },
  "publishConfig": {
    "access": "public"
  }
}<|MERGE_RESOLUTION|>--- conflicted
+++ resolved
@@ -32,13 +32,9 @@
     "paths"
   ],
   "dependencies": {
-<<<<<<< HEAD
-    "@babel/register": "^7.8.3",
+    "@babel/core": "7.9.0",
+    "@expo/babel-preset-cli": "0.2.17",
     "@expo/config-types": "^39.0.0",
-=======
-    "@babel/core": "7.9.0",
->>>>>>> 0809d99f
-    "@expo/babel-preset-cli": "0.2.17",
     "@expo/image-utils": "0.3.5",
     "@expo/json-file": "8.2.22",
     "@expo/plist": "0.0.9",
