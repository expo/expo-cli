{
  "name": "pod-install",
  "version": "0.1.18",
  "main": "build",
  "keywords": [
    "cocoapods",
    "pod-install",
    "npx",
    "ios"
  ],
  "description": "Ensure CocoaPods are installed in your project",
  "repository": {
    "type": "git",
    "url": "https://github.com/expo/expo-cli.git"
  },
  "homepage": "https://github.com/expo/expo-cli/tree/master/packages/pod-install",
  "author": "Expo <support@expo.io>",
  "license": "MIT",
  "bin": {
    "pod-install": "./build/index.js"
  },
  "files": [
    "build"
  ],
  "scripts": {
    "prepare": "yarn run clean && yarn run build:prod",
    "lint": "eslint .",
    "watch": "tsc --watch",
    "watch:ncc": "yarn run build -w",
    "build": "ncc build ./src/index.ts -o build/",
    "build:prod": "ncc build ./src/index.ts -o build/ --minify --no-cache --no-source-map-register",
    "clean": "rimraf ./build/"
  },
  "devDependencies": {
<<<<<<< HEAD
    "@expo/package-manager": "0.0.37",
=======
    "@expo/babel-preset-cli": "0.2.18",
    "@expo/package-manager": "0.0.38",
>>>>>>> 0dfe77b6
    "@types/node": "^12",
    "chalk": "^4.0.0",
    "commander": "2.20.0",
    "update-check": "1.5.3"
  }
}<|MERGE_RESOLUTION|>--- conflicted
+++ resolved
@@ -32,12 +32,7 @@
     "clean": "rimraf ./build/"
   },
   "devDependencies": {
-<<<<<<< HEAD
-    "@expo/package-manager": "0.0.37",
-=======
-    "@expo/babel-preset-cli": "0.2.18",
     "@expo/package-manager": "0.0.38",
->>>>>>> 0dfe77b6
     "@types/node": "^12",
     "chalk": "^4.0.0",
     "commander": "2.20.0",
