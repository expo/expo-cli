--- conflicted
+++ resolved
@@ -47,11 +47,7 @@
 
 test('init react-native should exit', async () => {
   const cwd = temporary.directory();
-<<<<<<< HEAD
-  const { stdout } = await tryRunAsync(
-=======
   const { stderr } = await tryRunAsync(
->>>>>>> 3c8193d7
     ['init', 'react-native', '--template', 'blank', '--no-install'],
     { cwd, env: { ...process.env, YARN_CACHE_FOLDER: path.join(cwd, 'yarn-cache') } }
   );
