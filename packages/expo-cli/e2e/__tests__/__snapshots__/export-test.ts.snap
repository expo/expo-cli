--- conflicted
+++ resolved
@@ -37,13 +37,8 @@
   "dist/assets/f6c6f6c8cb7784254ad00056f6fbd74e (34.1 kB)",
   "dist/assets/fdc01171a7a7ea76b187afcd162dee7d (3.99 kB)",
   "dist/bundles (dir)",
-<<<<<<< HEAD
-  "dist/bundles/android-4108b3f49a2b86ffb0954bf4347f41c3.js (1.17 MB)",
-  "dist/bundles/ios-d772c79218ba5f7a59963af6313ea18b.js (1.16 MB)",
-=======
   "dist/bundles/android-XXX.js (1.17 MB)",
   "dist/bundles/ios-XXX.js (1.16 MB)",
->>>>>>> d208d882
   "dist/ios-index.json (708 B)",
 ]
 `;
@@ -54,11 +49,7 @@
     "package": "com.example.minimal",
   },
   "assetUrlOverride": "./assets",
-<<<<<<< HEAD
-  "bundleUrl": "https://example.com/export-test-app/bundles/android-4108b3f49a2b86ffb0954bf4347f41c3.js",
-=======
   "bundleUrl": Any<String>,
->>>>>>> d208d882
   "commitTime": Any<String>,
   "currentFullName": "@anonymous/export-test-app",
   "dependencies": Array [
