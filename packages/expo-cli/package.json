{
  "name": "expo-cli",
  "version": "3.4.0",
  "description": "The command-line tool for creating and publishing Expo apps",
  "preferGlobal": true,
  "main": "build/exp.js",
  "files": [
    "build",
    "bin"
  ],
  "scripts": {
    "start": "yarn run prepare && yarn run watch",
    "build": "tsc --noEmit && gulp build",
    "watch": "concurrently \"tsc --noEmit --watch\" \"gulp watch\"",
    "prepare": "yarn run clean && yarn run build",
    "clean": "rm -rf build ./tsconfig.tsbuildinfo",
    "preversion": "node ./scripts/preversion.js",
    "pkg": "pkg .",
    "test": "jest",
    "test:watch": "jest --watch"
  },
  "bin": {
    "expo": "./bin/expo.js",
    "expo-cli": "./bin/expo.js"
  },
  "repository": {
    "type": "git",
    "url": "https://github.com/expo/expo-cli.git",
    "directory": "packages/expo-cli"
  },
  "keywords": [
    "expo",
    "react-native"
  ],
  "license": "MIT",
  "bugs": {
    "url": "https://github.com/expo/expo-cli/issues"
  },
  "homepage": "https://github.com/expo/expo-cli/tree/master/packages/expo-cli#readme",
  "engines": {
    "node": ">=6.9.1"
  },
  "pkg": {
    "scripts": "build/**/*.js"
  },
  "devDependencies": {
    "@babel/core": "^7.4.5",
    "@babel/preset-flow": "^7.0.0",
    "@expo/babel-preset-cli": "^0.2.1",
    "@types/ansi-regex": "^4.0.0",
    "@types/dateformat": "^3.0.0",
    "@types/inquirer": "^6.0.3",
    "@types/npm-package-arg": "^6.1.0",
    "@types/progress": "^2.0.3",
    "@types/slash": "^2.0.0",
    "@types/split": "^1.0.0",
    "@types/wordwrap": "^1.0.0",
    "gulp": "^4.0.0",
    "gulp-babel": "^8.0.01",
    "gulp-changed": "^1.3.0",
    "gulp-plumber": "^1.1.0",
    "gulp-sourcemaps": "^2.6.4",
    "jest": "^24.9.0",
    "pkg": "^4.2.1",
    "typescript": "^3.5.1"
  },
  "dependencies": {
    "@expo/bunyan": "3.0.2",
    "@expo/config": "^2.3.0",
    "@expo/dev-tools": "^0.6.7",
    "@expo/json-file": "^8.2.1",
    "@expo/simple-spinner": "1.0.2",
    "@expo/spawn-async": "1.5.0",
<<<<<<< HEAD
    "@expo/xdl": "^56.3.0",
    "@types/cli-table": "^0.3.0",
=======
    "@expo/xdl": "^56.4.0",
>>>>>>> 99be5031
    "@types/untildify": "^3.0.0",
    "ansi-regex": "^4.1.0",
    "axios": "0.19.0",
    "babel-runtime": "6.26.0",
    "base32.js": "0.1.0",
    "boxen": "4.1.0",
    "chalk": "2.4.1",
    "cli-table": "0.3.1",
    "commander": "2.17.1",
    "dateformat": "3.0.3",
    "delay-async": "1.2.0",
    "detect-indent": "^6.0.0",
    "detect-newline": "^3.0.0",
    "enquirer": "2.1.1",
    "envinfo": "5.10.0",
    "es6-error": "3.2.0",
    "fs-extra": "6.0.1",
    "getenv": "0.7.0",
    "glob": "7.1.2",
    "indent-string": "4.0.0",
    "inflection": "^1.12.0",
    "inquirer": "5.2.0",
    "klaw-sync": "6.0.0",
    "lodash": "4.17.15",
    "match-require": "2.1.0",
    "npm-package-arg": "6.1.0",
    "open": "6.3.0",
    "ora": "3.4.0",
    "pacote": "9.3.0",
    "pngjs": "3.4.0",
    "progress": "2.0.0",
    "qrcode-terminal": "0.11.0",
    "request": "^2.88.0",
    "semver": "5.5.0",
    "slash": "1.0.0",
    "source-map-support": "0.5.9",
    "split": "1.0.1",
    "targz": "^1.0.1",
    "tempy": "^0.3.0",
    "untildify": "3.0.3",
    "validator": "10.5.0",
    "wordwrap": "1.0.0"
  },
  "optionalDependencies": {
    "@expo/traveling-fastlane-darwin": "1.10.0",
    "@expo/traveling-fastlane-linux": "1.10.0"
  },
  "gitHead": "613642fe06827cc231405784b099cf71c29072df"
}<|MERGE_RESOLUTION|>--- conflicted
+++ resolved
@@ -71,12 +71,8 @@
     "@expo/json-file": "^8.2.1",
     "@expo/simple-spinner": "1.0.2",
     "@expo/spawn-async": "1.5.0",
-<<<<<<< HEAD
-    "@expo/xdl": "^56.3.0",
+    "@expo/xdl": "^56.4.0",
     "@types/cli-table": "^0.3.0",
-=======
-    "@expo/xdl": "^56.4.0",
->>>>>>> 99be5031
     "@types/untildify": "^3.0.0",
     "ansi-regex": "^4.1.0",
     "axios": "0.19.0",
