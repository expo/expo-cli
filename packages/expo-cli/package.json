{
  "name": "expo-cli",
  "version": "3.13.1",
  "description": "The command-line tool for creating and publishing Expo apps",
  "preferGlobal": true,
  "main": "build/exp.js",
  "files": [
    "build",
    "bin"
  ],
  "scripts": {
    "start": "yarn run prepare && yarn run watch",
    "build": "tsc --noEmit && gulp build",
    "watch": "concurrently \"tsc --noEmit --watch\" \"gulp watch\"",
    "prepare": "yarn run clean && yarn run build",
    "clean": "rm -rf build ./tsconfig.tsbuildinfo",
    "preversion": "node ./scripts/preversion.js",
    "pkg": "pkg .",
    "test": "jest",
    "test:watch": "jest --watch"
  },
  "jest": {
    "testEnvironment": "node",
    "roots": [
      "__mocks__",
      "src"
    ],
    "moduleFileExtensions": [
      "js",
      "ts",
      "json"
    ],
    "resetModules": false
  },
  "bin": {
    "expo": "./bin/expo.js",
    "expo-cli": "./bin/expo.js"
  },
  "repository": {
    "type": "git",
    "url": "https://github.com/expo/expo-cli.git",
    "directory": "packages/expo-cli"
  },
  "keywords": [
    "expo",
    "react-native"
  ],
  "license": "MIT",
  "bugs": {
    "url": "https://github.com/expo/expo-cli/issues"
  },
  "homepage": "https://github.com/expo/expo-cli/tree/master/packages/expo-cli#readme",
  "engines": {
    "node": ">=6.9.1"
  },
  "pkg": {
    "scripts": "build/**/*.js"
  },
  "devDependencies": {
    "@babel/core": "^7.4.5",
    "@expo/babel-preset-cli": "^0.2.5",
    "@types/ansi-regex": "^4.0.0",
    "@types/dateformat": "^3.0.0",
    "@types/inflection": "^1.5.28",
    "@types/inquirer": "6.0.3",
    "@types/klaw-sync": "^6.0.0",
    "@types/npm-package-arg": "^6.1.0",
    "@types/pngjs": "^3.4.1",
    "@types/progress": "^2.0.3",
    "@types/slash": "^2.0.0",
    "@types/split": "^1.0.0",
    "@types/targz": "^1.0.0",
    "@types/wordwrap": "^1.0.0",
    "gulp": "^4.0.0",
    "gulp-babel": "^8.0.0",
    "gulp-changed": "^1.3.0",
    "gulp-plumber": "^1.1.0",
    "gulp-sourcemaps": "^2.6.4",
    "jest": "^24.9.0",
    "pkg": "^4.2.1"
  },
  "dependencies": {
    "@expo/build-tools": "0.1.3",
    "@expo/bunyan": "3.0.2",
    "@expo/config": "2.6.1",
    "@expo/dev-tools": "0.10.2",
    "@expo/json-file": "^8.2.5",
    "@expo/package-manager": "0.0.5",
    "@expo/simple-spinner": "1.0.2",
    "@expo/spawn-async": "1.5.0",
    "@expo/xdl": "57.5.2",
    "@types/cli-table": "^0.3.0",
    "@types/untildify": "^3.0.0",
    "ansi-regex": "^4.1.0",
    "axios": "0.19.0",
    "babel-runtime": "6.26.0",
    "base32.js": "0.1.0",
    "boxen": "4.1.0",
    "chalk": "2.4.1",
    "cli-table": "0.3.1",
    "commander": "2.17.1",
    "dateformat": "3.0.3",
    "delay-async": "1.2.0",
    "detect-indent": "^6.0.0",
    "detect-newline": "^3.0.0",
    "enquirer": "^2.3.2",
    "envinfo": "7.5.0",
    "es6-error": "3.2.0",
    "expo-optimize": "0.1.1",
    "fs-extra": "6.0.1",
    "getenv": "0.7.0",
    "glob": "7.1.2",
    "indent-string": "4.0.0",
    "inflection": "^1.12.0",
    "inquirer": "5.2.0",
    "klaw-sync": "6.0.0",
    "lodash": "4.17.15",
    "match-require": "2.1.0",
    "npm-package-arg": "6.1.0",
    "open": "6.3.0",
    "ora": "3.4.0",
<<<<<<< HEAD
    "pacote": "9.3.0",
    "plist": "3.0.1",
=======
    "pacote": "^11.1.0",
>>>>>>> 91714aa7
    "pngjs": "3.4.0",
    "progress": "2.0.0",
    "qrcode-terminal": "0.11.0",
    "request": "^2.88.0",
    "semver": "5.5.0",
    "slash": "1.0.0",
    "source-map-support": "0.5.9",
    "split": "1.0.1",
    "targz": "^1.0.1",
    "tempy": "^0.3.0",
    "untildify": "3.0.3",
    "validator": "10.5.0",
    "wordwrap": "1.0.0"
  },
  "optionalDependencies": {
    "@expo/traveling-fastlane-darwin": "1.13.1",
    "@expo/traveling-fastlane-linux": "1.13.1"
  },
  "gitHead": "613642fe06827cc231405784b099cf71c29072df"
}<|MERGE_RESOLUTION|>--- conflicted
+++ resolved
@@ -119,12 +119,8 @@
     "npm-package-arg": "6.1.0",
     "open": "6.3.0",
     "ora": "3.4.0",
-<<<<<<< HEAD
-    "pacote": "9.3.0",
+    "pacote": "^11.1.0",
     "plist": "3.0.1",
-=======
-    "pacote": "^11.1.0",
->>>>>>> 91714aa7
     "pngjs": "3.4.0",
     "progress": "2.0.0",
     "qrcode-terminal": "0.11.0",
