import bunyan from '@expo/bunyan';
import * as ConfigUtils from '@expo/config';
import simpleSpinner from '@expo/simple-spinner';
import {
  Analytics,
  Api,
  ApiV2,
  Binaries,
  Config,
  Doctor,
  LogRecord,
  LogUpdater,
  Logger,
  NotificationCode,
  PackagerLogsStream,
  Project,
  ProjectUtils,
  UserManager,
} from '@expo/xdl';
import boxen from 'boxen';
import chalk from 'chalk';
import program, { Command } from 'commander';
import fs from 'fs';
import getenv from 'getenv';
import leven from 'leven';
import findLastIndex from 'lodash/findLastIndex';
import ora from 'ora';
import path from 'path';
import ProgressBar from 'progress';
import stripAnsi from 'strip-ansi';
import url from 'url';

import { loginOrRegisterAsync } from './accounts';
import { registerCommands } from './commands';
import log from './log';
import update from './update';
import urlOpts from './urlOpts';

// We use require() to exclude package.json from TypeScript's analysis since it lives outside the
// src directory and would change the directory structure of the emitted files under the build
// directory
const packageJSON = require('../package.json');

Api.setClientName(packageJSON.version);
ApiV2.setClientName(packageJSON.version);

// The following prototyped functions are not used here, but within in each file found in `./commands`
// Extending commander to easily add more options to certain command line arguments
Command.prototype.urlOpts = function() {
  urlOpts.addOptions(this);
  return this;
};

Command.prototype.allowOffline = function() {
  this.option('--offline', 'Allows this command to run while offline');
  return this;
};

// Add support for logical command groupings
Command.prototype.helpGroup = function(name: string) {
  if (this.commands[this.commands.length - 1]) {
    this.commands[this.commands.length - 1].__helpGroup = name;
  } else {
    this.parent.helpGroup(name);
  }
  return this;
};

// A longer description that will be displayed then the command is used with --help
Command.prototype.longDescription = function(name: string) {
  if (this.commands[this.commands.length - 1]) {
    this.commands[this.commands.length - 1].__longDescription = name;
  } else {
    this.parent.longDescription(name);
  }
  return this;
};

function pad(str: string, width: number): string {
  // Pulled from commander for overriding
  const len = Math.max(0, width - stripAnsi(str).length);
  return str + Array(len + 1).join(' ');
}

function humanReadableArgName(arg: any): string {
  // Pulled from commander for overriding
  const nameOutput = arg.name + (arg.variadic === true ? '...' : '');
  return arg.required ? `<${nameOutput}>` : `[${nameOutput}]`;
}

function breakSentence(input: string): string {
  // Break a sentence by the word after a max character count
  return input.replace(/(.{1,72})(?:\n|$| )/g, '$1\n').trim();
}

Command.prototype.prepareCommands = function() {
  return this.commands
    .filter(function(cmd: Command) {
      // Display all commands with EXPO_DEBUG, otherwise use the noHelp option.
      if (getenv.boolish('EXPO_DEBUG', false)) {
        return true;
      }
      return !['internal', 'eas'].includes(cmd.__helpGroup);
    })
    .map(function(cmd: Command, i: number) {
      const args = cmd._args.map(humanReadableArgName).join(' ');

      // Remove alias. We still show this with --help on the command.
      const alias = null; //cmd._alias;

      const description = cmd._description;
      return [
        cmd._name +
          (alias ? '|' + alias : '') +
          // Remove the redundant [options] string that's shown after every command.
          // (cmd.options.length ? ' [options]' : '') +
          (args ? ' ' + args : ''),
        breakSentence(description),
        cmd.__helpGroup ?? 'misc',
      ];
    });
};

Command.prototype.helpInformation = function() {
  let desc: string[] = [];
  // Use the long description if available, otherwise use the regular description.
  const description = this.__longDescription ?? this._description;
  if (description) {
    desc = [replaceAll(breakSentence(description), '\n', pad('\n', 3)), ''];

    const argsDescription = this._argsDescription;
    if (argsDescription && this._args.length) {
      const width = this.padWidth();
      desc.push('Arguments:');
      desc.push('');
      this._args.forEach(({ name }: { name: string }) => {
        desc.push('  ' + pad(name, width) + '  ' + argsDescription[name]);
      });
      desc.push('');
    }
  }

  let cmdName = this._name;
  if (this._alias) {
    // Here is the only place we show the command alias
    cmdName = `${cmdName}|${this._alias}`;
  }

  // Dim the options to keep things consistent.
  const usage = `${chalk.bold`Usage:`} ${cmdName} ${chalk.dim(this.usage())}\n`;

  const commandHelp = '' + this.commandHelp();

  const options = [chalk.bold`Options:`, '\n' + this.optionHelp().replace(/^/gm, '    '), ''];

  // return ['', usage, ...desc, ...options, commandHelp].join('\n') + '\n';
  return ['', usage, ...desc, ...options, commandHelp].join(pad('\n', 3)) + '\n';
};

function replaceAll(string: string, search: string, replace: string): string {
  return string.split(search).join(replace);
}

// Extended the help renderer to add a custom format and groupings.
Command.prototype.commandHelp = function() {
  if (!this.commands.length) {
    return '';
  }
  const width: number = this.padWidth();
  const commands: string[][] = this.prepareCommands();

  const helpGroups: Record<string, string[][]> = {};

  // Sort commands into helpGroups
  for (const command of commands) {
    const groupName = command[2];
    if (!helpGroups[groupName]) {
      helpGroups[groupName] = [];
    }
    helpGroups[groupName].push(command);
  }

  const groupOrder = [
    ...new Set([
      'auth',
      'core',
      'client',
      'info',
      'publish',
      'build',
      'credentials',
      'eas',
      'notifications',
      'url',
      'webhooks',
      'upload',
      'eject',
      'experimental',
      'internal',
      // add any others and remove duplicates
      ...Object.keys(helpGroups),
    ]),
  ];

  const subGroupOrder: Record<string, string[]> = {
    core: ['init', 'start', 'start:web', 'publish', 'export'],
    eas: ['eas:credentials'],
  };

  const sortSubGroupWithOrder = (groupName: string, group: string[][]): string[][] => {
    const order: string[] = subGroupOrder[groupName];
    if (!order?.length) {
      return group;
    }

    const sortedCommands: string[][] = [];

    while (order.length) {
      const key = order.shift()!;
      const index = group.findIndex(item => item[0].startsWith(key));
      if (index >= 0) {
        const [item] = group.splice(index, 1);
        sortedCommands.push(item);
      }
    }

    return sortedCommands.concat(group);
  };

  // Reverse the groups
  const sortedGroups: Record<string, string[][]> = {};
  while (groupOrder.length) {
    const group = groupOrder.shift()!;
    if (group in helpGroups) {
      sortedGroups[group] = helpGroups[group];
    }
  }

  // Render everything.
  return [
    '' + chalk.bold('Commands:'),
    '',
    // Render all of the groups.
    Object.keys(sortedGroups)
      .map(groupName => {
        // Sort subgroups that have a defined order
        const group = sortSubGroupWithOrder(groupName, helpGroups[groupName]);
        return (
          group
            // Render the command and description
            .map(([cmd, description]: string[]) => {
              // Dim the arguments that come after the command, this makes scanning a bit easier.
              let [noArgsCmd, ...noArgsCmdArgs] = cmd.split(' ');
              if (noArgsCmdArgs.length) {
                noArgsCmd += ` ${chalk.dim(noArgsCmdArgs.join(' '))}`;
              }

              // Word wrap the description.
              let wrappedDescription = description;
              if (description) {
                // Ensure the wrapped description appears on the same padded line.
                wrappedDescription = '  ' + replaceAll(description, '\n', pad('\n', width + 3));
              }

              const paddedName = wrappedDescription ? pad(noArgsCmd, width) : noArgsCmd;
              return paddedName + wrappedDescription;
            })
            .join('\n')
            .replace(/^/gm, '    ')
        );
      })
      // Double new line to add spacing between groups
      .join('\n\n'),
    '',
  ].join('\n');
};

program.on('--help', () => {
  log(`  Run a command with --help for more info 💡`);
  log(`    $ expo start --help`);
  log();
});

export type Action = (...args: any[]) => void;

// asyncAction is a wrapper for all commands/actions to be executed after commander is done
// parsing the command input
Command.prototype.asyncAction = function(asyncFn: Action, skipUpdateCheck: boolean) {
  return this.action(async (...args: any[]) => {
    if (!skipUpdateCheck) {
      try {
        await checkCliVersionAsync();
      } catch (e) {}
    }

    try {
      const options = args[args.length - 1];
      if (options.offline) {
        Config.offline = true;
      }

      await asyncFn(...args);
      // After a command, flush the analytics queue so the program will not have any active timers
      // This allows node js to exit immediately
      Analytics.flush();
    } catch (err) {
      // TODO: Find better ways to consolidate error messages
      if (err.isCommandError) {
        log.error(err.message);
      } else if (err._isApiError) {
        log.error(chalk.red(err.message));
      } else if (err.isXDLError) {
        log.error(err.message);
      } else if (err.isJsonFileError) {
        if (err.code === 'EJSONEMPTY') {
          // Empty JSON is an easy bug to debug. Often this is thrown for package.json or app.json being empty.
          log.error(err.message);
        } else {
          log.addNewLineIfNone();
          log.error(err.message);
          const stacktrace = formatStackTrace(err.stack, this.name());
          log.error(chalk.gray(stacktrace));
        }
      } else {
        log.error(err.message);
        log.error(chalk.gray(err.stack));
      }

      process.exit(1);
    }
  });
};

function getStringBetweenParens(value: string): string {
  const regExp = /\(([^)]+)\)/;
  const matches = regExp.exec(value);
  if (matches && matches?.length > 1) {
    return matches[1];
  }
  return value;
}

function focusLastPathComponent(value: string): string {
  const parts = value.split('/');
  if (parts.length > 1) {
    const last = parts.pop();
    const current = chalk.dim(parts.join('/') + '/');
    return `${current}${last}`;
  }
  return chalk.dim(value);
}

function formatStackTrace(stacktrace: string, command: string): string {
  const treeStackLines: string[][] = [];
  for (const line of stacktrace.split('\n')) {
    const [first, ...parts] = line.trim().split(' ');
    // Remove at -- we'll use a branch instead.
    if (first === 'at') {
      treeStackLines.push(parts);
    }
  }

  return treeStackLines
    .map((parts, index) => {
      let first = parts.shift();
      let last = parts.pop();

      // Replace anonymous with command name
      if (first === 'Command.<anonymous>') {
        first = chalk.bold(`expo ${command}`);
      } else if (first?.startsWith('Object.')) {
        // Remove extra JS types from function names
        first = first.split('Object.').pop()!;
      } else if (first?.startsWith('Function.')) {
        // Remove extra JS types from function names
        first = first.split('Function.').pop()!;
      } else if (first?.startsWith('/')) {
        // If the first element is a path
        first = focusLastPathComponent(getStringBetweenParens(first));
      }

      if (last) {
        last = focusLastPathComponent(getStringBetweenParens(last));
      }
      const branch = (index === treeStackLines.length - 1 ? '└' : '├') + '─';
      return ['   ', branch, first, ...parts, last].filter(Boolean).join(' ');
    })
    .join('\n');
}

// asyncActionProjectDir captures the projectDirectory from the command line,
// setting it to cwd if it is not provided.
// Commands such as `start` and `publish` use this.
// It does several things:
// - Everything in asyncAction
// - Checks if the user is logged in or out
// - Checks for updates
// - Attaches the bundling logger
// - Checks if the project directory is valid or not
// - Runs AsyncAction with the projectDir as an argument
Command.prototype.asyncActionProjectDir = function(
  asyncFn: Action,
  options: { checkConfig?: boolean; skipSDKVersionRequirement?: boolean } = {}
) {
  this.option('--config [file]', 'Specify a path to app.json or app.config.js');
  return this.asyncAction(async (projectDir: string, ...args: any[]) => {
    const opts = args[0];

    if (!projectDir) {
      projectDir = process.cwd();
    } else {
      projectDir = path.resolve(process.cwd(), projectDir);
    }

    if (opts.config) {
      // @ts-ignore: This guards against someone passing --config without a path.
      if (opts.config === true) {
        log.addNewLineIfNone();
        log('Please specify your custom config path:');
        log(log.chalk.green(`  expo ${this.name()} --config ${log.chalk.cyan(`<app-config>`)}`));
        log.newLine();
        process.exit(1);
      }

      const pathToConfig = path.resolve(process.cwd(), opts.config);
      // Warn the user when the custom config path they provided does not exist.
      if (!fs.existsSync(pathToConfig)) {
        const relativeInput = path.relative(process.cwd(), opts.config);
        const formattedPath = log.chalk
          .reset(pathToConfig)
          .replace(relativeInput, log.chalk.bold(relativeInput));
        log.addNewLineIfNone();
        log.nestedWarn(`Custom config file does not exist:\n${formattedPath}`);
        log.newLine();
        const helpCommand = log.chalk.green(`expo ${this.name()} --help`);
        log(`Run ${helpCommand} for more info`);
        log.newLine();
        process.exit(1);
        // throw new Error(`File at provided config path does not exist: ${pathToConfig}`);
      }
      ConfigUtils.setCustomConfigPath(projectDir, pathToConfig);
    }

    const logLines = (msg: any, logFn: (...args: any[]) => void) => {
      if (typeof msg === 'string') {
        for (const line of msg.split('\n')) {
          logFn(line);
        }
      } else {
        logFn(msg);
      }
    };

    const logStackTrace = (
      chunk: LogRecord,
      logFn: (...args: any[]) => void,
      nestedLogFn: (...args: any[]) => void
    ) => {
      let traceInfo;
      try {
        traceInfo = JSON.parse(chunk.msg);
      } catch (e) {
        return logFn(chunk.msg);
      }

      const { message, stack } = traceInfo;
      log.addNewLineIfNone();
      logFn(chalk.bold(message));

      const isLibraryFrame = (line: string) => {
        return line.startsWith('node_modules');
      };

      const stackFrames: string[] = stack.split('\n').filter((line: string) => line);
      const lastAppCodeFrameIndex = findLastIndex(stackFrames, (line: string) => {
        return !isLibraryFrame(line);
      });
      let lastFrameIndexToLog = Math.min(
        stackFrames.length - 1,
        lastAppCodeFrameIndex + 2 // show max two more frames after last app code frame
      );
      let unloggedFrames = stackFrames.length - lastFrameIndexToLog;

      // If we're only going to exclude one frame, just log them all
      if (unloggedFrames === 1) {
        lastFrameIndexToLog = stackFrames.length - 1;
        unloggedFrames = 0;
      }

      for (let i = 0; i <= lastFrameIndexToLog; i++) {
        const line = stackFrames[i];
        if (!line) {
          continue;
        } else if (line.match(/react-native\/.*YellowBox.js/)) {
          continue;
        }

        if (line.startsWith('node_modules')) {
          nestedLogFn('- ' + line);
        } else {
          nestedLogFn('* ' + line);
        }
      }

      if (unloggedFrames > 0) {
        nestedLogFn(`- ... ${unloggedFrames} more stack frames from framework internals`);
      }

      log.printNewLineBeforeNextLog();
    };

    const logWithLevel = (chunk: LogRecord) => {
      if (!chunk.msg) {
        return;
      }
      if (chunk.level <= bunyan.INFO) {
        if (chunk.includesStack) {
          logStackTrace(chunk, log, log.nested);
        } else {
          logLines(chunk.msg, log);
        }
      } else if (chunk.level === bunyan.WARN) {
        if (chunk.includesStack) {
          logStackTrace(chunk, log.warn, log.nestedWarn);
        } else {
          logLines(chunk.msg, log.warn);
        }
      } else {
        if (chunk.includesStack) {
          logStackTrace(chunk, log.error, log.nestedError);
        } else {
          logLines(chunk.msg, log.error);
        }
      }
    };

    let bar: ProgressBar | null;
    // eslint-disable-next-line no-new
    new PackagerLogsStream({
      projectRoot: projectDir,
      onStartBuildBundle: () => {
        bar = new ProgressBar('Building JavaScript bundle [:bar] :percent', {
          width: 64,
          total: 100,
          clear: true,
          complete: '=',
          incomplete: ' ',
        });

        log.setBundleProgressBar(bar);
      },
      onProgressBuildBundle: (percent: number) => {
        if (!bar || bar.complete) return;
        const ticks = percent - bar.curr;
        ticks > 0 && bar.tick(ticks);
      },
      onFinishBuildBundle: (err, startTime, endTime) => {
        if (bar && !bar.complete) {
          bar.tick(100 - bar.curr);
        }

        if (bar) {
          log.setBundleProgressBar(null);
          bar.terminate();
          bar = null;

          if (err) {
            log(chalk.red('Failed building JavaScript bundle.'));
          } else {
            log(
              chalk.green(
                `Finished building JavaScript bundle in ${endTime.getTime() -
                  startTime.getTime()}ms.`
              )
            );
          }
        }
      },
      updateLogs: (updater: LogUpdater) => {
        const newLogChunks = updater([]);
        newLogChunks.forEach((newLogChunk: LogRecord) => {
          if (newLogChunk.issueId && newLogChunk.issueCleared) {
            return;
          }
          logWithLevel(newLogChunk);
        });
      },
    });

    // needed for validation logging to function
    ProjectUtils.attachLoggerStream(projectDir, {
      stream: {
        write: (chunk: LogRecord) => {
          if (chunk.tag === 'device') {
            logWithLevel(chunk);
          }
        },
      },
      type: 'raw',
    });

    // The existing CLI modules only pass one argument to this function, so skipProjectValidation
    // will be undefined in most cases. we can explicitly pass a truthy value here to avoid
    // validation (eg for init)
    //
    // If the packager/manifest server is running and healthy, there is no need
    // to rerun Doctor because the directory was already checked previously
    // This is relevant for command such as `send`
    if (options.checkConfig && (await Project.currentStatus(projectDir)) !== 'running') {
      const spinner = ora('Making sure project is set up correctly...').start();
      log.setSpinner(spinner);
      // validate that this is a good projectDir before we try anything else

      const status = await Doctor.validateWithoutNetworkAsync(projectDir, {
        skipSDKVersionRequirement: options.skipSDKVersionRequirement,
      });
      if (status === Doctor.FATAL) {
        throw new Error(`There is an error with your project. See above logs for information.`);
      }
      spinner.stop();
      log.setSpinner(null);
    }

    // the existing CLI modules only pass one argument to this function, so skipProjectValidation
    // will be undefined in most cases. we can explicitly pass a truthy value here to avoid validation (eg for init)

    return asyncFn(projectDir, ...args);
  });
};

function runAsync(programName: string) {
  try {
    // Setup analytics
    Analytics.setSegmentNodeKey('vGu92cdmVaggGA26s3lBX6Y5fILm8SQ7');
    Analytics.setVersionName(packageJSON.version);
    _registerLogs();

    UserManager.setInteractiveAuthenticationCallback(loginOrRegisterAsync);

    if (process.env.SERVER_URL) {
      let serverUrl = process.env.SERVER_URL;
      if (!serverUrl.startsWith('http')) {
        serverUrl = `http://${serverUrl}`;
      }
      const parsedUrl = url.parse(serverUrl);
      const port = parseInt(parsedUrl.port || '', 10);
      if (parsedUrl.hostname && port) {
        Config.api.host = parsedUrl.hostname;
        Config.api.port = port;
      } else {
        throw new Error('Environment variable SERVER_URL is not a valid url');
      }
    }

    Config.developerTool = packageJSON.name;

    // Setup our commander instance
    program.name(programName);
    program
      .version(packageJSON.version)
      .option('--non-interactive', 'Fail, if an interactive prompt would be required to continue.');

    // Load each module found in ./commands by 'registering' it with our commander instance
    registerCommands(program);

    program.on('command:detach', () => {
      log.warn('To eject your project to ExpoKit (previously "detach"), use `expo eject`.');
      process.exit(0);
    });

    program.on('command:*', subCommand => {
      let msg = `"${subCommand}" is not an expo command. See "expo --help" for the full list of commands.`;
      const availableCommands = program.commands.map((cmd: Command) => cmd._name);
      // finding the best match whose edit distance is less than 40% of their length.
      const suggestion = availableCommands.find(
        (commandName: string) => leven(commandName, subCommand[0]) < commandName.length * 0.4
      );
      if (suggestion) {
        msg = `"${subCommand}" is not an expo command -- did you mean ${suggestion}?\n See "expo --help" for the full list of commands.`;
      }
      log.warn(msg);
    });

    if (typeof program.nonInteractive === 'undefined') {
      // Commander doesn't initialize boolean args with default values.
      program.nonInteractive = !process.stdin.isTTY;
    }

    program.parse(process.argv);

    // Show help when no sub-command specified
    if (program.args.length === 0) {
      program.help();
    }
  } catch (e) {
    console.error(e);
    throw e;
  }
}

async function checkCliVersionAsync() {
  const { updateIsAvailable, current, latest, deprecated } = await update.checkForUpdateAsync();
  if (updateIsAvailable) {
    log.nestedWarn(
      boxen(
        chalk.green(`There is a new version of ${packageJSON.name} available (${latest}).
You are currently using ${packageJSON.name} ${current}
Install expo-cli globally using the package manager of your choice;
for example: \`npm install -g ${packageJSON.name}\` to get the latest version`),
        { borderColor: 'green', padding: 1 }
      )
    );
  }

  if (deprecated) {
    log.nestedWarn(
      boxen(
        chalk.red(
          `This version of expo-cli is not supported anymore.
It's highly recommended to update to the newest version.

The API endpoints used in this version of expo-cli might not exist,
any interaction with Expo servers may result in unexpected behaviour.`
        ),
        { borderColor: 'red', padding: 1 }
      )
    );
  }
}

function _registerLogs() {
  const stream = {
    stream: {
      write: (chunk: any) => {
        if (chunk.code) {
          switch (chunk.code) {
            case NotificationCode.START_LOADING:
              simpleSpinner.start();
              return;
            case NotificationCode.STOP_LOADING:
              simpleSpinner.stop();
              return;
            case NotificationCode.DOWNLOAD_CLI_PROGRESS:
              return;
          }
        }

        if (chunk.level === bunyan.INFO) {
          log(chunk.msg);
        } else if (chunk.level === bunyan.WARN) {
          log.warn(chunk.msg);
        } else if (chunk.level >= bunyan.ERROR) {
          log.error(chunk.msg);
        }
      },
    },
    type: 'raw',
  };

  Logger.notifications.addStream(stream);
  Logger.global.addStream(stream);
}

async function writePathAsync() {
  const subCommand = process.argv[2];
  if (subCommand === 'prepare-detached-build') {
    // This is being run from Android Studio or Xcode. Don't want to write PATH in this case.
    return;
  }

  await Binaries.writePathToUserSettingsAsync();
}

// This is the entry point of the CLI
export function run(programName: string) {
<<<<<<< HEAD
  (async function() {
    if (process.argv[2] === 'introspect') {
      const commands = generateCommandJSON();
      if (process.argv[3] && process.argv[3].includes('markdown')) {
        log(formatCommandsAsMarkdown(commands));
      } else {
        log(JSON.stringify(commands));
      }
    } else {
      await Promise.all([writePathAsync(), runAsync(programName)]);
    }
=======
  (async function () {
    await Promise.all([writePathAsync(), runAsync(programName)]);
>>>>>>> 96ee2220
  })().catch(e => {
    console.error('Uncaught Error', e);
    process.exit(1);
  });
}<|MERGE_RESOLUTION|>--- conflicted
+++ resolved
@@ -773,22 +773,8 @@
 
 // This is the entry point of the CLI
 export function run(programName: string) {
-<<<<<<< HEAD
   (async function() {
-    if (process.argv[2] === 'introspect') {
-      const commands = generateCommandJSON();
-      if (process.argv[3] && process.argv[3].includes('markdown')) {
-        log(formatCommandsAsMarkdown(commands));
-      } else {
-        log(JSON.stringify(commands));
-      }
-    } else {
-      await Promise.all([writePathAsync(), runAsync(programName)]);
-    }
-=======
-  (async function () {
     await Promise.all([writePathAsync(), runAsync(programName)]);
->>>>>>> 96ee2220
   })().catch(e => {
     console.error('Uncaught Error', e);
     process.exit(1);
