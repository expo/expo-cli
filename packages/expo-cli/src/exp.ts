import fs from 'fs';
import path from 'path';
import url from 'url';

import ProgressBar from 'progress';
import last from 'lodash/last';
import compact from 'lodash/compact';
import findLastIndex from 'lodash/findLastIndex';
import boxen from 'boxen';
import bunyan from '@expo/bunyan';
import chalk from 'chalk';
import ora from 'ora';
import simpleSpinner from '@expo/simple-spinner';
import getenv from 'getenv';
import program, { Command, Option } from 'commander';
import {
  Analytics,
  Api,
  ApiV2,
  Binaries,
  Config,
  Doctor,
  LogRecord,
  LogUpdater,
  Logger,
  NotificationCode,
  PackagerLogsStream,
  Project,
  ProjectUtils,
  UserManager,
} from '@expo/xdl';
import * as ConfigUtils from '@expo/config';

<<<<<<< HEAD
import packageJSON from '@expo/xdl/package.json';
=======
// @ts-ignore: expo-cli is not listed in its own dependencies
import packageJSON from 'expo-cli/package.json';

>>>>>>> d97f20b9
import { loginOrRegisterIfLoggedOut } from './accounts';
import log from './log';
import update from './update';
import urlOpts from './urlOpts';
import { registerCommands } from './commands';

Api.setClientName(packageJSON.version);
ApiV2.setClientName(packageJSON.version);

// The following prototyped functions are not used here, but within in each file found in `./commands`
// Extending commander to easily add more options to certain command line arguments
Command.prototype.urlOpts = function() {
  urlOpts.addOptions(this);
  return this;
};

Command.prototype.allowOffline = function() {
  this.option('--offline', 'Allows this command to run while offline');
  return this;
};

program.on('--help', () => {
  log(`To learn more about a specific command and its options use 'expo [command] --help'\n`);
});

export type Action = (...args: any[]) => void;

// asyncAction is a wrapper for all commands/actions to be executed after commander is done
// parsing the command input
Command.prototype.asyncAction = function(asyncFn: Action, skipUpdateCheck: boolean) {
  return this.action(async (...args: any[]) => {
    if (!skipUpdateCheck) {
      try {
        await checkCliVersionAsync();
      } catch (e) {}
    }

    try {
      let options = last(args);
      if (options.output === 'raw') {
        log.config.raw = true;
      }
      if (options.offline) {
        Config.offline = true;
      }

      await asyncFn(...args);
      // After a command, flush the analytics queue so the program will not have any active timers
      // This allows node js to exit immediately
      Analytics.flush();
    } catch (err) {
      // TODO: Find better ways to consolidate error messages
      if (err.isCommandError) {
        log.error(err.message);
      } else if (err._isApiError) {
        log.error(chalk.red(err.message));
      } else if (err.isXDLError) {
        log.error(err.message);
      } else {
        log.error(err.message);
        // TODO: Is there a better way to do this? EXPO_DEBUG needs to be set to view the stack trace
        if (getenv.boolish('EXPO_DEBUG', false)) {
          log.error(chalk.gray(err.stack));
        } else {
          log.error(chalk.grey('Set EXPO_DEBUG=true in your env to view the stack trace.'));
        }
      }

      process.exit(1);
    }
  });
};

// asyncActionProjectDir captures the projectDirectory from the command line,
// setting it to cwd if it is not provided.
// Commands such as `start` and `publish` use this.
// It does several things:
// - Everything in asyncAction
// - Checks if the user is logged in or out
// - Checks for updates
// - Attaches the bundling logger
// - Checks if the project directory is valid or not
// - Runs AsyncAction with the projectDir as an argument
Command.prototype.asyncActionProjectDir = function(
  asyncFn: Action,
  skipProjectValidation: boolean,
  skipAuthCheck: boolean
) {
  this.option('--config [file]', 'Specify a path to app.json');
  return this.asyncAction(async (projectDir: string, ...args: any[]) => {
    const opts = args[0];

    if (!projectDir) {
      projectDir = process.cwd();
    } else {
      projectDir = path.resolve(process.cwd(), projectDir);
    }

    if (opts.config) {
      const pathToConfig = path.resolve(process.cwd(), opts.config);
      if (!fs.existsSync(pathToConfig)) {
        throw new Error(`File at provide config path does not exist: ${pathToConfig}`);
      }
      ConfigUtils.setCustomConfigPath(projectDir, pathToConfig);
    }

    const logLines = (msg: any, logFn: (...args: any[]) => void) => {
      if (typeof msg === 'string') {
        for (let line of msg.split('\n')) {
          logFn(line);
        }
      } else {
        logFn(msg);
      }
    };

    const logStackTrace = (
      chunk: LogRecord,
      logFn: (...args: any[]) => void,
      nestedLogFn: (...args: any[]) => void
    ) => {
      let traceInfo;
      try {
        traceInfo = JSON.parse(chunk.msg);
      } catch (e) {
        return logFn(chunk.msg);
      }

      let { message, stack } = traceInfo;
      log.addNewLineIfNone();
      logFn(chalk.bold(message));

      const isLibraryFrame = (line: string) => {
        return line.startsWith('node_modules');
      };

      const stackFrames: string[] = compact(stack.split('\n'));
      let lastAppCodeFrameIndex = findLastIndex(stackFrames, (line: string) => {
        return !isLibraryFrame(line);
      });
      let lastFrameIndexToLog = Math.min(
        stackFrames.length - 1,
        lastAppCodeFrameIndex + 2 // show max two more frames after last app code frame
      );
      let unloggedFrames = stackFrames.length - lastFrameIndexToLog;

      // If we're only going to exclude one frame, just log them all
      if (unloggedFrames === 1) {
        lastFrameIndexToLog = stackFrames.length - 1;
        unloggedFrames = 0;
      }

      for (let i = 0; i <= lastFrameIndexToLog; i++) {
        let line = stackFrames[i];
        if (!line) {
          continue;
        } else if (line.match(/react-native\/.*YellowBox.js/)) {
          continue;
        }

        if (line.startsWith('node_modules')) {
          nestedLogFn('- ' + line);
        } else {
          nestedLogFn('* ' + line);
        }
      }

      if (unloggedFrames > 0) {
        nestedLogFn(`- ... ${unloggedFrames} more stack frames from framework internals`);
      }

      log.printNewLineBeforeNextLog();
    };

    const logWithLevel = (chunk: LogRecord) => {
      if (!chunk.msg) {
        return;
      }
      if (chunk.level <= bunyan.INFO) {
        if (chunk.includesStack) {
          logStackTrace(chunk, log, log.nested);
        } else {
          logLines(chunk.msg, log);
        }
      } else if (chunk.level === bunyan.WARN) {
        if (chunk.includesStack) {
          logStackTrace(chunk, log.warn, log.nestedWarn);
        } else {
          logLines(chunk.msg, log.warn);
        }
      } else {
        if (chunk.includesStack) {
          logStackTrace(chunk, log.error, log.nestedError);
        } else {
          logLines(chunk.msg, log.error);
        }
      }
    };

    let bar: ProgressBar | null;
    // eslint-disable-next-line no-new
    new PackagerLogsStream({
      projectRoot: projectDir,
      onStartBuildBundle: () => {
        bar = new ProgressBar('Building JavaScript bundle [:bar] :percent', {
          total: 100,
          clear: true,
          complete: '=',
          incomplete: ' ',
        });

        log.setBundleProgressBar(bar);
      },
      onProgressBuildBundle: (percent: number) => {
        if (!bar || bar.complete) return;
        let ticks = percent - bar.curr;
        ticks > 0 && bar.tick(ticks);
      },
      onFinishBuildBundle: (err, startTime, endTime) => {
        if (bar && !bar.complete) {
          bar.tick(100 - bar.curr);
        }

        if (bar) {
          log.setBundleProgressBar(null);
          bar = null;

          if (err) {
            log(chalk.red('Failed building JavaScript bundle.'));
          } else {
            log(
              chalk.green(
                `Finished building JavaScript bundle in ${endTime.getTime() -
                  startTime.getTime()}ms.`
              )
            );
          }
        }
      },
      updateLogs: (updater: LogUpdater) => {
        let newLogChunks = updater([]);
        newLogChunks.forEach((newLogChunk: LogRecord) => {
          if (newLogChunk.issueId && newLogChunk.issueCleared) {
            return;
          }
          logWithLevel(newLogChunk);
        });
      },
    });

    // needed for validation logging to function
    ProjectUtils.attachLoggerStream(projectDir, {
      stream: {
        write: (chunk: LogRecord) => {
          if (chunk.tag === 'device') {
            logWithLevel(chunk);
          }
        },
      },
      type: 'raw',
    });

    // The existing CLI modules only pass one argument to this function, so skipProjectValidation
    // will be undefined in most cases. we can explicitly pass a truthy value here to avoid
    // validation (eg for init)
    //
    // If the packager/manifest server is running and healthy, there is no need
    // to rerun Doctor because the directory was already checked previously
    // This is relevant for command such as `send`
    if (!skipProjectValidation && (await Project.currentStatus(projectDir)) !== 'running') {
      let spinner = ora('Making sure project is set up correctly...').start();
      log.setSpinner(spinner);
      // validate that this is a good projectDir before we try anything else

      let status = await Doctor.validateWithoutNetworkAsync(projectDir);
      if (status === Doctor.FATAL) {
        throw new Error(`There is an error with your project. See above logs for information.`);
      }
      spinner.stop();
      log.setSpinner(null);
    }

    // the existing CLI modules only pass one argument to this function, so skipProjectValidation
    // will be undefined in most cases. we can explicitly pass a truthy value here to avoid validation (eg for init)

    return asyncFn(projectDir, ...args);
  });
};

function runAsync(programName: string) {
  try {
    // Setup analytics
    Analytics.setSegmentNodeKey('vGu92cdmVaggGA26s3lBX6Y5fILm8SQ7');
    Analytics.setVersionName(packageJSON.version);
    _registerLogs();

    UserManager.setInteractiveAuthenticationCallback(loginOrRegisterIfLoggedOut);

    if (process.env.SERVER_URL) {
      let serverUrl = process.env.SERVER_URL;
      if (!serverUrl.startsWith('http')) {
        serverUrl = `http://${serverUrl}`;
      }
      let parsedUrl = url.parse(serverUrl);
      const port = parseInt(parsedUrl.port || '');
      if (parsedUrl.hostname && port) {
        Config.api.host = parsedUrl.hostname;
        Config.api.port = port;
      } else {
        throw new Error('Environment variable SERVER_URL is not a valid url');
      }
    }

    Config.developerTool = packageJSON.name;

    // Setup our commander instance
    program.name(programName);
    program
      .version(packageJSON.version)
      .option('-o, --output [format]', 'Output format. pretty (default), raw')
      .option(
        '--non-interactive',
        'Fail, if an interactive prompt would be required to continue. Enabled by default if stdin is not a TTY.'
      );

    // Load each module found in ./commands by 'registering' it with our commander instance
    registerCommands(program);

    program.on('command:detach', () => {
      log.warn('To eject your project to ExpoKit (previously "detach"), use `expo eject`.');
      process.exit(0);
    });

    program.on('command:*', subCommand => {
      log.warn(
        `"${subCommand}" is not an ${programName} command. See "${programName} --help" for the full list of commands.`
      );
    });

    if (typeof program.nonInteractive === 'undefined') {
      // Commander doesn't initialize boolean args with default values.
      program.nonInteractive = !process.stdin.isTTY;
    }

    program.parse(process.argv);

    // Show help when no sub-command specified
    if (program.args.length === 0) {
      program.help();
    }
  } catch (e) {
    console.error(e);
    throw e;
  }
}

async function checkCliVersionAsync() {
  let { updateIsAvailable, current, latest, deprecated } = await update.checkForUpdateAsync();
  if (updateIsAvailable) {
    log.nestedWarn(
      boxen(
        chalk.green(`There is a new version of ${packageJSON.name} available (${latest}).
You are currently using ${packageJSON.name} ${current}
Install expo-cli globally using the package manager of your choice; for example: \`npm install -g ${packageJSON.name}\` to get the latest version`),
        { borderColor: 'green', padding: 1 }
      )
    );
  }

  if (deprecated) {
    log.nestedWarn(
      boxen(
        chalk.red(
          `This version of expo-cli is not supported anymore. 
It's highly recommended to update to the newest version.

The API endpoints used in this version of expo-cli might not exist,
any interaction with Expo servers may result in unexpected behaviour.`
        ),
        { borderColor: 'red', padding: 1 }
      )
    );
  }
}

function _registerLogs() {
  let stream = {
    stream: {
      write: (chunk: any) => {
        if (chunk.code) {
          switch (chunk.code) {
            case NotificationCode.START_LOADING:
              simpleSpinner.start();
              return;
            case NotificationCode.STOP_LOADING:
              simpleSpinner.stop();
              return;
            case NotificationCode.DOWNLOAD_CLI_PROGRESS:
              return;
          }
        }

        if (chunk.level === bunyan.INFO) {
          log(chunk.msg);
        } else if (chunk.level === bunyan.WARN) {
          log.warn(chunk.msg);
        } else if (chunk.level >= bunyan.ERROR) {
          log.error(chunk.msg);
        }
      },
    },
    type: 'raw',
  };

  Logger.notifications.addStream(stream);
  Logger.global.addStream(stream);
}

async function writePathAsync() {
  let subCommand = process.argv[2];
  if (subCommand === 'prepare-detached-build') {
    // This is being run from Android Studio or Xcode. Don't want to write PATH in this case.
    return;
  }

  await Binaries.writePathToUserSettingsAsync();
}

type OptionData = {
  flags: string;
  required: boolean;
  description: string;
  default: any;
};

type CommandData = {
  name: string;
  description: string;
  alias?: string;
  options: OptionData[];
};

// Sets up commander with a minimal setup for inspecting commands and extracting
// data from them.
function generateCommandJSON() {
  program.name('expo');
  registerCommands(program);
  return program.commands.map(commandAsJSON);
}

// The type definition for Option seems to be wrong - doesn't include defaultValue
function optionAsJSON(option: Option & { defaultValue: any }): OptionData {
  return {
    flags: option.flags,
    required: option.required,
    description: option.description,
    default: option.defaultValue,
  };
}

function commandAsJSON(command: Command): CommandData {
  return {
    name: command.name(),
    description: command.description(),
    alias: command.alias(),
    options: command.options.map(optionAsJSON),
  };
}

function sanitizeFlags(flags: string) {
  return flags.replace('<', '[').replace('>', ']');
}

function formatOptionAsMarkdown(option: OptionData) {
  return `| \`${sanitizeFlags(option.flags)}\` | ${option.description} |`;
}

function formatOptionsAsMarkdown(options: OptionData[]) {
  if (!options || !options.length) {
    return 'This command does not take any options.';
  }

  return `| Option         | Description             |
| ------------ | ----------------------- |
${options.map(formatOptionAsMarkdown).join('\n')}
`;
}

function formatCommandAsMarkdown(command: CommandData) {
  return `
<details><summary><h3>expo ${command.name}</h3><p>${command.description}</p></summary>
<p>${
    command.alias
      ? `

Alias: \`expo ${command.alias}\``
      : ''
  }

${formatOptionsAsMarkdown(command.options)}

</p>
</details>
  `;
}

function formatCommandsAsMarkdown(commands: CommandData[]) {
  return commands.map(formatCommandAsMarkdown).join('\n');
}

// This is the entry point of the CLI
export function run(programName: string) {
  (async function() {
    if (process.argv[2] == 'introspect') {
      let commands = generateCommandJSON();
      if (process.argv[3] && process.argv[3].includes('markdown')) {
        log(formatCommandsAsMarkdown(commands));
      } else {
        log(JSON.stringify(commands));
      }
    } else {
      await Promise.all([writePathAsync(), runAsync(programName)]);
    }
  })().catch(e => {
    console.error('Uncaught Error', e);
    process.exit(1);
  });
}<|MERGE_RESOLUTION|>--- conflicted
+++ resolved
@@ -31,13 +31,9 @@
 } from '@expo/xdl';
 import * as ConfigUtils from '@expo/config';
 
-<<<<<<< HEAD
-import packageJSON from '@expo/xdl/package.json';
-=======
 // @ts-ignore: expo-cli is not listed in its own dependencies
 import packageJSON from 'expo-cli/package.json';
 
->>>>>>> d97f20b9
 import { loginOrRegisterIfLoggedOut } from './accounts';
 import log from './log';
 import update from './update';
