--- conflicted
+++ resolved
@@ -16,12 +16,6 @@
 import url from 'url';
 import wrapAnsi from 'wrap-ansi';
 import {
-<<<<<<< HEAD
-  Api,
-=======
-  Analytics,
-  ApiV2,
->>>>>>> d4a44278
   Binaries,
   Doctor,
   Logger,
