--- conflicted
+++ resolved
@@ -1,10 +1,5 @@
 import { ApiV2, RobotUser, User, UserManager } from '@expo/api';
 import { ExpoConfig, getConfig } from '@expo/config';
-<<<<<<< HEAD
-import pick from 'lodash/pick';
-=======
-import { ApiV2, RobotUser, User, UserManager } from 'xdl';
->>>>>>> 7b7fb822
 
 import { AppleCtx, authenticateAsync } from '../appleApi';
 import Log from '../log';
