const ERROR_PREFIX = 'Error: ';

export const ErrorCodes = {
  INVALID_PROJECT_DIR: 'INVALID_PROJECT_DIR',
  INVALID_PROJECT_NAME: 'INVALID_PROJECT_NAME',
  INVALID_PUBLIC_URL: 'INVALID_PUBLIC_URL',
  NOT_LOGGED_IN: 'NOT_LOGGED_IN',
  NON_INTERACTIVE: 'NON_INTERACTIVE',
  BAD_CHOICE: 'BAD_CHOICE',
  MISSING_PUBLIC_URL: 'MISSING_PUBLIC_URL',
  APPLE_DIST_CERTS_TOO_MANY_GENERATED_ERROR: 'APPLE_DIST_CERTS_TOO_MANY_GENERATED_ERROR',
  APPLE_PUSH_KEYS_TOO_MANY_GENERATED_ERROR: 'APPLE_PUSH_KEYS_TOO_MANY_GENERATED_ERROR',
  MISSING_SLUG: 'MISSING_SLUG',
  PROJECT_NOT_FOUND: 'PROJECT_NOT_FOUND',
};

export type ErrorCode = keyof typeof ErrorCodes;

<<<<<<< HEAD
/**
 * General error, formatted as a message in red text when caught by expo-cli (no stack trace is printed). Should be used in favor of `log.error()` in most cases.
 */
export default class CommandError extends ExtendableError {
=======
export default class CommandError extends Error {
  readonly name = 'CommandError';
  readonly isCommandError = true;
>>>>>>> d40338a6
  code: string;

  constructor(code: string, message: string = '') {
    super('');
    // If e.toString() was called to get `message` we don't want it to look
    // like "Error: Error:".
    if (message.startsWith(ERROR_PREFIX)) {
      message = message.substring(ERROR_PREFIX.length);
    }

    this.message = message || code;
    this.code = code;
  }
}
export class AbortCommandError extends CommandError {
  constructor() {
    super('ABORTED', 'Interactive prompt was cancelled.');
  }
}

/**
 * Used to end a CLI process without printing a stack trace in the Expo CLI. Should be used in favor of `process.exit`.
 */
export class SilentError extends CommandError {
  constructor(messageOrError?: string | Error) {
    const message =
      (typeof messageOrError === 'string' ? messageOrError : messageOrError?.message) ??
      'This error should fail silently in the CLI';
    super('SILENT', message);
    if (typeof messageOrError !== 'string') {
      // forward the props of the incoming error for tests or processes outside of expo-cli that use expo cli internals.
      this.stack = messageOrError?.stack ?? this.stack;
      this.name = messageOrError?.name ?? this.name;
    }
  }
}<|MERGE_RESOLUTION|>--- conflicted
+++ resolved
@@ -16,16 +16,12 @@
 
 export type ErrorCode = keyof typeof ErrorCodes;
 
-<<<<<<< HEAD
 /**
  * General error, formatted as a message in red text when caught by expo-cli (no stack trace is printed). Should be used in favor of `log.error()` in most cases.
  */
-export default class CommandError extends ExtendableError {
-=======
 export default class CommandError extends Error {
-  readonly name = 'CommandError';
+  name = 'CommandError';
   readonly isCommandError = true;
->>>>>>> d40338a6
   code: string;
 
   constructor(code: string, message: string = '') {
