import {
  WarningAggregator as ConfigWarningAggregator,
  findConfigFile,
  findDynamicConfigPath,
  getConfig,
  isUsingYarn,
  readConfigJsonAsync,
  resolveModule,
} from '@expo/config';
import JsonFile from '@expo/json-file';
import { Exp, Versions } from '@expo/xdl';
import chalk from 'chalk';
import fse from 'fs-extra';
import npmPackageArg from 'npm-package-arg';
import pacote from 'pacote';
import path from 'path';
import semver from 'semver';
import temporary from 'tempy';
import terminalLink from 'terminal-link';
import ora from 'ora';

import * as PackageManager from '@expo/package-manager';
import log from '../../log';
import prompt from '../../prompt';
import configureIOSProjectAsync from '../apply/configureIOSProjectAsync';
import configureAndroidProjectAsync from '../apply/configureAndroidProjectAsync';
import {
  logConfigWarningsAndroid,
  logConfigWarningsIOS,
  logWarningArray,
} from '../utils/logConfigWarnings';
import maybeBailOnGitStatusAsync from '../utils/maybeBailOnGitStatusAsync';

type ValidationErrorMessage = string;

type DependenciesMap = { [key: string]: string | number };

export type EjectAsyncOptions = {
  verbose?: boolean;
  force?: boolean;
  packageManager?: 'npm' | 'yarn';
};

const EXPO_APP_ENTRY = 'node_modules/expo/AppEntry.js';

/**
 * Entry point into the eject process, delegates to other helpers to perform various steps.
 */
export async function ejectAsync(projectRoot: string, options: EjectAsyncOptions) {
  if (await maybeBailOnGitStatusAsync()) return;

  await createNativeProjectsFromTemplateAsync(projectRoot);
  await installNodeModulesAsync(projectRoot);

  await configureIOSStepAsync(projectRoot);
  await configureAndroidStepAsync(projectRoot);

  let podsInstalled = await installPodsAsync(projectRoot);
  await warnIfDependenciesRequireAdditionalSetupAsync(projectRoot);

  log.newLine();
  log.nested(`➡️  ${chalk.bold('Next steps')}`);

  log.nested(
    `- 👆 Review the logs above and look for any warnings (⚠️ ) that might need follow-up.`
  );
  log.nested(
    `- 💡 You may want to run ${chalk.bold(
      'npx @react-native-community/cli doctor'
    )} to help install any tools that your app may need to run your native projects.`
  );
  if (!podsInstalled) {
    log.nested(
      `- 🍫 When CocoaPods is installed, initialize the project workspace: ${chalk.bold(
        'cd ios && pod install'
      )}`
    );
  }
  log.nested(
    `- 🔑 Download your Android keystore (if you're not sure if you need to, just run the command and see): ${chalk.bold(
      'expo fetch:android:keystore'
    )}`
  );

  log.newLine();
  log.nested(`☑️  ${chalk.bold('When you are ready to run your project')}`);
  log.nested('To compile and run your project, execute one of the following commands:');
  let packageManager = isUsingYarn(projectRoot) ? 'yarn' : 'npm';
  log.nested(`- ${chalk.bold(packageManager === 'npm' ? 'npm run ios' : 'yarn ios')}`);
  log.nested(`- ${chalk.bold(packageManager === 'npm' ? 'npm run android' : 'yarn android')}`);
  log.nested(`- ${chalk.bold(packageManager === 'npm' ? 'npm run web' : 'yarn web')}`);
}

async function configureIOSStepAsync(projectRoot: string) {
  log.newLine();
  let applyingIOSConfigStep = logNewSection('Applying iOS configuration');
  await configureIOSProjectAsync(projectRoot);
  if (ConfigWarningAggregator.hasWarningsIOS()) {
    applyingIOSConfigStep.stopAndPersist({
      symbol: '⚠️ ',
      text: chalk.red('iOS configuration applied with warnings that should be fixed:'),
    });
    logConfigWarningsIOS();
  } else {
    applyingIOSConfigStep.succeed('All project configuration applied to iOS project');
  }
  log.newLine();
}

async function installPodsAsync(projectRoot: string) {
  log.newLine();
  let step = logNewSection('Installing CocoaPods.');
  if (process.platform !== 'darwin') {
    step.succeed('Skipped installing CocoaPods because operating system is not on macOS.');
    return false;
  }
  const packageManager = new PackageManager.CocoaPodsPackageManager({
    cwd: path.join(projectRoot, 'ios'),
    log,
    silent: !process.env.EXPO_DEBUG,
  });

  if (!(await packageManager.isCLIInstalledAsync())) {
    try {
      // prompt user -- do you want to install cocoapods right now?
      step.text = 'CocoaPods CLI not found in your PATH, installing it now.';
      step.render();
      await packageManager.installCLIAsync();
      step.succeed('Installed CocoaPods CLI');
      step = logNewSection('Running `pod install` in the `ios` directory.');
    } catch (e) {
      step.stopAndPersist({
        symbol: '⚠️ ',
        text: chalk.red(
          'Unable to install the CocoaPods CLI. Continuing with ejecting, you can install CocoaPods afterwards.'
        ),
      });
      if (e.message) {
        log(`- ${e.message}`);
      }
      return false;
    }
  }

  try {
    await packageManager.installAsync();
    step.succeed('Installed pods and initialized Xcode workspace.');
    return true;
  } catch (e) {
    step.stopAndPersist({
      symbol: '⚠️ ',
      text: chalk.red(
        'Something when wrong running `pod install` in the `ios` directory. Continuing with ejecting, you can debug this afterwards.'
      ),
    });
    if (e.message) {
      log(`- ${e.message}`);
    }
    return false;
  }
}

async function installNodeModulesAsync(projectRoot: string) {
  let installingDependenciesStep = logNewSection('Installing JavaScript dependencies.');
  await fse.remove('node_modules');
  const packageManager = PackageManager.createForProject(projectRoot, { log, silent: true });
  try {
    await packageManager.installAsync();
    installingDependenciesStep.succeed('Installed JavaScript dependencies.');
  } catch (e) {
    // It doesn't matter for the rest of the process if this fails because the other steps can handle it gracefully.
    // CocoaPods will fail to install but otherwise things will work fine.
    installingDependenciesStep.fail(
      'Something when wrong installing dependencies, check your package manager logfile. Continuing with ejecting, you can debug this afterwards.'
    );
  }
}

async function configureAndroidStepAsync(projectRoot: string) {
  let applyingAndroidConfigStep = logNewSection('Applying Android configuration');
  await configureAndroidProjectAsync(projectRoot);
  if (ConfigWarningAggregator.hasWarningsAndroid()) {
    applyingAndroidConfigStep.stopAndPersist({
      symbol: '⚠️ ',
      text: chalk.red('Android configuration applied with warnings that should be fixed:'),
    });
    logConfigWarningsAndroid();
  } else {
    applyingAndroidConfigStep.succeed('All project configuration applied to Android project');
  }
}

function logNewSection(title: string) {
  let spinner = ora(chalk.bold(title));
  spinner.start();
  return spinner;
}

async function createNativeProjectsFromTemplateAsync(projectRoot: string): Promise<void> {
  // We need the SDK version to proceed
  let { exp, pkg } = getConfig(projectRoot, { skipSDKVersionRequirement: true });
  if (!exp.sdkVersion) {
    throw new Error(`Unable to find the project's SDK version. Are you in the correct directory?`);
  }

  // Validate that the template exists
  let sdkMajorVersionNumber = semver.major(exp.sdkVersion);
  let templateSpec = npmPackageArg(`expo-template-bare-minimum@sdk-${sdkMajorVersionNumber}`);
  try {
    await pacote.manifest(templateSpec);
  } catch (e) {
    if (e.code === 'E404') {
      throw new Error(
        `Unable to eject because an eject template for SDK ${sdkMajorVersionNumber} was not found.`
      );
    } else {
      throw e;
    }
  }

  /**
   * Ensure we have the required fields that we need to eject
   */
  let name = exp.name;
  let bundleIdentifier = exp.ios?.bundleIdentifier;
  let packageName = exp.android?.package;
  let entryPoint = exp.appEntry;
  const dynamicConfigPath = findDynamicConfigPath(projectRoot);
  const configName = dynamicConfigPath ? path.basename(dynamicConfigPath) : 'app.json';

  if (dynamicConfigPath) {
    let updatingAppConfigStep = logNewSection(`Updating app configuration (${configName})`);
    let warnings: Array<[string, string, string | undefined]> = [];
    if (!name) {
      warnings.push(['name', 'A project name is required.', undefined]);
    }

    if (!bundleIdentifier) {
      warnings.push([
        'ios.bundleIdentifier',
        'An iOS bundle identifier is required.',
        'https://expo.fyi/bundle-identifier',
      ]);
    }

    if (!packageName) {
      warnings.push([
        'android.package',
        'An Android package is required.',
        'https://docs.expo.io/versions/latest/distribution/building-standalone-apps/#2-configure-appjson',
      ]);
    }

    if (entryPoint) {
      warnings.push(['entryPoint', 'Remove the entryPoint field.', undefined]);
    }

    if (warnings.length) {
      updatingAppConfigStep.fail(
        `We are unable to continue with ejecting until you make the following changes to ${configName}:`
      );
      logWarningArray(warnings);
      process.exit(-1);
    } else {
      updatingAppConfigStep.succeed(`No update to ${configName} needed.`);
    }
  } else if (configName === 'app.json') {
    const { configPath, configName } = findConfigFile(projectRoot);
    const configBuffer = await fse.readFile(configPath);
    const appJson = configName === 'app.json' ? JSON.parse(configBuffer.toString()) : {};
    appJson.expo = appJson.expo ?? {};

    name = await promptForNativeAppNameAsync(projectRoot);
    appJson.expo.name = name;

    bundleIdentifier = await getOrPromptForBundleIdentifier(projectRoot);
    appJson.expo.ios = appJson.expo.ios ?? {};
    appJson.expo.ios.bundleIdentifier = bundleIdentifier;

    packageName = await getOrPromptForPackage(projectRoot);
    appJson.expo.android = appJson.expo.android ?? {};
    appJson.expo.android.package = packageName;

    let updatingAppConfigStep = logNewSection(`Updating app configuration (${configName})`);

    if (appJson.expo.entryPoint) {
      updatingAppConfigStep.succeed(
        'App configuration (app.json) updated. Please note that expo.entryPoint has been removed.'
      );
      delete appJson.expo.entryPoint;
    } else {
      updatingAppConfigStep.succeed('App configuration (app.json) updated.');
    }

    await fse.writeFile(path.resolve('app.json'), JSON.stringify(appJson, null, 2));
    exp = appJson.expo;
  }

  /**
   * Extract the template and copy the ios and android directories over to the project directory
   */
  let defaultDependencies: any = {};
  let defaultDevDependencies: any = {};
  // NOTE(brentvatne): Removing spaces between steps for now, add back when
  // there is some additional context for steps
  // log.newLine();
  let creatingNativeProjectStep = logNewSection(
    'Creating native project directories (./ios and ./android) and updating .gitignore'
  );
  try {
    const tempDir = temporary.directory();
    await Exp.extractTemplateAppAsync(templateSpec, tempDir, { name: name! });
    fse.copySync(path.join(tempDir, 'ios'), path.join(projectRoot, 'ios'));
    fse.copySync(path.join(tempDir, 'android'), path.join(projectRoot, 'android'));
    fse.copySync(path.join(tempDir, 'index.js'), path.join(projectRoot, 'index.js'));
    await mergeGitIgnoreAsync(
      path.join(projectRoot, '.gitignore'),
      path.join(tempDir, '.gitignore')
    );
    const { dependencies, devDependencies } = JsonFile.read(path.join(tempDir, 'package.json'));
    defaultDependencies = createDependenciesMap(dependencies);
    defaultDevDependencies = createDependenciesMap(devDependencies);
    creatingNativeProjectStep.succeed(
      'Created native project directories (./ios and ./android) and updated .gitignore.'
    );
  } catch (e) {
    log(chalk.red(e.message));
    creatingNativeProjectStep.fail(
      'Failed to create the native project - see the output above for more information.'
    );
    log(
      chalk.yellow(
        'You may want to delete the `./ios` and/or `./android` directories before running eject again.'
      )
    );
    process.exit(1);
  }

  /**
   * Update package.json scripts - `npm start` should default to `react-native
   * start` rather than `expo start` after ejecting, for example.
   */
  // NOTE(brentvatne): Removing spaces between steps for now, add back when
  // there is some additional context for steps
  // log.newLine();
  let updatingPackageJsonStep = logNewSection(
    'Updating your package.json scripts, dependencies, and main file'
  );
  if (!pkg.scripts) {
    pkg.scripts = {};
  }
  delete pkg.scripts.eject;
  pkg.scripts.start = 'react-native start';
  pkg.scripts.ios = 'react-native run-ios';
  pkg.scripts.android = 'react-native run-android';

  /**
   * Update package.json dependencies by combining the dependencies in the project we are ejecting
   * with the dependencies in the template project. Does the same for devDependencies.
   *
   * - The template may have some dependencies beyond react/react-native/react-native-unimodules,
   *   for example RNGH and Reanimated. We should prefer the version that is already being used
   *   in the project for those, but swap the react/react-native/react-native-unimodules versions
   *   with the ones in the template.
   */

  const combinedDependencies: DependenciesMap = createDependenciesMap({
    ...defaultDependencies,
    ...pkg.dependencies,
  });

  for (const dependenciesKey of ['react', 'react-native-unimodules', 'react-native']) {
    combinedDependencies[dependenciesKey] = defaultDependencies[dependenciesKey];
  }
  const combinedDevDependencies: DependenciesMap = createDependenciesMap({
    ...defaultDevDependencies,
    ...pkg.devDependencies,
  });

  // Jetifier is only needed for SDK 34 & 35
  if (Versions.lteSdkVersion(exp, '35.0.0')) {
    combinedDevDependencies['jetifier'] = defaultDevDependencies['jetifier'];
  }

  // Save the dependencies
  pkg.dependencies = combinedDependencies;
  pkg.devDependencies = combinedDevDependencies;
  await fse.writeFile(path.resolve('package.json'), JSON.stringify(pkg, null, 2));

  /**
   * Add new app entry points
   */
  let removedPkgMain;
  if (pkg.main !== EXPO_APP_ENTRY && pkg.main) {
    removedPkgMain = pkg.main;
  }
  delete pkg.main;
  await fse.writeFile(path.resolve('package.json'), JSON.stringify(pkg, null, 2));

<<<<<<< HEAD
  updatingPackageJsonStep.succeed('Updated package.json and added index.js entry point.');
  // NOTE(brentvatne): Removing spaces between steps for now, add back when
  // there is some additional context for steps
  // log.newLine();

  /**
   * Install dependencies
   */
  let installingDependenciesStep = logNewSection('Installing dependencies');
  await fse.remove('node_modules');
  const packageManager = PackageManager.createForProject(projectRoot, { log, silent: true });
  try {
    await packageManager.installAsync();
    installingDependenciesStep.succeed('Installed dependencies');
  } catch (e) {
    installingDependenciesStep.fail(
      'Something when wrong installing dependencies, check your package manager logfile. Continuing with ejecting, you can debug this afterwards.'
=======
  updatingPackageJsonStep.succeed(
    'Updated package.json and added index.js entry point for iOS and Android.'
  );
  if (removedPkgMain) {
    log(
      `- Removed ${chalk.bold(
        `"main": "${removedPkgMain}"`
      )} from package.json because we recommend using index.js as main instead.`
>>>>>>> 1db469f5
    );
    log.newLine();
  }
}

/**
 * Create an object of type DependenciesMap a dependencies object or throw if not valid.
 *
 * @param dependencies - ideally an object of type {[key]: string} - if not then this will error.
 */
function createDependenciesMap(dependencies: any): DependenciesMap {
  if (typeof dependencies !== 'object') {
    throw new Error(`Dependency map is invalid, expected object but got ${typeof dependencies}`);
  }

  const outputMap: DependenciesMap = {};
  if (!dependencies) return outputMap;

  for (const key of Object.keys(dependencies)) {
    const value = dependencies[key];
    if (typeof value === 'string') {
      outputMap[key] = value;
    } else {
      throw new Error(
        `Dependency for key \`${key}\` should be a \`string\`, instead got: \`{ ${key}: ${JSON.stringify(
          value
        )} }\``
      );
    }
  }
  return outputMap;
}

async function promptForNativeAppNameAsync(projectRoot: string): Promise<string> {
  const { exp } = await readConfigJsonAsync(projectRoot);

  let { name } = exp;
  if (!name) {
    log('First, we want to clarify what names we should use for your app:');
    ({ name } = await prompt(
      [
        {
          name: 'name',
          message: "What should your app appear as on a user's home screen?",
          default: exp.name,
          validate({ length }: string): true | ValidationErrorMessage {
            return length ? true : 'App display name cannot be empty.';
          },
        },
      ],
      {
        nonInteractiveHelp: 'Please specify "expo.name" in app.json / app.config.js.',
      }
    ));

    log.newLine();
  }

  return name!;
}

async function getOrPromptForBundleIdentifier(projectRoot: string): Promise<string> {
  let { exp } = getConfig(projectRoot);

  if (exp.ios?.bundleIdentifier) {
    return exp.ios.bundleIdentifier;
  }

  // TODO: add example based on slug or name
  log(
    `Now we need to know your ${terminalLink(
      'iOS bundle identifier',
      'https://expo.fyi/bundle-identifier'
    )}. You can change this in the future if you need to.`
  );

  const { bundleIdentifier } = await prompt([
    {
      name: 'bundleIdentifier',
      message: `What would you like your bundle identifier to be?`,
      validate: (value: string) => /^[a-zA-Z][a-zA-Z0-9\-.]+$/.test(value),
    },
  ]);

  log.newLine();
  return bundleIdentifier;
}

async function getOrPromptForPackage(projectRoot: string): Promise<string> {
  let { exp } = getConfig(projectRoot);

  if (exp.android?.package) {
    return exp.android.package;
  }

  // TODO: add example based on slug or name
  log(
    `Now we need to know your ${terminalLink(
      'Android package',
      'https://expo.fyi/android-package'
    )}. You can change this in the future if you need to.`
  );

  const { packageName } = await prompt([
    {
      name: 'packageName',
      message: `What would you like your package to be named?`,
      validate: (value: string) => /^[a-zA-Z][a-zA-Z0-9\-.]+$/.test(value),
    },
  ]);

  log.newLine();
  return packageName;
}

async function mergeGitIgnoreAsync(targetGitIgnorePath: string, sourceGitIgnorePath: string) {
  if (!fse.existsSync(targetGitIgnorePath)) {
    // No gitignore in the project already, no need to merge anything into anything. I guess they
    // are not using git :O
    return;
  }

  if (!fse.existsSync(sourceGitIgnorePath)) {
    // Maybe we don't have a gitignore in the template project
    return;
  }

  let targetGitIgnore = fse.readFileSync(targetGitIgnorePath).toString();
  let sourceGitIgnore = fse.readFileSync(sourceGitIgnorePath).toString();

  let mergedGitIgnore = `${targetGitIgnore}
# The following contents were automatically generated by expo-cli during eject
# ----------------------------------------------------------------------------

${sourceGitIgnore}`;
  fse.writeFileSync(targetGitIgnorePath, mergedGitIgnore);
}

/**
 * Some packages are not configured automatically on eject and may require
 * users to add some code, eg: to their AppDelegate.
 */
async function warnIfDependenciesRequireAdditionalSetupAsync(projectRoot: string): Promise<void> {
  // We just need the custom `nodeModulesPath` from the config.
  const { exp, pkg } = getConfig(projectRoot, {
    skipSDKVersionRequirement: true,
  });

  const pkgsWithExtraSetup = await JsonFile.readAsync(
    resolveModule('expo/requiresExtraSetup.json', projectRoot, exp)
  );
  const packagesToWarn: string[] = Object.keys(pkg.dependencies).filter(pkgName =>
    pkgsWithExtraSetup.hasOwnProperty(pkgName)
  );

  if (packagesToWarn.length === 0) {
    return;
  }

  log.newLine();
  let warnAdditionalSetupStep = logNewSection(
    'Checking if any additional setup steps are required for installed SDK packages.'
  );

  let plural = packagesToWarn.length > 1;

  warnAdditionalSetupStep.stopAndPersist({
    symbol: '⚠️ ',
    text: chalk.red(
      `Your app includes ${chalk.bold(`${packagesToWarn.length}`)} package${
        plural ? 's' : ''
      } that require${plural ? '' : 's'} additional setup in order to run:`
    ),
  });

  packagesToWarn.forEach(pkgName => {
    log.nested(`- ${chalk.bold(pkgName)}: ${pkgsWithExtraSetup[pkgName]}`);
  });
}

export function stripDashes(s: string): string {
  return s.replace(/\s|-/g, '');
}<|MERGE_RESOLUTION|>--- conflicted
+++ resolved
@@ -397,25 +397,6 @@
   delete pkg.main;
   await fse.writeFile(path.resolve('package.json'), JSON.stringify(pkg, null, 2));
 
-<<<<<<< HEAD
-  updatingPackageJsonStep.succeed('Updated package.json and added index.js entry point.');
-  // NOTE(brentvatne): Removing spaces between steps for now, add back when
-  // there is some additional context for steps
-  // log.newLine();
-
-  /**
-   * Install dependencies
-   */
-  let installingDependenciesStep = logNewSection('Installing dependencies');
-  await fse.remove('node_modules');
-  const packageManager = PackageManager.createForProject(projectRoot, { log, silent: true });
-  try {
-    await packageManager.installAsync();
-    installingDependenciesStep.succeed('Installed dependencies');
-  } catch (e) {
-    installingDependenciesStep.fail(
-      'Something when wrong installing dependencies, check your package manager logfile. Continuing with ejecting, you can debug this afterwards.'
-=======
   updatingPackageJsonStep.succeed(
     'Updated package.json and added index.js entry point for iOS and Android.'
   );
@@ -424,7 +405,6 @@
       `- Removed ${chalk.bold(
         `"main": "${removedPkgMain}"`
       )} from package.json because we recommend using index.js as main instead.`
->>>>>>> 1db469f5
     );
     log.newLine();
   }
