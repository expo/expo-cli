import { ExpoConfig, getConfig, PackageJSONConfig } from '@expo/config';
import { ModPlatform, WarningAggregator } from '@expo/config-plugins';
import { getBareExtensions, getFileWithExtensions } from '@expo/config/paths';
import JsonFile, { JSONObject } from '@expo/json-file';
import { Exp } from '@expo/xdl';
import chalk from 'chalk';
import crypto from 'crypto';
import fs from 'fs-extra';
import npmPackageArg from 'npm-package-arg';
import pacote from 'pacote';
import path from 'path';
import semver from 'semver';
import temporary from 'tempy';
import terminalLink from 'terminal-link';

import CommandError, { SilentError } from '../../CommandError';
import log from '../../log';
import configureManagedProjectAsync, {
  expoManagedPlugins,
} from '../apply/configureManagedProjectAsync';
import configureProjectAsync from '../apply/configureProjectAsync';
import * as CreateApp from '../utils/CreateApp';
import * as GitIgnore from '../utils/GitIgnore';
import { usesOldExpoUpdatesAsync } from '../utils/ProjectUtils';
import { learnMore } from '../utils/TerminalLink';
import {
  logConfigWarningsAndroid,
  logConfigWarningsGeneral,
  logConfigWarningsIOS,
} from '../utils/logConfigWarnings';
import maybeBailOnGitStatusAsync from '../utils/maybeBailOnGitStatusAsync';
import { getOrPromptForBundleIdentifier, getOrPromptForPackage } from './ConfigValidation';

type DependenciesMap = { [key: string]: string | number };

export type EjectAsyncOptions = {
  verbose?: boolean;
  force?: boolean;
  install?: boolean;
  packageManager?: 'npm' | 'yarn';
  platforms: ModPlatform[];
};

/**
 * Entry point into the eject process, delegates to other helpers to perform various steps.
 *
 * 1. Verify git is clean
 * 2. Create native projects (ios, android)
 * 3. Install node modules
 * 4. Apply config to native projects
 * 5. Install CocoaPods
 * 6. Log project info
 */
export async function ejectAsync(
  projectRoot: string,
  { platforms, ...options }: EjectAsyncOptions
): Promise<void> {
  if (!platforms?.length) {
    throw new CommandError('At least one platform must be enabled when syncing');
  }

  const isWindows = process.platform === 'win32';
  // Skip ejecting for iOS on Windows
  if (isWindows && !platforms.includes('ios')) {
    log.warn(
      `⚠️  Skipping generating the iOS native project files. Run ${chalk.bold(
        'expo eject'
      )} again from macOS or Linux to generate the iOS project.`
    );
    log.newLine();
  }

  if (await maybeBailOnGitStatusAsync()) return;

  const { exp, pkg } = await ensureConfigAsync({ projectRoot, platforms });
  const tempDir = temporary.directory();

  const { hasNewProjectFiles, needsPodInstall } = await createNativeProjectsFromTemplateAsync({
    projectRoot,
    exp,
    pkg,
    tempDir,
    platforms,
  });
  // Set this to true when we can detect that the user is running eject to sync new changes rather than ejecting to bare.
  // This will be used to prevent the node modules from being nuked every time.
  const isSyncing = !hasNewProjectFiles;

  // Install node modules
  const shouldInstall = options?.install !== false;

  const packageManager = CreateApp.resolvePackageManager({
    install: shouldInstall,
    npm: options?.packageManager === 'npm',
    yarn: options?.packageManager === 'yarn',
  });

  if (shouldInstall) {
    await installNodeDependenciesAsync(projectRoot, packageManager, { clean: !isSyncing });
  }

<<<<<<< HEAD
  await syncConfigStepAsync({ projectRoot, platforms });

  // TODO: Combine all configure methods into one.
=======
  // Apply Expo config to native projects
  const applyingAndroidConfigStep = CreateApp.logNewSection('Config syncing');
>>>>>>> 7839cac7
  const managedConfig = await configureManagedProjectAsync({ projectRoot, platforms });
  if (WarningAggregator.hasWarningsAndroid() || WarningAggregator.hasWarningsIOS()) {
    applyingAndroidConfigStep.stopAndPersist({
      symbol: '⚠️ ',
      text: chalk.red('Config synced with warnings that should be fixed:'),
    });
    logConfigWarningsAndroid();
    logConfigWarningsIOS();
  } else {
    applyingAndroidConfigStep.succeed('Config synced');
  }

  // Install CocoaPods
  let podsInstalled: boolean = false;
  // err towards running pod install less because it's slow and users can easily run npx pod-install afterwards.
  if (platforms.includes('ios') && shouldInstall && needsPodInstall) {
    podsInstalled = await CreateApp.installCocoaPodsAsync(projectRoot);
  } else {
    log.debug('Skipped pod install');
  }

  await warnIfDependenciesRequireAdditionalSetupAsync(
    pkg,
    exp.sdkVersion,
    Object.keys(managedConfig._internal?.pluginHistory ?? {})
  );

  log.newLine();
  log.nested(`➡️  ${chalk.bold('Next steps')}`);

  if (WarningAggregator.hasWarningsIOS() || WarningAggregator.hasWarningsAndroid()) {
    log.nested(
      `- 👆 Review the logs above and look for any warnings (⚠️ ) that might need follow-up.`
    );
  }

  // Log a warning about needing to install node modules
  if (options?.install === false) {
    const installCmd = packageManager === 'npm' ? 'npm install' : 'yarn';
    log.nested(`- ⚠️  Install node modules: ${log.chalk.bold(installCmd)}`);
  }
  if (!podsInstalled) {
    log.nested(
      `- 🍫 When CocoaPods is installed, initialize the project workspace: ${chalk.bold(
        'npx pod-install'
      )}`
    );
  }
  log.nested(
    `- 💡 You may want to run ${chalk.bold(
      'npx @react-native-community/cli doctor'
    )} to help install any tools that your app may need to run your native projects.`
  );
  log.nested(
    `- 🔑 Download your Android keystore (if you're not sure if you need to, just run the command and see): ${chalk.bold(
      'expo fetch:android:keystore'
    )}`
  );

  if (exp.hasOwnProperty('assetBundlePatterns')) {
    log.nested(
      `- 📁 The property ${chalk.bold(
        `assetBundlePatterns`
      )} does not have the same effect in the bare workflow. ${log.chalk.dim(
        learnMore('https://docs.expo.io/bare/updating-your-app/#embedding-assets')
      )}`
    );
  }

  if (await usesOldExpoUpdatesAsync(projectRoot)) {
    log.nested(
      `- 🚀 ${
        (terminalLink(
          'expo-updates',
          'https://github.com/expo/expo/blob/master/packages/expo-updates/README.md'
        ),
        {
          fallback: (text: string) => text,
        })
      } has been configured in your project. Before you do a release build, make sure you run ${chalk.bold(
        'expo publish'
      )}. ${log.chalk.dim(learnMore('https://expo.fyi/release-builds-with-expo-updates'))}`
    );
  }

  if (hasNewProjectFiles) {
    log.newLine();
    log.nested(`☑️  ${chalk.bold('When you are ready to run your project')}`);
    log.nested(
      'To compile and run your project in development, execute one of the following commands:'
    );

    if (platforms.includes('ios')) {
      log.nested(`- ${chalk.bold(packageManager === 'npm' ? 'npm run ios' : 'yarn ios')}`);
    }

    if (platforms.includes('android')) {
      log.nested(`- ${chalk.bold(packageManager === 'npm' ? 'npm run android' : 'yarn android')}`);
    }

    log.nested(`- ${chalk.bold(packageManager === 'npm' ? 'npm run web' : 'yarn web')}`);
  }
}

/**
 * Wraps PackageManager to install node modules and adds CLI logs.
 *
 * @param projectRoot
 */
async function installNodeDependenciesAsync(
  projectRoot: string,
  packageManager: 'yarn' | 'npm',
  { clean = true }: { clean: boolean }
) {
  if (clean) {
    // This step can take a couple seconds, if the installation logs are enabled (with EXPO_DEBUG) then it
    // ends up looking odd to see "Installing JavaScript dependencies" for ~5 seconds before the logs start showing up.
    const cleanJsDepsStep = CreateApp.logNewSection('Cleaning JavaScript dependencies.');
    // nuke the node modules
    // TODO: this is substantially slower, we should find a better alternative to ensuring the modules are installed.
    await fs.remove('node_modules');
    cleanJsDepsStep.succeed('Cleaned JavaScript dependencies.');
  }

  const installJsDepsStep = CreateApp.logNewSection('Installing JavaScript dependencies.');

  try {
    await CreateApp.installNodeDependenciesAsync(projectRoot, packageManager);
    installJsDepsStep.succeed('Installed JavaScript dependencies.');
  } catch {
    const message = `Something went wrong installing JavaScript dependencies, check your ${packageManager} logfile or run ${chalk.bold(
      `${packageManager} install`
    )} again manually.`;
    installJsDepsStep.fail(chalk.red(message));
    // TODO: actually show the error message from the package manager! :O
    throw new SilentError(message);
  }
}

<<<<<<< HEAD
async function syncConfigStepAsync({
  projectRoot,
  platforms,
}: {
  projectRoot: string;
  platforms: ModPlatform[];
}) {
  const applyingConfigStep = CreateApp.logNewSection('Config syncing');
  await configureProjectAsync({ projectRoot, platforms });
  if (
    WarningAggregator.hasWarningsAndroid() ||
    WarningAggregator.hasWarningsIOS() ||
    WarningAggregator.hasWarningsGeneral()
  ) {
    applyingConfigStep.stopAndPersist({
      symbol: '⚠️ ',
      text: chalk.red('Config synced with warnings that should be fixed:'),
    });
    logConfigWarningsGeneral();
    logConfigWarningsAndroid();
    logConfigWarningsIOS();
  } else {
    applyingConfigStep.succeed('Config synced');
  }
}

=======
>>>>>>> 7839cac7
function copyPathsFromTemplate(
  projectRoot: string,
  templatePath: string,
  paths: string[]
): [string[], string[]] {
  const copiedPaths = [];
  const skippedPaths = [];
  for (const targetPath of paths) {
    const projectPath = path.join(projectRoot, targetPath);
    if (!fs.existsSync(projectPath)) {
      copiedPaths.push(targetPath);
      fs.copySync(path.join(templatePath, targetPath), projectPath);
    } else {
      skippedPaths.push(targetPath);
    }
  }
  return [copiedPaths, skippedPaths];
}

async function ensureConfigAsync({
  projectRoot,
  platforms,
}: {
  projectRoot: string;
  platforms: ModPlatform[];
}): Promise<{ exp: ExpoConfig; pkg: PackageJSONConfig }> {
  // We need the SDK version to proceed

  let exp: ExpoConfig;
  let pkg: PackageJSONConfig;
  try {
    const config = getConfig(projectRoot);
    exp = config.exp;
    pkg = config.pkg;

    // If no config exists in the file system then we should generate one so the process doesn't fail.
    if (!config.dynamicConfigPath && !config.staticConfigPath) {
      // Don't check for a custom config path because the process should fail if a custom file doesn't exist.
      // Write the generated config.
      // writeConfigJsonAsync(projectRoot, config.exp);
      await JsonFile.writeAsync(
        // TODO: Write to app.config.json because it's easier to convert to a js config file.
        path.join(projectRoot, 'app.json'),
        { expo: (config.exp as unknown) as JSONObject },
        { json5: false }
      );
    }
  } catch (error) {
    // TODO(Bacon): Currently this is already handled in the command
    log.addNewLineIfNone();
    throw new CommandError(`${error.message}\n`);
  }

  // Prompt for the Android package first because it's more strict than the bundle identifier
  // this means you'll have a better chance at matching the bundle identifier with the package name.
  if (platforms.includes('android')) {
    await getOrPromptForPackage(projectRoot);
  }
  if (platforms.includes('ios')) {
    await getOrPromptForBundleIdentifier(projectRoot);
  }

  if (exp.entryPoint) {
    delete exp.entryPoint;
    log(`- expo.entryPoint is not needed and has been removed.`);
  }

  // Read config again because prompting for bundle id or package name may have mutated the results.
  return getConfig(projectRoot);
}

function createFileHash(contents: string): string {
  // this doesn't need to be secure, the shorter the better.
  return crypto.createHash('sha1').update(contents).digest('hex');
}

function writeMetroConfig({
  projectRoot,
  pkg,
  tempDir,
}: {
  projectRoot: string;
  pkg: PackageJSONConfig;
  tempDir: string;
}) {
  /**
   * Add metro config, or warn if metro config already exists. The developer will need to add the
   * hashAssetFiles plugin manually.
   */

  const updatingMetroConfigStep = CreateApp.logNewSection('Adding Metro bundler configuration');

  try {
    const sourceConfigPath = path.join(tempDir, 'metro.config.js');
    const targetConfigPath = path.join(projectRoot, 'metro.config.js');
    const targetConfigPathExists = fs.existsSync(targetConfigPath);
    if (targetConfigPathExists) {
      // Prevent re-runs from throwing an error if the metro config hasn't been modified.
      const contents = createFileHash(fs.readFileSync(targetConfigPath, 'utf8'));
      const targetContents = createFileHash(fs.readFileSync(sourceConfigPath, 'utf8'));
      if (contents !== targetContents) {
        throw new Error('Existing Metro configuration found; not overwriting.');
      } else {
        // Nothing to change, hide the step and exit.
        updatingMetroConfigStep.stop();
        updatingMetroConfigStep.clear();
        return;
      }
    } else if (
      fs.existsSync(path.join(projectRoot, 'metro.config.json')) ||
      pkg.metro ||
      fs.existsSync(path.join(projectRoot, 'rn-cli.config.js'))
    ) {
      throw new Error('Existing Metro configuration found; not overwriting.');
    }

    fs.copySync(sourceConfigPath, targetConfigPath);
    updatingMetroConfigStep.succeed('Added Metro bundler configuration.');
  } catch (e) {
    updatingMetroConfigStep.stopAndPersist({
      symbol: '⚠️ ',
      text: chalk.red('Metro bundler configuration not applied:'),
    });
    log.nested(`- ${e.message}`);
    log.nested(
      `- You will need to add the ${chalk.bold(
        'hashAssetFiles'
      )} plugin to your Metro configuration. ${log.chalk.dim(
        learnMore('https://docs.expo.io/bare/installing-updates/')
      )}`
    );
    log.newLine();
  }
}

async function validateBareTemplateExistsAsync(sdkVersion: string): Promise<npmPackageArg.Result> {
  // Validate that the template exists
  const sdkMajorVersionNumber = semver.major(sdkVersion);
  const templateSpec = npmPackageArg(`expo-template-bare-minimum@sdk-${sdkMajorVersionNumber}`);
  try {
    await pacote.manifest(templateSpec);
  } catch (e) {
    if (e.code === 'E404') {
      throw new Error(
        `Unable to eject because an eject template for SDK ${sdkMajorVersionNumber} was not found.`
      );
    } else {
      throw e;
    }
  }

  return templateSpec;
}

type DependenciesModificationResults = {
  hasNewDependencies: boolean;
  hasNewDevDependencies: boolean;
};

async function updatePackageJSONAsync({
  projectRoot,
  tempDir,
  pkg,
}: {
  projectRoot: string;
  tempDir: string;
  pkg: PackageJSONConfig;
}): Promise<DependenciesModificationResults> {
  let defaultDependencies: any = {};
  let defaultDevDependencies: any = {};
  const { dependencies, devDependencies } = JsonFile.read(path.join(tempDir, 'package.json'));
  defaultDependencies = createDependenciesMap(dependencies);
  defaultDevDependencies = createDependenciesMap(devDependencies);
  /**
   * Update package.json scripts - `npm start` should default to `react-native
   * start` rather than `expo start` after ejecting, for example.
   */
  // NOTE(brentvatne): Removing spaces between steps for now, add back when
  // there is some additional context for steps
  const updatingPackageJsonStep = CreateApp.logNewSection(
    'Updating your package.json scripts, dependencies, and main file'
  );
  if (!pkg.scripts) {
    pkg.scripts = {};
  }
  pkg.scripts.start = 'react-native start';
  pkg.scripts.ios = 'react-native run-ios';
  pkg.scripts.android = 'react-native run-android';

  /**
   * Update package.json dependencies by combining the dependencies in the project we are ejecting
   * with the dependencies in the template project. Does the same for devDependencies.
   *
   * - The template may have some dependencies beyond react/react-native/react-native-unimodules,
   *   for example RNGH and Reanimated. We should prefer the version that is already being used
   *   in the project for those, but swap the react/react-native/react-native-unimodules versions
   *   with the ones in the template.
   * - The same applies to expo-updates -- since some native project configuration may depend on the
   *   version, we should always use the version of expo-updates in the template.
   */

  const combinedDependencies: DependenciesMap = createDependenciesMap({
    ...defaultDependencies,
    ...pkg.dependencies,
  });

  const requiredDependencies = ['react', 'react-native-unimodules', 'react-native', 'expo-updates'];

  for (const dependenciesKey of requiredDependencies) {
    combinedDependencies[dependenciesKey] = defaultDependencies[dependenciesKey];
  }
  const combinedDevDependencies: DependenciesMap = createDependenciesMap({
    ...defaultDevDependencies,
    ...pkg.devDependencies,
  });

  // Only change the dependencies if the normalized hash changes, this helps to reduce meaningless changes.
  const hasNewDependencies =
    hashForDependencyMap(pkg.dependencies) !== hashForDependencyMap(combinedDependencies);
  const hasNewDevDependencies =
    hashForDependencyMap(pkg.devDependencies) !== hashForDependencyMap(combinedDevDependencies);
  // Save the dependencies
  if (hasNewDependencies) {
    // Use Object.assign to preserve the original order of dependencies, this makes it easier to see what changed in the git diff.
    pkg.dependencies = Object.assign(pkg.dependencies, combinedDependencies);
  }
  if (hasNewDevDependencies) {
    // Same as with dependencies
    pkg.devDependencies = Object.assign(pkg.devDependencies, combinedDevDependencies);
  }

  /**
   * Add new app entry points
   */
  let removedPkgMain;
  // Check that the pkg.main doesn't match:
  // - ./node_modules/expo/AppEntry
  // - ./node_modules/expo/AppEntry.js
  // - node_modules/expo/AppEntry.js
  // - expo/AppEntry.js
  // - expo/AppEntry
  if (shouldDeleteMainField(pkg.main)) {
    // Save the custom
    removedPkgMain = pkg.main;
    delete pkg.main;
  }
  await fs.writeFile(path.resolve(projectRoot, 'package.json'), JSON.stringify(pkg, null, 2));

  updatingPackageJsonStep.succeed(
    'Updated package.json and added index.js entry point for iOS and Android.'
  );
  if (removedPkgMain) {
    log(
      `- Removed ${chalk.bold(
        `"main": "${removedPkgMain}"`
      )} from package.json because we recommend using index.js as main instead.`
    );
    log.newLine();
  }

  return {
    hasNewDependencies,
    hasNewDevDependencies,
  };
}

export function resolveBareEntryFile(projectRoot: string, main: any) {
  // expo app entry is not needed for bare projects.
  if (isPkgMainExpoAppEntry(main)) return null;
  // Look at the `package.json`s `main` field for the main file.
  const resolvedMainField = main ?? './index';
  // Get a list of possible extensions for the main file.
  const extensions = getBareExtensions(['ios', 'android']);
  // Testing the main field against all of the provided extensions - for legacy reasons we can't use node module resolution as the package.json allows you to pass in a file without a relative path and expect it as a relative path.
  return getFileWithExtensions(projectRoot, resolvedMainField, extensions);
}

export function shouldDeleteMainField(main?: any): boolean {
  if (!main || !isPkgMainExpoAppEntry(main)) {
    return false;
  }

  return !main?.startsWith('index.');
}

function normalizeDependencyMap(deps: DependenciesMap): string[] {
  return Object.keys(deps)
    .map(dependency => `${dependency}@${deps[dependency]}`)
    .sort();
}

export function hashForDependencyMap(deps: DependenciesMap): string {
  const depsList = normalizeDependencyMap(deps);
  const depsString = depsList.join('\n');
  return createFileHash(depsString);
}

export function getTargetPaths(
  projectRoot: string,
  pkg: PackageJSONConfig,
  platforms: ModPlatform[]
) {
  const targetPaths: string[] = [...platforms];

  const bareEntryFile = resolveBareEntryFile(projectRoot, pkg.main);
  // Only create index.js if we cannot resolve the existing entry point (after replacing the expo entry).
  if (!bareEntryFile) {
    targetPaths.push('index.js');
  }

  return targetPaths;
}

/**
 * Extract the template and copy the ios and android directories over to the project directory.
 *
 * @param force should create native projects even if they already exist.
 * @return `true` if any project files were created.
 */
async function cloneNativeDirectoriesAsync({
  projectRoot,
  tempDir,
  exp,
  pkg,
  platforms,
}: {
  projectRoot: string;
  tempDir: string;
  exp: Pick<ExpoConfig, 'name' | 'sdkVersion'>;
  pkg: PackageJSONConfig;
  platforms: ModPlatform[];
}): Promise<string[]> {
  const templateSpec = await validateBareTemplateExistsAsync(exp.sdkVersion!);

  // NOTE(brentvatne): Removing spaces between steps for now, add back when
  // there is some additional context for steps
  const creatingNativeProjectStep = CreateApp.logNewSection(
    'Creating native project directories (./ios and ./android) and updating .gitignore'
  );

  const targetPaths = getTargetPaths(projectRoot, pkg, platforms);

  let copiedPaths: string[] = [];
  let skippedPaths: string[] = [];
  try {
    await Exp.extractTemplateAppAsync(templateSpec, tempDir, exp);
    [copiedPaths, skippedPaths] = copyPathsFromTemplate(projectRoot, tempDir, targetPaths);
    const results = GitIgnore.mergeGitIgnorePaths(
      path.join(projectRoot, '.gitignore'),
      path.join(tempDir, '.gitignore')
    );

    let message = `Created native project${platforms.length > 1 ? 's' : ''}`;

    if (skippedPaths.length) {
      message += log.chalk.dim(
        ` | ${skippedPaths.map(path => log.chalk.bold(`/${path}`)).join(', ')} already created`
      );
    }
    if (!results?.didMerge) {
      message += log.chalk.dim(` | gitignore already synced`);
    } else if (results.didMerge && results.didClear) {
      message += log.chalk.dim(` | synced gitignore`);
    }
    creatingNativeProjectStep.succeed(message);
  } catch (e) {
    log.error(e.message);
    creatingNativeProjectStep.fail(
      'Failed to create the native project - see the output above for more information.'
    );
    log(
      chalk.yellow(
        'You may want to delete the `./ios` and/or `./android` directories before running eject again.'
      )
    );
    throw new SilentError(e);
  }

  return copiedPaths;
}

/**
 *
 * @param projectRoot
 * @param tempDir
 *
 * @return `true` if the project is ejecting, and `false` if it's syncing.
 */
async function createNativeProjectsFromTemplateAsync({
  projectRoot,
  exp,
  pkg,
  tempDir,
  platforms,
}: {
  projectRoot: string;
  exp: ExpoConfig;
  pkg: PackageJSONConfig;
  tempDir: string;
  platforms: ModPlatform[];
}): Promise<
  { hasNewProjectFiles: boolean; needsPodInstall: boolean } & DependenciesModificationResults
> {
  const copiedPaths = await cloneNativeDirectoriesAsync({
    projectRoot,
    tempDir,
    exp,
    pkg,
    platforms,
  });

  writeMetroConfig({ projectRoot, pkg, tempDir });

  const depsResults = await updatePackageJSONAsync({ projectRoot, tempDir, pkg });

  return {
    hasNewProjectFiles: !!copiedPaths.length,
    // If the iOS folder changes or new packages are added, we should rerun pod install.
    needsPodInstall:
      copiedPaths.includes('ios') ||
      depsResults.hasNewDependencies ||
      depsResults.hasNewDevDependencies,
    ...depsResults,
  };
}

/**
 * Create an object of type DependenciesMap a dependencies object or throw if not valid.
 *
 * @param dependencies - ideally an object of type {[key]: string} - if not then this will error.
 */
function createDependenciesMap(dependencies: any): DependenciesMap {
  if (typeof dependencies !== 'object') {
    throw new Error(`Dependency map is invalid, expected object but got ${typeof dependencies}`);
  }

  const outputMap: DependenciesMap = {};
  if (!dependencies) return outputMap;

  for (const key of Object.keys(dependencies)) {
    const value = dependencies[key];
    if (typeof value === 'string') {
      outputMap[key] = value;
    } else {
      throw new Error(
        `Dependency for key \`${key}\` should be a \`string\`, instead got: \`{ ${key}: ${JSON.stringify(
          value
        )} }\``
      );
    }
  }
  return outputMap;
}

/**
 * Some packages are not configured automatically on eject and may require
 * users to add some code, eg: to their AppDelegate.
 */
async function warnIfDependenciesRequireAdditionalSetupAsync(
  pkg: PackageJSONConfig,
  sdkVersion?: string,
  appliedPlugins?: string[]
): Promise<void> {
  // TODO: Remove based on plugin history
  const expoPackagesWithExtraSetup = expoManagedPlugins
    .filter(plugin => !appliedPlugins?.includes(plugin))
    .reduce(
      (prev, curr) => ({
        ...prev,
        [curr]: `https://github.com/expo/expo/tree/master/packages/${curr}`,
      }),
      {}
    );
  const pkgsWithExtraSetup: Record<string, string> = {
    ...expoPackagesWithExtraSetup,
    'lottie-react-native': 'https://github.com/react-native-community/lottie-react-native',
  };

  // Starting with SDK 40 the manifest is embedded in ejected apps automatically
  if (sdkVersion && semver.lte(sdkVersion, '39.0.0')) {
    pkgsWithExtraSetup['expo-constants'] = `${chalk.bold(
      'Constants.manifest'
    )} is not available in the bare workflow. You should replace it with ${chalk.bold(
      'Updates.manifest'
    )}. ${log.chalk.dim(
      learnMore('https://docs.expo.io/versions/latest/sdk/updates/#updatesmanifest')
    )}`;
  }

  const packagesToWarn: string[] = Object.keys(pkg.dependencies).filter(
    pkgName => pkgName in pkgsWithExtraSetup
  );

  if (packagesToWarn.length === 0) {
    return;
  }

  log.newLine();
  const warnAdditionalSetupStep = CreateApp.logNewSection(
    'Checking if any additional setup steps are required for installed SDK packages.'
  );

  const plural = packagesToWarn.length > 1;

  warnAdditionalSetupStep.stopAndPersist({
    symbol: '⚠️ ',
    text: chalk.red(
      `Your app includes ${chalk.bold(`${packagesToWarn.length}`)} package${
        plural ? 's' : ''
      } that require${plural ? '' : 's'} additional setup in order to run:`
    ),
  });

  packagesToWarn.forEach(pkgName => {
    log.nested(`- ${chalk.bold(pkgName)}: ${pkgsWithExtraSetup[pkgName]}`);
  });
}

export function stripDashes(s: string): string {
  return s.replace(/\s|-/g, '');
}

/**
 * Returns true if the input string matches the default expo main field.
 *
 * - ./node_modules/expo/AppEntry
 * - ./node_modules/expo/AppEntry.js
 * - node_modules/expo/AppEntry.js
 * - expo/AppEntry.js
 * - expo/AppEntry
 *
 * @param input package.json main field
 */
export function isPkgMainExpoAppEntry(input?: string): boolean {
  const main = input || '';
  if (main.startsWith('./')) {
    return main.includes('node_modules/expo/AppEntry');
  }
  return main.includes('expo/AppEntry');
}<|MERGE_RESOLUTION|>--- conflicted
+++ resolved
@@ -15,10 +15,7 @@
 
 import CommandError, { SilentError } from '../../CommandError';
 import log from '../../log';
-import configureManagedProjectAsync, {
-  expoManagedPlugins,
-} from '../apply/configureManagedProjectAsync';
-import configureProjectAsync from '../apply/configureProjectAsync';
+import configureProjectAsync, { expoManagedPlugins } from '../apply/configureProjectAsync';
 import * as CreateApp from '../utils/CreateApp';
 import * as GitIgnore from '../utils/GitIgnore';
 import { usesOldExpoUpdatesAsync } from '../utils/ProjectUtils';
@@ -99,20 +96,19 @@
     await installNodeDependenciesAsync(projectRoot, packageManager, { clean: !isSyncing });
   }
 
-<<<<<<< HEAD
-  await syncConfigStepAsync({ projectRoot, platforms });
-
-  // TODO: Combine all configure methods into one.
-=======
   // Apply Expo config to native projects
   const applyingAndroidConfigStep = CreateApp.logNewSection('Config syncing');
->>>>>>> 7839cac7
-  const managedConfig = await configureManagedProjectAsync({ projectRoot, platforms });
-  if (WarningAggregator.hasWarningsAndroid() || WarningAggregator.hasWarningsIOS()) {
+  const managedConfig = await configureProjectAsync({ projectRoot, platforms });
+  if (
+    WarningAggregator.hasWarningsGeneral() ||
+    WarningAggregator.hasWarningsAndroid() ||
+    WarningAggregator.hasWarningsIOS()
+  ) {
     applyingAndroidConfigStep.stopAndPersist({
       symbol: '⚠️ ',
       text: chalk.red('Config synced with warnings that should be fixed:'),
     });
+    logConfigWarningsGeneral();
     logConfigWarningsAndroid();
     logConfigWarningsIOS();
   } else {
@@ -246,35 +242,6 @@
   }
 }
 
-<<<<<<< HEAD
-async function syncConfigStepAsync({
-  projectRoot,
-  platforms,
-}: {
-  projectRoot: string;
-  platforms: ModPlatform[];
-}) {
-  const applyingConfigStep = CreateApp.logNewSection('Config syncing');
-  await configureProjectAsync({ projectRoot, platforms });
-  if (
-    WarningAggregator.hasWarningsAndroid() ||
-    WarningAggregator.hasWarningsIOS() ||
-    WarningAggregator.hasWarningsGeneral()
-  ) {
-    applyingConfigStep.stopAndPersist({
-      symbol: '⚠️ ',
-      text: chalk.red('Config synced with warnings that should be fixed:'),
-    });
-    logConfigWarningsGeneral();
-    logConfigWarningsAndroid();
-    logConfigWarningsIOS();
-  } else {
-    applyingConfigStep.succeed('Config synced');
-  }
-}
-
-=======
->>>>>>> 7839cac7
 function copyPathsFromTemplate(
   projectRoot: string,
   templatePath: string,
