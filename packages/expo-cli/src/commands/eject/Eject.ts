--- conflicted
+++ resolved
@@ -166,13 +166,8 @@
 async function ejectToBareAsync(projectRoot: string): Promise<void> {
   const useYarn = ConfigUtils.isUsingYarn(projectRoot);
   const npmOrYarn = useYarn ? 'yarn' : 'npm';
-<<<<<<< HEAD
-  const { configPath, configName } = await ConfigUtils.findConfigFileAsync(projectRoot);
+  const { configPath, configName } = ConfigUtils.findConfigFile(projectRoot);
   const { exp, pkg } = await ConfigUtils.readConfigJsonAsync(projectRoot, false);
-=======
-  const { configPath, configName } = ConfigUtils.findConfigFile(projectRoot);
-  const { exp, pkg } = await ConfigUtils.readConfigJsonAsync(projectRoot);
->>>>>>> 3537077c
 
   const configBuffer = await fse.readFile(configPath);
   const appJson = configName === 'app.json' ? JSON.parse(configBuffer.toString()) : {};
@@ -325,13 +320,8 @@
 async function getAppNamesAsync(
   projectRoot: string
 ): Promise<{ displayName: string; name: string }> {
-<<<<<<< HEAD
-  const { configPath, configName } = await ConfigUtils.findConfigFileAsync(projectRoot);
+  const { configPath, configName } = ConfigUtils.findConfigFile(projectRoot);
   const { exp, pkg } = await ConfigUtils.readConfigJsonAsync(projectRoot, false);
-=======
-  const { configPath, configName } = ConfigUtils.findConfigFile(projectRoot);
-  const { exp, pkg } = await ConfigUtils.readConfigJsonAsync(projectRoot);
->>>>>>> 3537077c
 
   const configBuffer = await fse.readFile(configPath);
   const appJson = configName === 'app.json' ? JSON.parse(configBuffer.toString()) : {};
