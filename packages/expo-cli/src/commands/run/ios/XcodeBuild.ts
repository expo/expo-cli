import spawnAsync from '@expo/spawn-async';
import { ExpoRunFormatter } from '@expo/xcpretty';
import chalk from 'chalk';
import { spawn, SpawnOptionsWithoutStdio } from 'child_process';
import * as fs from 'fs-extra';
import os from 'os';
import * as path from 'path';
import { SimControl } from 'xdl';

import CommandError, { AbortCommandError } from '../../../CommandError';
import Log from '../../../log';
import { ensureDeviceIsCodeSignedForDeploymentAsync } from './developmentCodeSigning';
import { ProjectInfo, XcodeConfiguration } from './resolveOptionsAsync';
import * as ChromeTrace from './xcresult/ChromeTrace';
import * as XCResultTool from './xcresult/XCResultTool';

export type BuildProps = {
  projectRoot: string;
  isSimulator: boolean;
  xcodeProject: ProjectInfo;
  device: Pick<SimControl.XCTraceDevice, 'name' | 'udid'>;
  configuration: XcodeConfiguration;
  shouldSkipInitialBundling: boolean;
  shouldStartBundler: boolean;
  /** Should use derived data for builds. */
  buildCache: boolean;
  terminal?: string;
  port: number;
  scheme: string;
  clean: boolean;
};

type XcodeSDKName = 'iphoneos' | 'iphonesimulator';

export function logPrettyItem(message: string) {
  Log.log(`${chalk.whiteBright`\u203A`} ${message}`);
}

export async function getProjectBuildSettings(
  xcodeProject: ProjectInfo,
  configuration: XcodeConfiguration,
  sdkName: XcodeSDKName,
  scheme: string
) {
  const args = [
    xcodeProject.isWorkspace ? '-workspace' : '-project',
    xcodeProject.name,
    '-scheme',
    scheme,
    '-sdk',
    sdkName,
    // getPlatformName(buildOutput),
    '-configuration',
    configuration,
    '-showBuildSettings',
    '-json',
  ];

  Log.debug(`  xcodebuild ${args.join(' ')}`);
  const { stdout } = await spawnAsync('xcodebuild', args, { stdio: 'pipe' });
  try {
    return JSON.parse(stdout);
  } catch (error: any) {
    // This can fail if the xcodebuild command throws a simulator error:
    // 2021-01-24 14:22:43.802 xcodebuild[73087:14664906]  DVTAssertions: Warning in /Library/Caches/com.apple.xbs/Sources/DVTiOSFrameworks/DVTiOSFrameworks-17705/DTDeviceKitBase/DTDKRemoteDeviceData.m:371
    Log.warn(error.message);
    if (error.message.match(/in JSON at position/)) {
      Log.log(chalk.dim(stdout));
    }
    return {};
  }
}

/**
 *
 * @returns '/Users/evanbacon/Library/Developer/Xcode/DerivedData/myapp-gpgjqjodrxtervaufttwnsgimhrx/Build/Products/Debug-iphonesimulator/myapp.app'
 */
export function getAppBinaryPath(buildOutput: string) {
  // Matches what's used in "Bundle React Native code and images" script.
  // Requires that `-hideShellScriptEnvironment` is not included in the build command (extra logs).

  // Like `\=/Users/evanbacon/Library/Developer/Xcode/DerivedData/Exponent-anpuosnglkxokahjhfszejloqfvo/Build/Products/Debug-iphonesimulator`
  const CONFIGURATION_BUILD_DIR = extractEnvVariableFromBuild(
    buildOutput,
    'CONFIGURATION_BUILD_DIR'
  ).sort(
    // Longer name means more suffixes, we want the shortest possible one to be first.
    // Massive projects (like Expo Go) can sometimes print multiple different sets of environment variables.
    // This can become an issue with some
    (a, b) => a.length - b.length
  );
  // Like `Exponent.app`
  const UNLOCALIZED_RESOURCES_FOLDER_PATH = extractEnvVariableFromBuild(
    buildOutput,
    'UNLOCALIZED_RESOURCES_FOLDER_PATH'
  );

  const binaryPath = path.join(
    // Use the shortest defined env variable (usually there's just one).
    CONFIGURATION_BUILD_DIR[0],
    // Use the last defined env variable.
    UNLOCALIZED_RESOURCES_FOLDER_PATH[UNLOCALIZED_RESOURCES_FOLDER_PATH.length - 1]
  );

  // If the app has a space in the name it'll fail because it isn't escaped properly by Xcode.
  return getEscapedPath(binaryPath);
}

export function getEscapedPath(filePath: string): string {
  if (fs.existsSync(filePath)) {
    return filePath;
  }
  const unescapedPath = filePath.split(/\\ /).join(' ');
  if (fs.existsSync(unescapedPath)) {
    return unescapedPath;
  }
  throw new Error(
    `Unexpected: Generated app at path "${filePath}" cannot be read, the app cannot be installed. Please report this and build onto a simulator.`
  );
}

function extractEnvVariableFromBuild(buildOutput: string, variableName: string) {
  // Xcode can sometimes escape `=` with a backslash or put the value in quotes
  const reg = new RegExp(`export ${variableName}\\\\?=(.*)$`, 'mg');
  const matched = [...buildOutput.matchAll(reg)];

  if (!matched || !matched.length) {
    throw new CommandError(
      `Malformed xcodebuild results: "${variableName}" variable was not generated in build output. Please report this issue and run your project with Xcode instead.`
    );
  }
  return matched.map(value => value[1]).filter(Boolean) as string[];
}

function getProcessOptions({
  packager,
  shouldSkipInitialBundling,
  terminal,
  port,
}: {
  packager: boolean;
  shouldSkipInitialBundling?: boolean;
  terminal: string | undefined;
  port: number;
}): SpawnOptionsWithoutStdio {
  const SKIP_BUNDLING = shouldSkipInitialBundling ? '1' : undefined;
  if (packager) {
    return {
      env: {
        ...process.env,
        RCT_TERMINAL: terminal,
        SKIP_BUNDLING,
        RCT_METRO_PORT: port.toString(),
      },
    };
  }

  return {
    env: {
      ...process.env,
      RCT_TERMINAL: terminal,
      SKIP_BUNDLING,
      // Always skip launching the packager from a build script.
      // The script is used for people building their project directly from Xcode.
      // This essentially means "› Running script 'Start Packager'" does nothing.
      RCT_NO_LAUNCH_PACKAGER: 'true',
      // FORCE_BUNDLING: '0'
    },
  };
}

/**
 * @returns String like `2021-11-03_13-54-04`
 */
function getDateStringId() {
  const format = (v: number) => String(v).padStart(2, '0');
  const date = new Date();
  const year = date.getFullYear();
  const month = format(date.getMonth() + 1);
  const day = format(date.getDate());
  const hour = format(date.getHours());
  const min = format(date.getMinutes());
  const second = format(date.getSeconds());
  return [[year, month, day].join('-'), [hour, min, second].join('-')].join('_');
}

export async function buildAsync({
  projectRoot,
  xcodeProject,
  device,
  configuration,
  isSimulator,
  scheme,
  shouldSkipInitialBundling,
  terminal,
  port,
<<<<<<< HEAD
  clean,
=======
  buildCache,
>>>>>>> 344fcb72
}: BuildProps): Promise<string> {
  const buildId = getDateStringId();
  const args = [
    xcodeProject.isWorkspace ? '-workspace' : '-project',
    xcodeProject.name,
    '-configuration',
    configuration,
    '-scheme',
    scheme,
    '-destination',
    `id=${device.udid}`,
    // Like ``
  ];

  if (!isSimulator) {
    const developmentTeamId = await ensureDeviceIsCodeSignedForDeploymentAsync(projectRoot);
    if (developmentTeamId) {
      args.push(
        `DEVELOPMENT_TEAM=${developmentTeamId}`,
        '-allowProvisioningUpdates',
        '-allowProvisioningDeviceRegistration'
      );
    }
  }

<<<<<<< HEAD
  const resultBundlePath = XCResultTool.getResultBundlePath(projectRoot, buildId);

  // TODO: Determine how much time this adds to the build.
  // if (Log.isProfiling) {
  args.push(
    // Create the xcresult file for profiling info.
    '-resultBundlePath',
    resultBundlePath,
    // getRandomXCActivityLogDirectory(xcodeProject.name),

    // Adds legacy activity log file to the build.
    // 'XC' + 'Em' + 'itT' + 'ime' + 'Tra' + 'ce' + '=Y' + 'ES',
    // Adds `Build Timing Summary` of domainType `com.apple.dt.IDE.BuildLogTimingSummarySection` to the xcresults.
    '-showBuildTimingSummary'
  );
  // }

  // Add last
  if (clean) {
    args.push('clean', 'build');
  }

  logPrettyItem(chalk.bold`Planning build`);
=======
  // Add last
  if (buildCache === false) {
    args.push(
      // Will first clean the derived data folder.
      'clean',
      // Then build step must be added otherwise the process will simply clean and exit.
      'build'
    );
  }

>>>>>>> 344fcb72
  Log.debug(`  xcodebuild ${args.join(' ')}`);

  logPrettyItem(chalk.bold`Planning build`);

  const formatter = ExpoRunFormatter.create(projectRoot, {
    xcodeProject,
    isDebug: Log.isDebug,
  });

  return new Promise(async (resolve, reject) => {
    const buildProcess = spawn(
      'xcodebuild',
      args,
      getProcessOptions({ packager: false, shouldSkipInitialBundling, terminal, port })
    );
    let buildOutput = '';
    let errorOutput = '';

    let currentBuffer = '';

    // Data can be sent in chunks that would have no relevance to our regex
    // this can cause massive slowdowns, so we need to ensure the data is complete before attempting to parse it.
    function flushBuffer() {
      if (!currentBuffer) {
        return;
      }

      const data = currentBuffer;
      // Reset buffer.
      currentBuffer = '';
      // Process data.
      const lines = formatter.pipe(data);
      for (const line of lines) {
        // Log parsed results.
        Log.log(line);
      }
    }

    buildProcess.stdout.on('data', (data: Buffer) => {
      const stringData = data.toString();
      buildOutput += stringData;
      currentBuffer += stringData;
      // Only flush the data if we have a full line.
      if (currentBuffer.endsWith(os.EOL)) {
        flushBuffer();
      }
    });

    buildProcess.stderr.on('data', (data: Buffer) => {
      const stringData = data instanceof Buffer ? data.toString() : data;
      errorOutput += stringData;
    });

    buildProcess.on('close', (code: number) => {
      // Flush log data at the end just in case we missed something.
      flushBuffer();
      Log.debug(`Exited with code: ${code}`);

      if (
        // User cancelled with ctrl-c
        code === null ||
        // Build interrupted
        code === 75
      ) {
        reject(new AbortCommandError());
        return;
      }

      Log.log(formatter.getBuildSummary());
      const logFilePath = writeBuildLogs(projectRoot, buildOutput, errorOutput);

      if (code !== 0) {
        // Determine if the logger found any errors;
        const wasErrorPresented = !!formatter.errors.length;

        const errorTitle = `Failed to build iOS project. "xcodebuild" exited with error code ${code}.`;

        if (wasErrorPresented) {
          // This has a flaw, if the user is missing a file, and there is a script error, only the missing file error will be shown.
          // They will only see the script error if they fix the missing file and rerun.
          // The flaw can be fixed by catching script errors in the custom logger.
          reject(new CommandError(errorTitle));
          return;
        }

        // Show all the log info because often times the error is coming from a shell script,
        // that invoked a node script, that started metro, which threw an error.
        reject(
          new CommandError(
            `${errorTitle}\nTo view more error logs, try building the app with Xcode directly, by opening ${xcodeProject.name}.\n\n` +
              buildOutput +
              '\n\n' +
              errorOutput +
              `Build logs written to ${chalk.underline(logFilePath)}`
          )
        );
        return;
      }

      resolve(buildOutput);
    });
  });
}

function writeBuildLogs(projectRoot: string, buildOutput: string, errorOutput: string) {
  const [logFilePath, errorFilePath] = getErrorLogFilePath(projectRoot);

  fs.writeFileSync(logFilePath, buildOutput);
  fs.writeFileSync(errorFilePath, errorOutput);
  return logFilePath;
}

function getErrorLogFilePath(projectRoot: string): [string, string] {
  const folder = path.join(projectRoot, '.expo');
  fs.ensureDirSync(folder);
<<<<<<< HEAD
  // TODO: Move to `.expo/ios/run/date-id/`
  return [path.join(folder, filename), path.join(folder, 'xcodebuild-output.log')];
=======
  return [path.join(folder, 'xcodebuild.log'), path.join(folder, 'xcodebuild-error.log')];
>>>>>>> 344fcb72
}<|MERGE_RESOLUTION|>--- conflicted
+++ resolved
@@ -27,7 +27,6 @@
   terminal?: string;
   port: number;
   scheme: string;
-  clean: boolean;
 };
 
 type XcodeSDKName = 'iphoneos' | 'iphonesimulator';
@@ -194,11 +193,7 @@
   shouldSkipInitialBundling,
   terminal,
   port,
-<<<<<<< HEAD
-  clean,
-=======
   buildCache,
->>>>>>> 344fcb72
 }: BuildProps): Promise<string> {
   const buildId = getDateStringId();
   const args = [
@@ -224,7 +219,6 @@
     }
   }
 
-<<<<<<< HEAD
   const resultBundlePath = XCResultTool.getResultBundlePath(projectRoot, buildId);
 
   // TODO: Determine how much time this adds to the build.
@@ -242,13 +236,6 @@
   );
   // }
 
-  // Add last
-  if (clean) {
-    args.push('clean', 'build');
-  }
-
-  logPrettyItem(chalk.bold`Planning build`);
-=======
   // Add last
   if (buildCache === false) {
     args.push(
@@ -259,7 +246,7 @@
     );
   }
 
->>>>>>> 344fcb72
+  logPrettyItem(chalk.bold`Planning build`);
   Log.debug(`  xcodebuild ${args.join(' ')}`);
 
   logPrettyItem(chalk.bold`Planning build`);
@@ -375,10 +362,5 @@
 function getErrorLogFilePath(projectRoot: string): [string, string] {
   const folder = path.join(projectRoot, '.expo');
   fs.ensureDirSync(folder);
-<<<<<<< HEAD
-  // TODO: Move to `.expo/ios/run/date-id/`
-  return [path.join(folder, filename), path.join(folder, 'xcodebuild-output.log')];
-=======
   return [path.join(folder, 'xcodebuild.log'), path.join(folder, 'xcodebuild-error.log')];
->>>>>>> 344fcb72
 }