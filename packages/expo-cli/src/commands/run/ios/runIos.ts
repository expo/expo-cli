--- conflicted
+++ resolved
@@ -1,15 +1,8 @@
 import { ExpoConfig, getConfig } from '@expo/config';
 import chalk from 'chalk';
 import fs from 'fs-extra';
-import getenv from 'getenv';
 import * as path from 'path';
-<<<<<<< HEAD
-import tempy from 'tempy';
-import { SimControl, Simulator, UnifiedAnalytics } from 'xdl';
-import { resolveEntryPoint } from 'xdl/build/tools/resolveEntryPoint';
-=======
 import { AppleDevice, SimControl, Simulator, UnifiedAnalytics } from 'xdl';
->>>>>>> 89ffcf20
 
 import CommandError from '../../../CommandError';
 import StatusEventEmitter from '../../../StatusEventEmitter';
@@ -25,11 +18,7 @@
 import * as IOSDeploy from './IOSDeploy';
 import maybePromptToSyncPodsAsync from './Podfile';
 import * as XcodeBuild from './XcodeBuild';
-<<<<<<< HEAD
-import { bundleAppAsync, embedBundleAsync } from './embed';
-=======
 import { getAppDeltaDirectory, installOnDeviceAsync } from './installOnDeviceAsync';
->>>>>>> 89ffcf20
 import { Options, resolveOptionsAsync } from './resolveOptionsAsync';
 
 const isMac = process.platform === 'darwin';
@@ -39,9 +28,7 @@
   // Check to ensure most of the core files are in place, and prompt to remove the folder if they aren't.
   await profileMethod(promptToClearMalformedNativeProjectsAsync)(projectRoot, ['ios']);
 
-  const projectConfig = getConfig(projectRoot, { skipSDKVersionRequirement: true });
-  const { exp } = projectConfig;
-
+  const { exp } = getConfig(projectRoot, { skipSDKVersionRequirement: true });
   track(projectRoot, exp);
 
   if (!isMac) {
@@ -78,21 +65,6 @@
     }
   }
 
-  const tempDir: string = tempy.directory();
-  if (props.prebundle) {
-    // Prebundle the app
-    Log.debug('Bundling JS before building: ' + tempDir);
-    await profileMethod(bundleAppAsync)(projectRoot, {
-      resetCache: false,
-      dev: getenv.boolish('DEV', props.configuration === 'Debug'),
-      destination: tempDir,
-      entryFile: getenv.string('ENTRY_FILE', resolveEntryPoint(projectRoot, 'ios')),
-      // deliminate by spaces
-      extraPackagerArgs: [getenv.string('EXTRA_PACKAGER_ARGS', '')],
-    });
-    Log.debug('JS bundling complete');
-  }
-
   const buildOutput = await profileMethod(XcodeBuild.buildAsync, 'XcodeBuild.buildAsync')(props);
 
   const binaryPath = await profileMethod(
@@ -100,14 +72,7 @@
     'XcodeBuild.getAppBinaryPath'
   )(buildOutput);
 
-<<<<<<< HEAD
-  if (props.prebundle) {
-    await embedBundleAsync(tempDir, binaryPath);
-  }
-
-=======
   await setGlobalDevClientSettingsAsync(projectRoot);
->>>>>>> 89ffcf20
   if (props.shouldStartBundler) {
     await startBundlerAsync(projectRoot, {
       metroPort: props.port,
@@ -118,8 +83,6 @@
 
   if (props.isSimulator) {
     XcodeBuild.logPrettyItem(`${chalk.bold`Installing`} on ${props.device.name}`);
-    // Uninstall to prevent caching when the current bundle is invalid in release mode
-    await SimControl.uninstallAsync({ udid: props.device.udid, bundleIdentifier });
     await SimControl.installAsync({ udid: props.device.udid, dir: binaryPath });
 
     await openInSimulatorAsync({
@@ -196,12 +159,12 @@
     `${chalk.bold`Opening`} on ${device.name} ${chalk.dim(`(${bundleIdentifier})`)}`
   );
 
-  // if (shouldStartBundler) {
-  await Simulator.streamLogsAsync({
-    udid: device.udid,
-    bundleIdentifier,
-  });
-  // }
+  if (shouldStartBundler) {
+    await Simulator.streamLogsAsync({
+      udid: device.udid,
+      bundleIdentifier,
+    });
+  }
 
   const schemes = await getSchemesForIosAsync(projectRoot);
   const result = await Simulator.openProjectAsync({
