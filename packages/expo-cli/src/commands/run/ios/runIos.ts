--- conflicted
+++ resolved
@@ -3,13 +3,9 @@
 import fs from 'fs-extra';
 import getenv from 'getenv';
 import * as path from 'path';
-<<<<<<< HEAD
 import tempy from 'tempy';
-import { SimControl, Simulator, UnifiedAnalytics } from 'xdl';
+import { AppleDevice, SimControl, Simulator, UnifiedAnalytics } from 'xdl';
 import { resolveEntryPoint } from 'xdl/build/tools/resolveEntryPoint';
-=======
-import { AppleDevice, SimControl, Simulator, UnifiedAnalytics } from 'xdl';
->>>>>>> 1ed8e39c
 
 import CommandError from '../../../CommandError';
 import StatusEventEmitter from '../../../StatusEventEmitter';
@@ -25,26 +21,19 @@
 import * as IOSDeploy from './IOSDeploy';
 import maybePromptToSyncPodsAsync from './Podfile';
 import * as XcodeBuild from './XcodeBuild';
-<<<<<<< HEAD
 import { bundleAppAsync, embedBundleAsync } from './embed';
-=======
 import { getAppDeltaDirectory, installOnDeviceAsync } from './installOnDeviceAsync';
->>>>>>> 1ed8e39c
 import { Options, resolveOptionsAsync } from './resolveOptionsAsync';
 
 const isMac = process.platform === 'darwin';
 
 export async function actionAsync(projectRoot: string, options: Options) {
-<<<<<<< HEAD
-  const projectConfig = getConfig(projectRoot, { skipSDKVersionRequirement: true });
-  const { exp } = projectConfig;
-=======
   // If the user has an empty ios folder then the project won't build, this can happen when they delete the prebuild files in git.
   // Check to ensure most of the core files are in place, and prompt to remove the folder if they aren't.
   await profileMethod(promptToClearMalformedNativeProjectsAsync)(projectRoot, ['ios']);
 
-  const { exp } = getConfig(projectRoot, { skipSDKVersionRequirement: true });
->>>>>>> 1ed8e39c
+  const projectConfig = getConfig(projectRoot, { skipSDKVersionRequirement: true });
+  const { exp } = projectConfig;
   track(projectRoot, exp);
 
   if (!isMac) {
@@ -103,14 +92,11 @@
     'XcodeBuild.getAppBinaryPath'
   )(buildOutput);
 
-<<<<<<< HEAD
   if (props.prebundle) {
     await embedBundleAsync(tempDir, binaryPath);
   }
 
-=======
   await setGlobalDevClientSettingsAsync(projectRoot);
->>>>>>> 1ed8e39c
   if (props.shouldStartBundler) {
     await startBundlerAsync(projectRoot, {
       metroPort: props.port,
