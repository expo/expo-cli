--- conflicted
+++ resolved
@@ -19,10 +19,6 @@
 import maybePromptToSyncPodsAsync from './Podfile';
 import * as XcodeBuild from './XcodeBuild';
 import { Options, resolveOptionsAsync } from './resolveOptionsAsync';
-<<<<<<< HEAD
-import { setGlobalDevClientSettingsAsync, startBundlerAsync } from './startBundlerAsync';
-=======
->>>>>>> 30077a1d
 
 const isMac = process.platform === 'darwin';
 
@@ -68,10 +64,6 @@
   )(buildOutput);
 
   await setGlobalDevClientSettingsAsync(projectRoot);
-<<<<<<< HEAD
-
-=======
->>>>>>> 30077a1d
   if (props.shouldStartBundler) {
     await startBundlerAsync(projectRoot, {
       metroPort: props.port,
