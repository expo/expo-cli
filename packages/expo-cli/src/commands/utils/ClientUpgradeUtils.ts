--- conflicted
+++ resolved
@@ -9,10 +9,6 @@
     const { projectRoot } = await findProjectRootAsync(path);
     const { exp } = ConfigUtils.getConfig(projectRoot, {
       skipSDKVersionRequirement: true,
-<<<<<<< HEAD
-      mode: 'production',
-=======
->>>>>>> d7e4a83c
     });
     return exp;
   } catch (error) {
