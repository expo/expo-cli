import { getConfig } from '@expo/config';
import { Api, ApiV2, FormData, Project, UserManager } from '@expo/xdl';
import dateFormat from 'dateformat';

import * as table from './utils/cli-table';

const HORIZ_CELL_WIDTH_SMALL = 15;
const HORIZ_CELL_WIDTH_BIG = 40;
const VERSION = 2;

type HistoryOptions = {
  releaseChannel?: string;
  count?: number;
  platform?: 'android' | 'ios';
  raw?: boolean;
};

type DetailOptions = {
  publishId?: string;
  raw?: boolean;
};

type Publication = {
  fullName: string;
  channel: string;
  channelId: string;
  publicationId: string;
  appVersion: string;
  sdkVersion: string;
  publishedTime: string;
  platform: 'android' | 'ios';
};

export default (program: any) => {
  program
    .command('publish:history [project-dir]')
    .alias('ph')
    .description('View a log of your published releases.')
    .option(
      '-c, --release-channel <channel-name>',
      'Filter by release channel. If this flag is not included, the most recent publications will be shown.'
    )
    .option(
      '-count, --count <number-of-logs>',
      'Number of logs to view, maximum 100, default 5.',
      parseInt
    )
    .option('-p, --platform <ios|android>', 'Filter by platform, android or ios.')
    .option('-r, --raw', 'Produce some raw output.')
    .asyncActionProjectDir(async (projectDir: string, options: HistoryOptions) => {
      if (options.count && (isNaN(options.count) || options.count < 1 || options.count > 100)) {
        throw new Error('-n must be a number between 1 and 100 inclusive');
      }

      // TODO(ville): handle the API result for not authenticated user instead of checking upfront
      const user = await UserManager.ensureLoggedInAsync();
      const { exp } = getConfig(projectDir, {
        skipSDKVersionRequirement: true,
        mode: 'development',
      });

      let result: any;
      if (process.env.EXPO_LEGACY_API === 'true') {
        // TODO(ville): move request from multipart/form-data to JSON once supported by the endpoint.
        let formData = new FormData();
        formData.append('queryType', 'history');
        if (exp.owner) {
          formData.append('owner', exp.owner);
        }
        formData.append('slug', await Project.getSlugAsync(projectDir));
        formData.append('version', VERSION);
        if (options.releaseChannel) {
          formData.append('releaseChannel', options.releaseChannel);
        }
        if (options.count) {
          formData.append('count', options.count);
        }
        if (options.platform) {
          formData.append('platform', options.platform);
        }

        result = await Api.callMethodAsync('publishInfo', [], 'post', null, {
          formData,
        });
      } else {
        const api = ApiV2.clientForUser(user);
        result = await api.postAsync('publish/history', {
          owner: exp.owner,
          slug: await Project.getSlugAsync(projectDir),
          version: VERSION,
          releaseChannel: options.releaseChannel,
          count: options.count,
          platform: options.platform,
        });
      }

      if (options.raw) {
        console.log(JSON.stringify(result));
        return;
      }

      if (result.queryResult && result.queryResult.length > 0) {
        // Print general publication info
        let sampleItem = result.queryResult[0]; // get a sample item
        let generalTableString = table.printTableJson(
          {
            fullName: sampleItem.fullName,
          },
          'General Info'
        );
        console.log(generalTableString);

        // Print info specific to each publication
        let headers = [
          'publishedTime',
          'appVersion',
          'sdkVersion',
          'platform',
          'channel',
          'channelId',
          'publicationId',
        ];

        // colWidths contains the cell size of each header
        let colWidths: number[] = [];
        let bigCells = new Set(['publicationId', 'channelId', 'publishedTime']);
        headers.forEach(header => {
          if (bigCells.has(header)) {
            colWidths.push(HORIZ_CELL_WIDTH_BIG);
          } else {
            colWidths.push(HORIZ_CELL_WIDTH_SMALL);
          }
        });
        const resultRows = result.queryResult.map((publication: Publication) => ({
          ...publication,
          publishedTime: dateFormat(publication.publishedTime, 'ddd mmm dd yyyy HH:MM:ss Z'),
        }));
        let tableString = table.printTableJsonArray(headers, resultRows, colWidths);
        console.log(tableString);
      } else {
        throw new Error('No records found matching your query.');
      }
    });
  program
    .command('publish:details [project-dir]')
    .alias('pd')
    .description('View the details of a published release.')
    .option('--publish-id <publish-id>', 'Publication id. (Required)')
    .option('-r, --raw', 'Produce some raw output.')
    .asyncActionProjectDir(async (projectDir: string, options: DetailOptions) => {
      if (!options.publishId) {
        throw new Error('--publish-id must be specified.');
      }

      // TODO(ville): handle the API result for not authenticated user instead of checking upfront
      const user = await UserManager.ensureLoggedInAsync();
<<<<<<< HEAD
      const { exp } = getConfig(projectDir, {
        skipSDKVersionRequirement: true,
        mode: 'development',
      });
      const slug = await Project.getSlugAsync(projectDir, options);
=======
      const { exp } = await readConfigJsonAsync(projectDir);
      const slug = await Project.getSlugAsync(projectDir);
>>>>>>> d7e4a83c

      let result: any;
      if (process.env.EXPO_LEGACY_API === 'true') {
        let formData = new FormData();
        formData.append('queryType', 'details');

        if (exp.owner) {
          formData.append('owner', exp.owner);
        }
        formData.append('publishId', options.publishId);
        formData.append('slug', slug);

        result = await Api.callMethodAsync('publishInfo', null, 'post', null, {
          formData,
        });
      } else {
        const api = ApiV2.clientForUser(user);
        result = await api.postAsync('publish/details', {
          owner: exp.owner,
          publishId: options.publishId,
          slug,
        });
      }

      if (options.raw) {
        console.log(JSON.stringify(result));
        return;
      }

      if (result.queryResult) {
        let queryResult = result.queryResult;
        let manifest = queryResult.manifest;
        delete queryResult.manifest;

        // Print general release info
        let generalTableString = table.printTableJson(queryResult, 'Release Description');
        console.log(generalTableString);

        // Print manifest info
        let manifestTableString = table.printTableJson(manifest, 'Manifest Details');
        console.log(manifestTableString);
      } else {
        throw new Error('No records found matching your query.');
      }
    });
};<|MERGE_RESOLUTION|>--- conflicted
+++ resolved
@@ -154,16 +154,10 @@
 
       // TODO(ville): handle the API result for not authenticated user instead of checking upfront
       const user = await UserManager.ensureLoggedInAsync();
-<<<<<<< HEAD
       const { exp } = getConfig(projectDir, {
         skipSDKVersionRequirement: true,
-        mode: 'development',
       });
-      const slug = await Project.getSlugAsync(projectDir, options);
-=======
-      const { exp } = await readConfigJsonAsync(projectDir);
       const slug = await Project.getSlugAsync(projectDir);
->>>>>>> d7e4a83c
 
       let result: any;
       if (process.env.EXPO_LEGACY_API === 'true') {
