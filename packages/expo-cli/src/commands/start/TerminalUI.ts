import chalk from 'chalk';
import openBrowser from 'react-dev-utils/openBrowser';
import wrapAnsi from 'wrap-ansi';
import {
  Android,
  Project,
  ProjectSettings,
  Prompts,
  Simulator,
  UrlUtils,
  UserManager,
  UserSettings,
  Webpack,
} from 'xdl';

import { loginOrRegisterIfLoggedOutAsync } from '../../accounts';
import Log from '../../log';
import { selectAsync } from '../../prompts';
import urlOpts from '../../urlOpts';
import { openInEditorAsync } from '../utils/openInEditorAsync';

const CTRL_C = '\u0003';
const CTRL_D = '\u0004';
const CTRL_L = '\u000C';

const BLT = `\u203A`;
const { bold: b, italic: i, underline: u } = chalk;

type StartOptions = {
  isWebSocketsEnabled?: boolean;
  isRemoteReloadingEnabled?: boolean;
  devClient?: boolean;
  reset?: boolean;
  nonInteractive?: boolean;
  nonPersistent?: boolean;
  maxWorkers?: number;
  webOnly?: boolean;
};

const printHelp = (): void => {
  logCommandsTable([['?', 'show all commands']]);
};

const div = chalk.dim(`│`);

export async function shouldOpenDevToolsOnStartupAsync() {
  return UserSettings.getAsync(
    'openDevToolsAtStartup',
    // Defaults to true for new users.
    // TODO: switch this to false.
    true
  );
}

const printUsageAsync = async (
  projectRoot: string,
  options: Pick<
    StartOptions,
    'webOnly' | 'devClient' | 'isWebSocketsEnabled' | 'isRemoteReloadingEnabled'
  > = {}
) => {
  const { dev } = await ProjectSettings.readAsync(projectRoot);
  const openDevToolsAtStartup = await shouldOpenDevToolsOnStartupAsync();
  const devMode = dev ? 'development' : 'production';
  const currentToggle = openDevToolsAtStartup ? 'enabled' : 'disabled';

  const isMac = process.platform === 'darwin';

  logCommandsTable([
    [],
    ['a', `open Android`],
    ['shift+a', `select a device or emulator`],
    isMac && ['i', `open iOS simulator`],
    isMac && ['shift+i', `select a simulator`],
    ['w', `open web`],
    [],
    !!options.isRemoteReloadingEnabled && ['r', `reload app`],
    !!options.isWebSocketsEnabled && ['m', `toggle menu`],
    !!options.isWebSocketsEnabled && ['shift+m', `more tools`],
    ['o', `open project code in your editor`],
    ['c', `show project QR`],
    ['p', `toggle build mode`, devMode],
    // TODO: Drop with SDK 40
    !options.isRemoteReloadingEnabled && ['r', `restart bundler`],
    !options.isRemoteReloadingEnabled && ['shift+r', `restart and clear cache`],
    [],
    ['d', `show developer tools`],
    ['shift+d', `toggle auto opening developer tools on startup`, currentToggle],
    [],
  ]);
};

const printBasicUsageAsync = async (
  options: Pick<StartOptions, 'webOnly' | 'isWebSocketsEnabled' | 'isRemoteReloadingEnabled'> = {}
) => {
  const isMac = process.platform === 'darwin';
  const openDevToolsAtStartup = await shouldOpenDevToolsOnStartupAsync();
  const currentToggle = openDevToolsAtStartup ? 'enabled' : 'disabled';

  logCommandsTable([
    [],
    ['a', `open Android`],
    isMac && ['i', `open iOS simulator`],
    ['w', `open web`],
    [],
    !!options.isRemoteReloadingEnabled && ['r', `reload app`],
    !!options.isWebSocketsEnabled && ['m', `toggle menu`],
    ['d', `show developer tools`],
    ['shift+d', `toggle auto opening developer tools on startup`, currentToggle],
    [],
  ]);
};

function logCommandsTable(ui: (false | string[])[]) {
  Log.nested(
    ui
      .filter(Boolean)
      // @ts-ignore: filter doesn't work
      .map(([key, message, status]) => {
        if (!key) return '';
        let view = ` ${BLT} `;
        if (key.length === 1) view += 'Press ';
        view += `${b(key)} ${div} `;
        view += message;
        // let view = ` ${BLT} Press ${b(key)} ${div} ${message}`;
        if (status) {
          view += ` ${chalk.dim(`(${i(status)})`)}`;
        }
        return view;
      })
      .join('\n')
  );
}

const printServerInfo = async (
  projectRoot: string,
  options: Pick<StartOptions, 'webOnly' | 'isWebSocketsEnabled' | 'isRemoteReloadingEnabled'> = {}
) => {
  if (options.webOnly) {
    Webpack.printConnectionInstructions(projectRoot);
    printHelp();
    return;
  }
  Log.newLine();
  const wrapLength = process.stdout.columns || 80;
  const item = (text: string): string => ` ${BLT} ` + wrapAnsi(text, wrapLength).trimStart();

  try {
    const url = await UrlUtils.constructDeepLinkAsync(projectRoot);

    urlOpts.printQRCode(url);
    Log.nested(item(`Waiting on ${u(url)}`));
    // Log.newLine();
    // TODO: if dev client, change this message!
    Log.nested(item(`Scan the QR code above with Expo Go (Android) or the Camera app (iOS)`));
  } catch (error) {
    // If there is no dev client scheme, then skip the QR code.
    if (error.code !== 'NO_DEV_CLIENT_SCHEME') {
      throw error;
    } else {
      const serverUrl = await UrlUtils.constructManifestUrlAsync(projectRoot, { urlType: 'http' });
      Log.nested(item(`Waiting on ${u(serverUrl)}`));
      Log.nested(item(`Linking is disabled because the client scheme cannot be resolved.`));
    }
  }

  await printBasicUsageAsync(options);
  Webpack.printConnectionInstructions(projectRoot);
  printHelp();
  Log.addNewLineIfNone();
};

export function openDeveloperTools(url: string) {
  Log.log(`Opening developer tools in the browser...`);
  if (!openBrowser(url)) {
    Log.warn(`Unable to open developer tools in the browser`);
  }
}

export async function startAsync(projectRoot: string, options: StartOptions) {
  const { stdin } = process;
  const startWaitingForCommand = () => {
    if (!stdin.setRawMode) {
      Log.warn(
        'Non-interactive terminal, keyboard commands are disabled. Please upgrade to Node 12+'
      );
      return;
    }
    stdin.setRawMode(true);
    stdin.resume();
    stdin.setEncoding('utf8');
    stdin.on('data', handleKeypress);
  };

  const stopWaitingForCommand = () => {
    stdin.removeListener('data', handleKeypress);
    if (!stdin.setRawMode) {
      Log.warn(
        'Non-interactive terminal, keyboard commands are disabled. Please upgrade to Node 12+'
      );
      return;
    }
    stdin.setRawMode(false);
    stdin.resume();
  };

  startWaitingForCommand();

  Prompts.addInteractionListener(({ pause }) => {
    if (pause) {
      stopWaitingForCommand();
    } else {
      startWaitingForCommand();
    }
  });

  UserManager.setInteractiveAuthenticationCallback(async () => {
    stopWaitingForCommand();
    try {
      return await loginOrRegisterIfLoggedOutAsync();
    } finally {
      startWaitingForCommand();
    }
  });

  await printServerInfo(projectRoot, options);

  async function handleKeypress(key: string) {
    const shouldPrompt = !options.nonInteractive && ['I', 'A'].includes(key);
    if (shouldPrompt) {
      Log.clear();
    }
    switch (key) {
      case 'A':
      case 'a':
<<<<<<< HEAD
        if (options.webOnly) {
=======
        if (options.webOnly && !Webpack.isTargetingNative()) {
>>>>>>> bbeb42c3
          Log.log(`${BLT} Opening the web project in Chrome on Android...`);
          const results = await Android.openWebProjectAsync({
            projectRoot,
            shouldPrompt,
          });
          if (!results.success) {
            Log.nestedError(results.error);
          }
        } else {
          Log.log(`${BLT} Opening on Android...`);
          const results = await Android.openProjectAsync({
            projectRoot,
            shouldPrompt,
            devClient: options.devClient ?? false,
          });
<<<<<<< HEAD
          if (!results.success) {
=======
          if (!results.success && results.error !== 'escaped') {
>>>>>>> bbeb42c3
            Log.nestedError(
              typeof results.error === 'string' ? results.error : results.error.message
            );
          }
        }
        printHelp();
        break;
      case 'I':
      case 'i':
<<<<<<< HEAD
        if (options.webOnly) {
=======
        if (options.webOnly && !Webpack.isTargetingNative()) {
>>>>>>> bbeb42c3
          Log.log(`${BLT} Opening the web project in Safari on iOS...`);
          const results = await Simulator.openWebProjectAsync({
            projectRoot,
            shouldPrompt,
          });
          if (!results.success) {
            Log.nestedError(results.error);
          }
        } else {
          Log.log(`${BLT} Opening on iOS...`);
<<<<<<< HEAD

=======
>>>>>>> bbeb42c3
          const results = await Simulator.openProjectAsync({
            projectRoot,
            shouldPrompt,
            devClient: options.devClient ?? false,
          });
<<<<<<< HEAD
          if (!results.success) {
=======
          if (!results.success && results.error !== 'escaped') {
>>>>>>> bbeb42c3
            Log.nestedError(results.error);
          }
        }
        printHelp();
        break;
    }

    switch (key) {
      case CTRL_C:
      case CTRL_D: {
        // @ts-ignore: Argument of type '"SIGINT"' is not assignable to parameter of type '"disconnect"'.
        process.emit('SIGINT');
        // Prevent terminal UI from accepting commands while the process is closing.
        // Without this, fast typers will close the server then start typing their
        // next command and have a bunch of unrelated things pop up.
        Prompts.pauseInteractions();
        break;
      }
      case CTRL_L: {
        Log.clear();
        break;
      }
      case '?': {
        await printUsageAsync(projectRoot, options);
        break;
      }
      case 'w': {
        Log.log(`${BLT} Open in the web browser...`);
        await Webpack.openAsync(projectRoot);
        await printServerInfo(projectRoot, options);
        break;
      }
      case 'c': {
        Log.clear();
        await printServerInfo(projectRoot, options);
        break;
      }
      case 'd': {
        const { devToolsPort } = await ProjectSettings.readPackagerInfoAsync(projectRoot);
        openDeveloperTools(`http://localhost:${devToolsPort}`);
        printHelp();
        break;
      }
      case 'D': {
        const enabled = !(await shouldOpenDevToolsOnStartupAsync());
        await UserSettings.setAsync('openDevToolsAtStartup', enabled);
        const currentToggle = enabled ? 'enabled' : 'disabled';
        Log.log(`Auto opening developer tools on startup: ${chalk.bold(currentToggle)}`);
        logCommandsTable([['d', `show developer tools now`]]);
        break;
      }
      case 'm': {
        if (options.isWebSocketsEnabled) {
          Log.log(`${BLT} Toggling dev menu`);
          Project.broadcastMessage('devMenu');
        }
        break;
      }
      case 'M': {
        if (options.isWebSocketsEnabled) {
          Prompts.pauseInteractions();
          try {
            const value = await selectAsync({
              // Options match: Chrome > View > Developer
              message: `Dev tools ${chalk.dim`(native only)`}`,
              choices: [
                { title: 'Inspect elements', value: 'toggleElementInspector' },
                { title: 'Toggle performance monitor', value: 'togglePerformanceMonitor' },
                { title: 'Toggle developer menu', value: 'toggleDevMenu' },
                { title: 'Reload app', value: 'reload' },
                // TODO: Maybe a "View Source" option to open code.
                // Toggling Remote JS Debugging is pretty rough, so leaving it disabled.
                // { title: 'Toggle Remote Debugging', value: 'toggleRemoteDebugging' },
              ],
            });
            Project.broadcastMessage('sendDevCommand', { name: value });
          } catch {
            // do nothing
          } finally {
            Prompts.resumeInteractions();
            printHelp();
          }
        }
        break;
      }
      case 'p': {
        Log.clear();
        const projectSettings = await ProjectSettings.readAsync(projectRoot);
        const dev = !projectSettings.dev;
        await ProjectSettings.setAsync(projectRoot, { dev, minify: !dev });
        Log.log(
          `Metro bundler is now running in ${chalk.bold(
            dev ? 'development' : 'production'
          )}${chalk.reset(` mode.`)}
Please reload the project in Expo Go for the change to take effect.`
        );
        printHelp();
        break;
      }
      case 'r':
        if (options.isRemoteReloadingEnabled) {
          Log.log(`${BLT} Reloading apps`);
          // Send reload requests over the dev servers
          Project.broadcastMessage('reload');

          Webpack.broadcastMessage('reload');
        } else if (!options.webOnly) {
          // [SDK 40]: Restart bundler
          Log.clear();
          Project.startAsync(projectRoot, { ...options, reset: false });
          Log.log('Restarting Metro bundler...');
        }
        break;
      case 'R':
        if (!options.isRemoteReloadingEnabled) {
          // [SDK 40]: Restart bundler with cache
          Log.clear();
          Project.startAsync(projectRoot, { ...options, reset: true });
          Log.log('Restarting Metro bundler and clearing cache...');
        }
        break;
      case 'o':
        Log.log(`${BLT} Opening the editor...`);
        await openInEditorAsync(projectRoot);
    }
  }
}<|MERGE_RESOLUTION|>--- conflicted
+++ resolved
@@ -233,11 +233,7 @@
     switch (key) {
       case 'A':
       case 'a':
-<<<<<<< HEAD
-        if (options.webOnly) {
-=======
         if (options.webOnly && !Webpack.isTargetingNative()) {
->>>>>>> bbeb42c3
           Log.log(`${BLT} Opening the web project in Chrome on Android...`);
           const results = await Android.openWebProjectAsync({
             projectRoot,
@@ -253,11 +249,7 @@
             shouldPrompt,
             devClient: options.devClient ?? false,
           });
-<<<<<<< HEAD
-          if (!results.success) {
-=======
           if (!results.success && results.error !== 'escaped') {
->>>>>>> bbeb42c3
             Log.nestedError(
               typeof results.error === 'string' ? results.error : results.error.message
             );
@@ -267,11 +259,7 @@
         break;
       case 'I':
       case 'i':
-<<<<<<< HEAD
-        if (options.webOnly) {
-=======
         if (options.webOnly && !Webpack.isTargetingNative()) {
->>>>>>> bbeb42c3
           Log.log(`${BLT} Opening the web project in Safari on iOS...`);
           const results = await Simulator.openWebProjectAsync({
             projectRoot,
@@ -282,20 +270,12 @@
           }
         } else {
           Log.log(`${BLT} Opening on iOS...`);
-<<<<<<< HEAD
-
-=======
->>>>>>> bbeb42c3
           const results = await Simulator.openProjectAsync({
             projectRoot,
             shouldPrompt,
             devClient: options.devClient ?? false,
           });
-<<<<<<< HEAD
-          if (!results.success) {
-=======
           if (!results.success && results.error !== 'escaped') {
->>>>>>> bbeb42c3
             Log.nestedError(results.error);
           }
         }
