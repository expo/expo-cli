--- conflicted
+++ resolved
@@ -15,10 +15,7 @@
 
 import { loginOrRegisterIfLoggedOutAsync } from '../../accounts';
 import Log from '../../log';
-<<<<<<< HEAD
-import { promptEmailAsync, selectAsync } from '../../prompts';
-=======
->>>>>>> b102336c
+import { selectAsync } from '../../prompts';
 import urlOpts from '../../urlOpts';
 import { openInEditorAsync } from '../utils/openInEditorAsync';
 
