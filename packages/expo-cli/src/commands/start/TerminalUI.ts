import chalk from 'chalk';
import openBrowser from 'react-dev-utils/openBrowser';
import wrapAnsi from 'wrap-ansi';
import {
  Android,
  Project,
  ProjectSettings,
  Prompts,
  Simulator,
  UrlUtils,
  UserManager,
  UserSettings,
  Webpack,
} from 'xdl';

import { loginOrRegisterIfLoggedOutAsync } from '../../accounts';
import Log from '../../log';
import { selectAsync } from '../../prompts';
import urlOpts from '../../urlOpts';
import { openInEditorAsync } from '../utils/openInEditorAsync';

const CTRL_C = '\u0003';
const CTRL_D = '\u0004';
const CTRL_L = '\u000C';

const BLT = `\u203A`;
const { bold: b, italic: i, underline: u } = chalk;

type StartOptions = {
  isWebSocketsEnabled?: boolean;
  isRemoteReloadingEnabled?: boolean;
  devClient?: boolean;
  reset?: boolean;
  nonInteractive?: boolean;
  nonPersistent?: boolean;
  maxWorkers?: number;
  webOnly?: boolean;
};

const printHelp = (): void => {
  logCommandsTable([['?', 'show all commands']]);
};

const div = chalk.dim(`│`);

export async function shouldOpenDevToolsOnStartupAsync() {
  return UserSettings.getAsync(
    'openDevToolsAtStartup',
    // Defaults to true for new users.
    // TODO: switch this to false.
    true
  );
}

const printUsageAsync = async (
  projectRoot: string,
  options: Pick<
    StartOptions,
    'webOnly' | 'devClient' | 'isWebSocketsEnabled' | 'isRemoteReloadingEnabled'
  > = {}
) => {
  const { dev } = await ProjectSettings.readAsync(projectRoot);
  const openDevToolsAtStartup = await shouldOpenDevToolsOnStartupAsync();
  const devMode = dev ? 'development' : 'production';
  const currentToggle = openDevToolsAtStartup ? 'enabled' : 'disabled';

  const isMac = process.platform === 'darwin';

  logCommandsTable([
    [],
    ['a', `open Android`],
    ['shift+a', `select a device or emulator`],
    isMac && ['i', `open iOS simulator`],
    isMac && ['shift+i', `select a simulator`],
    ['w', `open web`],
    [],
    !!options.isRemoteReloadingEnabled && ['r', `reload app`],
    !!options.isWebSocketsEnabled && ['m', `toggle menu`],
    !!options.isWebSocketsEnabled && ['shift+m', `more tools`],
    ['o', `open project code in your editor`],
    ['c', `show project QR`],
    ['p', `toggle build mode`, devMode],
    // TODO: Drop with SDK 40
    !options.isRemoteReloadingEnabled && ['r', `restart bundler`],
    !options.isRemoteReloadingEnabled && ['shift+r', `restart and clear cache`],
    [],
    ['d', `show developer tools`],
    ['shift+d', `toggle auto opening developer tools on startup`, currentToggle],
    [],
  ]);
};

const printBasicUsageAsync = async (
  options: Pick<StartOptions, 'webOnly' | 'isWebSocketsEnabled' | 'isRemoteReloadingEnabled'> = {}
) => {
  const isMac = process.platform === 'darwin';
  const openDevToolsAtStartup = await shouldOpenDevToolsOnStartupAsync();
  const currentToggle = openDevToolsAtStartup ? 'enabled' : 'disabled';

  logCommandsTable([
    [],
    ['a', `open Android`],
    isMac && ['i', `open iOS simulator`],
    ['w', `open web`],
    [],
    !!options.isRemoteReloadingEnabled && ['r', `reload app`],
    !!options.isWebSocketsEnabled && ['m', `toggle menu`],
    ['d', `show developer tools`],
    ['shift+d', `toggle auto opening developer tools on startup`, currentToggle],
    [],
  ]);
};

function logCommandsTable(ui: (false | string[])[]) {
  Log.nested(
    ui
      .filter(Boolean)
      // @ts-ignore: filter doesn't work
      .map(([key, message, status]) => {
        if (!key) return '';
        let view = `${BLT} `;
        if (key.length === 1) view += 'Press ';
        view += `${b(key)} ${div} `;
        view += message;
        if (status) {
          view += ` ${chalk.dim(`(${i(status)})`)}`;
        }
        return view;
      })
      .join('\n')
  );
}

const printServerInfo = async (
  projectRoot: string,
  options: Pick<StartOptions, 'webOnly' | 'isWebSocketsEnabled' | 'isRemoteReloadingEnabled'> = {}
) => {
<<<<<<< HEAD
  Log.newLine();
=======
  if (options.webOnly) {
    Webpack.printConnectionInstructions(projectRoot);
    printHelp();
    return;
  }

>>>>>>> 3b9cd680
  const wrapLength = process.stdout.columns || 80;
  const item = (text: string): string => `${BLT} ` + wrapAnsi(text, wrapLength).trimStart();

  if (!options.webOnly) {
    try {
      const url = await UrlUtils.constructDeepLinkAsync(projectRoot);

      urlOpts.printQRCode(url);
      Log.nested(item(`Metro waiting on ${u(url)}`));
      // Log.newLine();
      // TODO: if dev client, change this message!
      Log.nested(item(`Scan the QR code above with Expo Go (Android) or the Camera app (iOS)`));
    } catch (error) {
      // If there is no dev client scheme, then skip the QR code.
      if (error.code !== 'NO_DEV_CLIENT_SCHEME') {
        throw error;
      } else {
        const serverUrl = await UrlUtils.constructManifestUrlAsync(projectRoot, {
          urlType: 'http',
        });
        Log.nested(item(`Metro waiting on ${u(serverUrl)}`));
        Log.nested(item(`Linking is disabled because the client scheme cannot be resolved.`));
      }
    }
  }

  const webUrl = await Webpack.getUrlAsync(projectRoot);
  if (webUrl) {
    Log.addNewLineIfNone();
    Log.nested(item(`Webpack waiting on ${u(webUrl)}`));
    Log.nested(chalk.gray(item(`Expo Webpack (web) is in beta, and subject to breaking changes!`)));
  }

  await printBasicUsageAsync(options);
  printHelp();
  Log.addNewLineIfNone();
};

export function openDeveloperTools(url: string) {
  Log.log(`Opening developer tools in the browser...`);
  if (!openBrowser(url)) {
    Log.warn(`Unable to open developer tools in the browser`);
  }
}

export async function startAsync(projectRoot: string, options: StartOptions) {
  const { stdin } = process;
  const startWaitingForCommand = () => {
    if (!stdin.setRawMode) {
      Log.warn(
        'Non-interactive terminal, keyboard commands are disabled. Please upgrade to Node 12+'
      );
      return;
    }
    stdin.setRawMode(true);
    stdin.resume();
    stdin.setEncoding('utf8');
    stdin.on('data', handleKeypress);
  };

  const stopWaitingForCommand = () => {
    stdin.removeListener('data', handleKeypress);
    if (!stdin.setRawMode) {
      Log.warn(
        'Non-interactive terminal, keyboard commands are disabled. Please upgrade to Node 12+'
      );
      return;
    }
    stdin.setRawMode(false);
    stdin.resume();
  };

  startWaitingForCommand();

  Prompts.addInteractionListener(({ pause }) => {
    if (pause) {
      stopWaitingForCommand();
    } else {
      startWaitingForCommand();
    }
  });

  UserManager.setInteractiveAuthenticationCallback(async () => {
    stopWaitingForCommand();
    try {
      return await loginOrRegisterIfLoggedOutAsync();
    } finally {
      startWaitingForCommand();
    }
  });

  await printServerInfo(projectRoot, options);

  async function handleKeypress(key: string) {
    const shouldPrompt = !options.nonInteractive && ['I', 'A'].includes(key);
    if (shouldPrompt) {
      Log.clear();
    }
    switch (key) {
      case 'A':
      case 'a':
        if (options.webOnly && !Webpack.isTargetingNative()) {
          Log.log(`${BLT} Opening the web project in Chrome on Android...`);
          const results = await Android.openWebProjectAsync({
            projectRoot,
            shouldPrompt,
          });
          if (!results.success) {
            Log.nestedError(results.error);
          }
        } else {
          Log.log(`${BLT} Opening on Android...`);
          const results = await Android.openProjectAsync({
            projectRoot,
            shouldPrompt,
            devClient: options.devClient ?? false,
          });
          if (!results.success && results.error !== 'escaped') {
            Log.nestedError(
              typeof results.error === 'string' ? results.error : results.error.message
            );
          }
        }
        printHelp();
        break;
      case 'I':
      case 'i':
        if (options.webOnly && !Webpack.isTargetingNative()) {
          Log.log(`${BLT} Opening the web project in Safari on iOS...`);
          const results = await Simulator.openWebProjectAsync({
            projectRoot,
            shouldPrompt,
          });
          if (!results.success) {
            Log.nestedError(results.error);
          }
        } else {
          Log.log(`${BLT} Opening on iOS...`);
          const results = await Simulator.openProjectAsync({
            projectRoot,
            shouldPrompt,
            devClient: options.devClient ?? false,
          });
          if (!results.success && results.error !== 'escaped') {
            Log.nestedError(results.error);
          }
        }
        printHelp();
        break;
    }

    switch (key) {
      case CTRL_C:
      case CTRL_D: {
        // @ts-ignore: Argument of type '"SIGINT"' is not assignable to parameter of type '"disconnect"'.
        process.emit('SIGINT');
        // Prevent terminal UI from accepting commands while the process is closing.
        // Without this, fast typers will close the server then start typing their
        // next command and have a bunch of unrelated things pop up.
        Prompts.pauseInteractions();
        break;
      }
      case CTRL_L: {
        Log.clear();
        break;
      }
      case '?': {
        await printUsageAsync(projectRoot, options);
        break;
      }
      case 'w': {
        // Ensure the Webpack dev server is running first
        const isStarted = await Webpack.getUrlAsync(projectRoot);

        if (!isStarted) {
          await Project.startAsync(projectRoot, { webOnly: true });
          // When this is the first time webpack is started, reprint the connection info.
          await printServerInfo(projectRoot, options);
        }

        Log.log(`${BLT} Open in the web browser...`);
        await Webpack.openAsync(projectRoot);
        printHelp();
        break;
      }
      case 'c': {
        Log.clear();
        await printServerInfo(projectRoot, options);
        break;
      }
      case 'd': {
        const { devToolsPort } = await ProjectSettings.readPackagerInfoAsync(projectRoot);
        openDeveloperTools(`http://localhost:${devToolsPort}`);
        printHelp();
        break;
      }
      case 'D': {
        const enabled = !(await shouldOpenDevToolsOnStartupAsync());
        await UserSettings.setAsync('openDevToolsAtStartup', enabled);
        const currentToggle = enabled ? 'enabled' : 'disabled';
        Log.log(`Auto opening developer tools on startup: ${chalk.bold(currentToggle)}`);
        logCommandsTable([['d', `show developer tools now`]]);
        break;
      }
      case 'm': {
        if (options.isWebSocketsEnabled) {
          Log.log(`${BLT} Toggling dev menu`);
          Project.broadcastMessage('devMenu');
          Webpack.broadcastMessage('devMenu');
        }
        break;
      }
      case 'M': {
        if (options.isWebSocketsEnabled) {
          Prompts.pauseInteractions();
          try {
            const value = await selectAsync({
              // Options match: Chrome > View > Developer
              message: `Dev tools ${chalk.dim`(native only)`}`,
              choices: [
                { title: 'Inspect elements', value: 'toggleElementInspector' },
                { title: 'Toggle performance monitor', value: 'togglePerformanceMonitor' },
                { title: 'Toggle developer menu', value: 'toggleDevMenu' },
                { title: 'Reload app', value: 'reload' },
                // TODO: Maybe a "View Source" option to open code.
                // Toggling Remote JS Debugging is pretty rough, so leaving it disabled.
                // { title: 'Toggle Remote Debugging', value: 'toggleRemoteDebugging' },
              ],
            });
            Project.broadcastMessage('sendDevCommand', { name: value });
            Webpack.broadcastMessage('sendDevCommand', { name: value });
          } catch {
            // do nothing
          } finally {
            Prompts.resumeInteractions();
            printHelp();
          }
        }
        break;
      }
      case 'p': {
        Log.clear();
        const projectSettings = await ProjectSettings.readAsync(projectRoot);
        const dev = !projectSettings.dev;
        await ProjectSettings.setAsync(projectRoot, { dev, minify: !dev });
        Log.log(
          `Metro bundler is now running in ${chalk.bold(
            dev ? 'development' : 'production'
          )}${chalk.reset(` mode.`)}
Please reload the project in Expo Go for the change to take effect.`
        );
        printHelp();
        break;
      }
      case 'r':
        if (options.isRemoteReloadingEnabled) {
          Log.log(`${BLT} Reloading apps`);
          // Send reload requests over the dev servers
          Project.broadcastMessage('reload');

          Webpack.broadcastMessage('reload');
        } else if (!options.webOnly) {
          // [SDK 40]: Restart bundler
          Log.clear();
          Project.startAsync(projectRoot, { ...options, reset: false });
          Log.log('Restarting Metro bundler...');
        }
        break;
      case 'R':
        if (!options.isRemoteReloadingEnabled) {
          // [SDK 40]: Restart bundler with cache
          Log.clear();
          Project.startAsync(projectRoot, { ...options, reset: true });
          Log.log('Restarting Metro bundler and clearing cache...');
        }
        break;
      case 'o':
        Log.log(`${BLT} Opening the editor...`);
        await openInEditorAsync(projectRoot);
    }
  }
}<|MERGE_RESOLUTION|>--- conflicted
+++ resolved
@@ -135,16 +135,6 @@
   projectRoot: string,
   options: Pick<StartOptions, 'webOnly' | 'isWebSocketsEnabled' | 'isRemoteReloadingEnabled'> = {}
 ) => {
-<<<<<<< HEAD
-  Log.newLine();
-=======
-  if (options.webOnly) {
-    Webpack.printConnectionInstructions(projectRoot);
-    printHelp();
-    return;
-  }
-
->>>>>>> 3b9cd680
   const wrapLength = process.stdout.columns || 80;
   const item = (text: string): string => `${BLT} ` + wrapAnsi(text, wrapLength).trimStart();
 
