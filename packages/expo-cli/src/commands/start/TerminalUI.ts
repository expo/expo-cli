import chalk from 'chalk';
import openBrowser from 'react-dev-utils/openBrowser';
import wrapAnsi from 'wrap-ansi';
import {
  Android,
  Project,
  ProjectSettings,
  Prompts,
  Simulator,
  UrlUtils,
  UserManager,
  UserSettings,
  Webpack,
} from 'xdl';

import { loginOrRegisterIfLoggedOutAsync } from '../../accounts';
import Log from '../../log';
import { selectAsync } from '../../prompts';
import urlOpts from '../../urlOpts';
import { openInEditorAsync } from '../utils/openInEditorAsync';

const CTRL_C = '\u0003';
const CTRL_D = '\u0004';
const CTRL_L = '\u000C';

const BLT = `\u203A`;
const { bold: b, italic: i, underline: u } = chalk;

type StartOptions = {
  isWebSocketsEnabled?: boolean;
  isRemoteReloadingEnabled?: boolean;
  devClient?: boolean;
  reset?: boolean;
  nonInteractive?: boolean;
  nonPersistent?: boolean;
  maxWorkers?: number;
  webOnly?: boolean;
};

const printHelp = (): void => {
  logCommandsTable([['?', 'show all commands']]);
};

const div = chalk.dim(`│`);

export async function shouldOpenDevToolsOnStartupAsync() {
  return UserSettings.getAsync(
    'openDevToolsAtStartup',
    // Defaults to true for new users.
    // TODO: switch this to false.
    true
  );
}

const printUsageAsync = async (
  projectRoot: string,
  options: Pick<
    StartOptions,
    'webOnly' | 'devClient' | 'isWebSocketsEnabled' | 'isRemoteReloadingEnabled'
  > = {}
) => {
  const { dev } = await ProjectSettings.readAsync(projectRoot);
  const openDevToolsAtStartup = await shouldOpenDevToolsOnStartupAsync();
  const devMode = dev ? 'development' : 'production';
  const currentToggle = openDevToolsAtStartup ? 'enabled' : 'disabled';

  const isMac = process.platform === 'darwin';

  logCommandsTable([
    [],
    ['a', `open Android`],
    ['shift+a', `select a device or emulator`],
    isMac && ['i', `open iOS simulator`],
    isMac && ['shift+i', `select a simulator`],
    ['w', `open web`],
    [],
    !!options.isRemoteReloadingEnabled && ['r', `reload app`],
    !!options.isWebSocketsEnabled && ['m', `toggle menu`],
    !!options.isWebSocketsEnabled && ['shift+m', `more tools`],
    ['o', `open project code in your editor`],
    ['c', `show project QR`],
    ['p', `toggle build mode`, devMode],
    // TODO: Drop with SDK 40
    !options.isRemoteReloadingEnabled && ['r', `restart bundler`],
    !options.isRemoteReloadingEnabled && ['shift+r', `restart and clear cache`],
    [],
    ['d', `show developer tools`],
    ['shift+d', `toggle auto opening developer tools on startup`, currentToggle],
    [],
  ]);
};

const printBasicUsageAsync = async (
  options: Pick<StartOptions, 'webOnly' | 'isWebSocketsEnabled' | 'isRemoteReloadingEnabled'> = {}
) => {
  const isMac = process.platform === 'darwin';
  const openDevToolsAtStartup = await shouldOpenDevToolsOnStartupAsync();
  const currentToggle = openDevToolsAtStartup ? 'enabled' : 'disabled';

  logCommandsTable([
    [],
    ['a', `open Android`],
    isMac && ['i', `open iOS simulator`],
    ['w', `open web`],
    [],
    !!options.isRemoteReloadingEnabled && ['r', `reload app`],
    !!options.isWebSocketsEnabled && ['m', `toggle menu`],
    ['d', `show developer tools`],
    ['shift+d', `toggle auto opening developer tools on startup`, currentToggle],
    [],
  ]);
};

function logCommandsTable(ui: (false | string[])[]) {
  Log.nested(
    ui
      .filter(Boolean)
      // @ts-ignore: filter doesn't work
      .map(([key, message, status]) => {
        if (!key) return '';
        let view = ` ${BLT} `;
        if (key.length === 1) view += 'Press ';
        view += `${b(key)} ${div} `;
        view += message;
        // let view = ` ${BLT} Press ${b(key)} ${div} ${message}`;
        if (status) {
          view += ` ${chalk.dim(`(${i(status)})`)}`;
        }
        return view;
      })
      .join('\n')
  );
}

const printServerInfo = async (
  projectRoot: string,
  options: Pick<StartOptions, 'webOnly' | 'isWebSocketsEnabled' | 'isRemoteReloadingEnabled'> = {}
) => {
  Log.newLine();
  const wrapLength = process.stdout.columns || 80;
  const item = (text: string): string => ` ${BLT} ` + wrapAnsi(text, wrapLength).trimStart();

<<<<<<< HEAD
  if (!options.webOnly) {
    const url = await UrlUtils.constructDeepLinkAsync(projectRoot);

    urlOpts.printQRCode(url);
    Log.nested(item(`Metro waiting on ${u(url)}`));
    // TODO: if dev client, change this message!
    Log.nested(item(`Scan the QR code above with Expo Go (Android) or the Camera app (iOS)`));
  }

  const webUrl = await Webpack.getUrlAsync(projectRoot);
  if (webUrl) {
    Log.addNewLineIfNone();
    Log.nested(item(`Webpack waiting on ${u(webUrl)}`));
    Log.nested(chalk.gray(item(`Expo Webpack (web) is in beta, and subject to breaking changes!`)));
=======
  try {
    const url = await UrlUtils.constructDeepLinkAsync(projectRoot);

    urlOpts.printQRCode(url);
    Log.nested(item(`Waiting on ${u(url)}`));
    // Log.newLine();
    // TODO: if dev client, change this message!
    Log.nested(item(`Scan the QR code above with Expo Go (Android) or the Camera app (iOS)`));
  } catch (error) {
    // If there is no dev client scheme, then skip the QR code.
    if (error.code !== 'NO_DEV_CLIENT_SCHEME') {
      throw error;
    } else {
      const serverUrl = await UrlUtils.constructManifestUrlAsync(projectRoot, { urlType: 'http' });
      Log.nested(item(`Waiting on ${u(serverUrl)}`));
      Log.nested(item(`Linking is disabled because the client scheme cannot be resolved.`));
    }
>>>>>>> a71b5b26
  }

  await printBasicUsageAsync(options);
  printHelp();
  Log.addNewLineIfNone();
};

export function openDeveloperTools(url: string) {
  Log.log(`Opening developer tools in the browser...`);
  if (!openBrowser(url)) {
    Log.warn(`Unable to open developer tools in the browser`);
  }
}

export async function startAsync(projectRoot: string, options: StartOptions) {
  const { stdin } = process;
  const startWaitingForCommand = () => {
    if (!stdin.setRawMode) {
      Log.warn(
        'Non-interactive terminal, keyboard commands are disabled. Please upgrade to Node 12+'
      );
      return;
    }
    stdin.setRawMode(true);
    stdin.resume();
    stdin.setEncoding('utf8');
    stdin.on('data', handleKeypress);
  };

  const stopWaitingForCommand = () => {
    stdin.removeListener('data', handleKeypress);
    if (!stdin.setRawMode) {
      Log.warn(
        'Non-interactive terminal, keyboard commands are disabled. Please upgrade to Node 12+'
      );
      return;
    }
    stdin.setRawMode(false);
    stdin.resume();
  };

  startWaitingForCommand();

  Prompts.addInteractionListener(({ pause }) => {
    if (pause) {
      stopWaitingForCommand();
    } else {
      startWaitingForCommand();
    }
  });

  UserManager.setInteractiveAuthenticationCallback(async () => {
    stopWaitingForCommand();
    try {
      return await loginOrRegisterIfLoggedOutAsync();
    } finally {
      startWaitingForCommand();
    }
  });

  await printServerInfo(projectRoot, options);

  async function handleKeypress(key: string) {
    const shouldPrompt = !options.nonInteractive && ['I', 'A'].includes(key);
    if (shouldPrompt) {
      Log.clear();
    }
    switch (key) {
      case 'A':
      case 'a':
        if (options.webOnly && !Webpack.isTargetingNative()) {
          Log.log(`${BLT} Opening the web project in Chrome on Android...`);
          const results = await Android.openWebProjectAsync({
            projectRoot,
            shouldPrompt,
          });
          if (!results.success) {
            Log.nestedError(results.error);
          }
        } else {
          Log.log(`${BLT} Opening on Android...`);
          const results = await Android.openProjectAsync({
            projectRoot,
            shouldPrompt,
            devClient: options.devClient ?? false,
          });
          if (!results.success && results.error !== 'escaped') {
            Log.nestedError(
              typeof results.error === 'string' ? results.error : results.error.message
            );
          }
        }
        printHelp();
        break;
      case 'I':
      case 'i':
        if (options.webOnly && !Webpack.isTargetingNative()) {
          Log.log(`${BLT} Opening the web project in Safari on iOS...`);
          const results = await Simulator.openWebProjectAsync({
            projectRoot,
            shouldPrompt,
          });
          if (!results.success) {
            Log.nestedError(results.error);
          }
        } else {
          Log.log(`${BLT} Opening on iOS...`);
          const results = await Simulator.openProjectAsync({
            projectRoot,
            shouldPrompt,
            devClient: options.devClient ?? false,
          });
          if (!results.success && results.error !== 'escaped') {
            Log.nestedError(results.error);
          }
        }
        printHelp();
        break;
    }

    switch (key) {
      case CTRL_C:
      case CTRL_D: {
        // @ts-ignore: Argument of type '"SIGINT"' is not assignable to parameter of type '"disconnect"'.
        process.emit('SIGINT');
        // Prevent terminal UI from accepting commands while the process is closing.
        // Without this, fast typers will close the server then start typing their
        // next command and have a bunch of unrelated things pop up.
        Prompts.pauseInteractions();
        break;
      }
      case CTRL_L: {
        Log.clear();
        break;
      }
      case '?': {
        await printUsageAsync(projectRoot, options);
        break;
      }
      case 'w': {
        // Ensure the Webpack dev server is running first
        const isStarted = await Webpack.getUrlAsync(projectRoot);

        if (!isStarted) {
          await Project.startAsync(projectRoot, { webOnly: true });
          // When this is the first time webpack is started, reprint the connection info.
          await printServerInfo(projectRoot, options);
        }

        Log.log(`${BLT} Open in the web browser...`);
        await Webpack.openAsync(projectRoot);
        printHelp();
        break;
      }
      case 'c': {
        Log.clear();
        await printServerInfo(projectRoot, options);
        break;
      }
      case 'd': {
        const { devToolsPort } = await ProjectSettings.readPackagerInfoAsync(projectRoot);
        openDeveloperTools(`http://localhost:${devToolsPort}`);
        printHelp();
        break;
      }
      case 'D': {
        const enabled = !(await shouldOpenDevToolsOnStartupAsync());
        await UserSettings.setAsync('openDevToolsAtStartup', enabled);
        const currentToggle = enabled ? 'enabled' : 'disabled';
        Log.log(`Auto opening developer tools on startup: ${chalk.bold(currentToggle)}`);
        logCommandsTable([['d', `show developer tools now`]]);
        break;
      }
      case 'm': {
        if (options.isWebSocketsEnabled) {
          Log.log(`${BLT} Toggling dev menu`);
          Project.broadcastMessage('devMenu');
        }
        break;
      }
      case 'M': {
        if (options.isWebSocketsEnabled) {
          Prompts.pauseInteractions();
          try {
            const value = await selectAsync({
              // Options match: Chrome > View > Developer
              message: `Dev tools ${chalk.dim`(native only)`}`,
              choices: [
                { title: 'Inspect elements', value: 'toggleElementInspector' },
                { title: 'Toggle performance monitor', value: 'togglePerformanceMonitor' },
                { title: 'Toggle developer menu', value: 'toggleDevMenu' },
                { title: 'Reload app', value: 'reload' },
                // TODO: Maybe a "View Source" option to open code.
                // Toggling Remote JS Debugging is pretty rough, so leaving it disabled.
                // { title: 'Toggle Remote Debugging', value: 'toggleRemoteDebugging' },
              ],
            });
            Project.broadcastMessage('sendDevCommand', { name: value });
          } catch {
            // do nothing
          } finally {
            Prompts.resumeInteractions();
            printHelp();
          }
        }
        break;
      }
      case 'p': {
        Log.clear();
        const projectSettings = await ProjectSettings.readAsync(projectRoot);
        const dev = !projectSettings.dev;
        await ProjectSettings.setAsync(projectRoot, { dev, minify: !dev });
        Log.log(
          `Metro bundler is now running in ${chalk.bold(
            dev ? 'development' : 'production'
          )}${chalk.reset(` mode.`)}
Please reload the project in Expo Go for the change to take effect.`
        );
        printHelp();
        break;
      }
      case 'r':
        if (options.isRemoteReloadingEnabled) {
          Log.log(`${BLT} Reloading apps`);
          // Send reload requests over the dev servers
          Project.broadcastMessage('reload');

          Webpack.broadcastMessage('reload');
        } else if (!options.webOnly) {
          // [SDK 40]: Restart bundler
          Log.clear();
          Project.startAsync(projectRoot, { ...options, reset: false });
          Log.log('Restarting Metro bundler...');
        }
        break;
      case 'R':
        if (!options.isRemoteReloadingEnabled) {
          // [SDK 40]: Restart bundler with cache
          Log.clear();
          Project.startAsync(projectRoot, { ...options, reset: true });
          Log.log('Restarting Metro bundler and clearing cache...');
        }
        break;
      case 'o':
        Log.log(`${BLT} Opening the editor...`);
        await openInEditorAsync(projectRoot);
    }
  }
}<|MERGE_RESOLUTION|>--- conflicted
+++ resolved
@@ -140,14 +140,27 @@
   const wrapLength = process.stdout.columns || 80;
   const item = (text: string): string => ` ${BLT} ` + wrapAnsi(text, wrapLength).trimStart();
 
-<<<<<<< HEAD
   if (!options.webOnly) {
-    const url = await UrlUtils.constructDeepLinkAsync(projectRoot);
-
-    urlOpts.printQRCode(url);
-    Log.nested(item(`Metro waiting on ${u(url)}`));
-    // TODO: if dev client, change this message!
-    Log.nested(item(`Scan the QR code above with Expo Go (Android) or the Camera app (iOS)`));
+    try {
+      const url = await UrlUtils.constructDeepLinkAsync(projectRoot);
+
+      urlOpts.printQRCode(url);
+      Log.nested(item(`Metro waiting on ${u(url)}`));
+      // Log.newLine();
+      // TODO: if dev client, change this message!
+      Log.nested(item(`Scan the QR code above with Expo Go (Android) or the Camera app (iOS)`));
+    } catch (error) {
+      // If there is no dev client scheme, then skip the QR code.
+      if (error.code !== 'NO_DEV_CLIENT_SCHEME') {
+        throw error;
+      } else {
+        const serverUrl = await UrlUtils.constructManifestUrlAsync(projectRoot, {
+          urlType: 'http',
+        });
+        Log.nested(item(`Metro waiting on ${u(serverUrl)}`));
+        Log.nested(item(`Linking is disabled because the client scheme cannot be resolved.`));
+      }
+    }
   }
 
   const webUrl = await Webpack.getUrlAsync(projectRoot);
@@ -155,25 +168,6 @@
     Log.addNewLineIfNone();
     Log.nested(item(`Webpack waiting on ${u(webUrl)}`));
     Log.nested(chalk.gray(item(`Expo Webpack (web) is in beta, and subject to breaking changes!`)));
-=======
-  try {
-    const url = await UrlUtils.constructDeepLinkAsync(projectRoot);
-
-    urlOpts.printQRCode(url);
-    Log.nested(item(`Waiting on ${u(url)}`));
-    // Log.newLine();
-    // TODO: if dev client, change this message!
-    Log.nested(item(`Scan the QR code above with Expo Go (Android) or the Camera app (iOS)`));
-  } catch (error) {
-    // If there is no dev client scheme, then skip the QR code.
-    if (error.code !== 'NO_DEV_CLIENT_SCHEME') {
-      throw error;
-    } else {
-      const serverUrl = await UrlUtils.constructManifestUrlAsync(projectRoot, { urlType: 'http' });
-      Log.nested(item(`Waiting on ${u(serverUrl)}`));
-      Log.nested(item(`Linking is disabled because the client scheme cannot be resolved.`));
-    }
->>>>>>> a71b5b26
   }
 
   await printBasicUsageAsync(options);
