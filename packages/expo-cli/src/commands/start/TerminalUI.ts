--- conflicted
+++ resolved
@@ -1,10 +1,7 @@
-<<<<<<< HEAD
 import { UserManager, UserSettings } from '@expo/api';
-=======
 import { ExpoConfig } from '@expo/config-types';
 import { openJsInspector, queryAllInspectorAppsAsync } from '@expo/dev-server';
 import openBrowserAsync from 'better-opn';
->>>>>>> 7b7fb822
 import chalk from 'chalk';
 import wrapAnsi from 'wrap-ansi';
 import { Android, Project, ProjectSettings, Prompts, Simulator, UrlUtils, Webpack } from 'xdl';
