import { ConfigError, ExpoConfig, getConfig, isLegacyImportsEnabled } from '@expo/config';
import chalk from 'chalk';
import path from 'path';
import resolveFrom from 'resolve-from';
import { Project, UnifiedAnalytics, UrlUtils, Versions } from 'xdl';

import getDevClientProperties from '../../analytics/getDevClientProperties';
import Log from '../../log';
import * as sendTo from '../../sendTo';
import urlOpts from '../../urlOpts';
import { assertProjectHasExpoExtensionFilesAsync } from '../utils/deprecatedExtensionWarnings';
import { profileMethod } from '../utils/profileMethod';
import { ensureTypeScriptSetupAsync } from '../utils/typescript/ensureTypeScriptSetup';
import { validateDependenciesVersionsAsync } from '../utils/validateDependenciesVersions';
import * as TerminalUI from './TerminalUI';
import { installCustomExitHook, installExitHooks } from './installExitHooks';
import { tryOpeningDevToolsAsync } from './openDevTools';
import { NormalizedOptions, parseStartOptions } from './parseStartOptions';

export async function actionAsync(projectRoot: string, options: NormalizedOptions): Promise<void> {
  Log.log(chalk.gray(`Starting project at ${projectRoot}`));

  // Add clean up hooks
  installExitHooks(projectRoot);

<<<<<<< HEAD
=======
  // Only validate expo in Expo Go contexts
>>>>>>> bbeb42c3
  if (!options.devClient) {
    // Find expo binary in project/workspace node_modules
    const hasExpoInstalled = resolveFrom.silent(projectRoot, 'expo');
    if (!hasExpoInstalled) {
      throw new ConfigError(
        `Unable to find expo in this project - have you run yarn / npm install yet?`,
        'MODULE_NOT_FOUND'
      );
    }
  }

  const { exp, pkg } = profileMethod(getConfig)(projectRoot, {
    skipSDKVersionRequirement: options.webOnly || options.devClient,
  });

  if (options.devClient) {
    track(projectRoot, exp);
  }

  // Assert various random things
  // TODO: split up this method
  await profileMethod(urlOpts.optsAsync)(projectRoot, options);

  // TODO: This is useless on mac, check if useless on win32
  const rootPath = path.resolve(projectRoot);

  // Optionally open the developer tools UI.
  await profileMethod(tryOpeningDevToolsAsync)(rootPath, {
    exp,
    options,
  });

  if (Versions.gteSdkVersion(exp, '34.0.0')) {
    await profileMethod(ensureTypeScriptSetupAsync)(projectRoot);
  }

  if (!options.webOnly) {
    // TODO: only validate dependencies if starting in managed workflow
    await profileMethod(validateDependenciesVersionsAsync)(projectRoot, exp, pkg);
    // Warn about expo extensions.
    if (!isLegacyImportsEnabled(exp)) {
      // Adds a few seconds in basic projects so we should
      // drop this in favor of the upgrade version as soon as possible.
      await profileMethod(assertProjectHasExpoExtensionFilesAsync)(projectRoot);
    }
  }

  const startOptions = profileMethod(parseStartOptions)(options, exp);

  await profileMethod(Project.startAsync)(rootPath, { ...startOptions, exp });

  // Send to option...
  const url = await profileMethod(
    UrlUtils.constructDeepLinkAsync,
    'UrlUtils.constructDeepLinkAsync'
  )(projectRoot).catch(error => {
    // TODO: Maybe there's a better way to do this
    if (!options.devClient || error.code !== 'NO_DEV_CLIENT_SCHEME') {
      throw error;
    }
    return null;
  });

  if (options.sendTo) {
    if (url) {
      const recipient = await profileMethod(sendTo.getRecipient)(options.sendTo);
      if (recipient) {
        await sendTo.sendUrlAsync(url, recipient);
      }
    } else {
      Log.warn('Cannot send URL because the linking URI cannot be resolved');
    }
  }

  // Open project on devices.
  await profileMethod(urlOpts.handleMobileOptsAsync)(projectRoot, options);

  // Present the Terminal UI.
  const isTerminalUIEnabled = !options.nonInteractive && !exp.isDetached;

  if (isTerminalUIEnabled) {
    await profileMethod(TerminalUI.startAsync, 'TerminalUI.startAsync')(projectRoot, startOptions);
  } else if (url) {
    if (!exp.isDetached) {
      Log.newLine();
      urlOpts.printQRCode(url);
    }
    Log.log(`Your native app is running at ${chalk.underline(url)}`);
  }

  // Final note about closing the server.
  if (!options.webOnly) {
    Log.nested(`Logs for your project will appear below. ${chalk.dim(`Press Ctrl+C to exit.`)}`);
  } else {
    Log.nested(
      `\nLogs for your project will appear in the browser console. ${chalk.dim(
        `Press Ctrl+C to exit.`
      )}`
    );
  }
  if (options.devClient) {
    UnifiedAnalytics.logEvent('dev client start command', {
      status: 'ready',
      ...getDevClientProperties(projectRoot, exp),
    });
  }
}

function track(projectRoot: string, exp: ExpoConfig) {
  UnifiedAnalytics.logEvent('dev client start command', {
    status: 'started',
    platform: 'ios',
    ...getDevClientProperties(projectRoot, exp),
  });
  installCustomExitHook(() => {
    UnifiedAnalytics.logEvent('dev client start command', {
      status: 'finished',
      ...getDevClientProperties(projectRoot, exp),
    });
    UnifiedAnalytics.flush();
  });
}<|MERGE_RESOLUTION|>--- conflicted
+++ resolved
@@ -23,10 +23,7 @@
   // Add clean up hooks
   installExitHooks(projectRoot);
 
-<<<<<<< HEAD
-=======
   // Only validate expo in Expo Go contexts
->>>>>>> bbeb42c3
   if (!options.devClient) {
     // Find expo binary in project/workspace node_modules
     const hasExpoInstalled = resolveFrom.silent(projectRoot, 'expo');
