import { ConfigError, ExpoConfig, getConfig, isLegacyImportsEnabled } from '@expo/config';
import chalk from 'chalk';
import path from 'path';
import resolveFrom from 'resolve-from';
<<<<<<< HEAD
import { Project, UnifiedAnalytics, UrlUtils, Versions, Webpack } from 'xdl';
=======
import { LoadingPageHandler, Project, UnifiedAnalytics, UrlUtils, Versions } from 'xdl';
>>>>>>> c3ebf9e4

import StatusEventEmitter from '../../analytics/StatusEventEmitter';
import getDevClientProperties from '../../analytics/getDevClientProperties';
import Log from '../../log';
import { assertProjectHasExpoExtensionFilesAsync } from '../utils/deprecatedExtensionWarnings';
import { profileMethod } from '../utils/profileMethod';
import * as sendTo from '../utils/sendTo';
import { ensureTypeScriptSetupAsync } from '../utils/typescript/ensureTypeScriptSetup';
import urlOpts from '../utils/urlOpts';
import { validateDependenciesVersionsAsync } from '../utils/validateDependenciesVersions';
import { ensureWebSupportSetupAsync } from '../utils/web/ensureWebSetup';
import * as TerminalUI from './TerminalUI';
import { installCustomExitHook, installExitHooks } from './installExitHooks';
import { tryOpeningDevToolsAsync } from './openDevTools';
import { NormalizedOptions, parseStartOptions } from './parseStartOptions';

export async function actionAsync(projectRoot: string, options: NormalizedOptions): Promise<void> {
  Log.log(chalk.gray(`Starting project at ${projectRoot}`));

  // Add clean up hooks
  installExitHooks(projectRoot);

  // Only validate expo in Expo Go contexts
  if (!options.devClient) {
    // Find expo binary in project/workspace node_modules
    const hasExpoInstalled = resolveFrom.silent(projectRoot, 'expo');
    if (!hasExpoInstalled) {
      throw new ConfigError(
        `Unable to find expo in this project - have you run yarn / npm install yet?`,
        'MODULE_NOT_FOUND'
      );
    }
  }

  const { exp, pkg } = profileMethod(getConfig)(projectRoot, {
    skipSDKVersionRequirement: options.webOnly || options.devClient,
  });

  if (options.web || options.webOnly) {
    await ensureWebSupportSetupAsync(projectRoot);
  }

  if (options.devClient) {
    track(projectRoot, exp);
  }

  // Assert various random things
  // TODO: split up this method
  await profileMethod(urlOpts.optsAsync)(projectRoot, options);

  // TODO: This is useless on mac, check if useless on win32
  const rootPath = path.resolve(projectRoot);

  // Optionally open the developer tools UI.
  await profileMethod(tryOpeningDevToolsAsync)(rootPath, {
    exp,
    options,
  });

  if (Versions.gteSdkVersion(exp, '34.0.0')) {
    await profileMethod(ensureTypeScriptSetupAsync)(projectRoot);
  }

  if (!options.webOnly) {
    // TODO: only validate dependencies if starting in managed workflow
    await profileMethod(validateDependenciesVersionsAsync)(projectRoot, exp, pkg);
    // Warn about expo extensions.
    if (!isLegacyImportsEnabled(exp)) {
      // Adds a few seconds in basic projects so we should
      // drop this in favor of the upgrade version as soon as possible.
      await profileMethod(assertProjectHasExpoExtensionFilesAsync)(projectRoot);
    }
  }

  const startOptions = profileMethod(parseStartOptions)(options, exp);
  LoadingPageHandler.setOnDeepLink(
    async (projectRoot: string, isDevClient: boolean, platform: string | null) => {
      if (!isDevClient) {
        return;
      }

      const { exp } = getConfig(projectRoot, { skipSDKVersionRequirement: true });
      StatusEventEmitter.once('deviceLogReceive', () => {
        // Send the 'ready' event once the app is running in a device.
        UnifiedAnalytics.logEvent('dev client start command', {
          status: 'ready',
          platform,
          ...getDevClientProperties(projectRoot, exp),
        });
      });

      UnifiedAnalytics.logEvent('dev client start command', {
        status: 'started',
        platform,
        ...getDevClientProperties(projectRoot, exp),
      });
    }
  );
  await profileMethod(Project.startAsync)(rootPath, { ...startOptions, exp });

  if (!startOptions.webOnly && options.web) {
    await profileMethod(Project.startWebpackAsync)(rootPath, {
      ...startOptions,
      exp,
    });
  }

  // Send to option...
  const url = await profileMethod(
    UrlUtils.constructDeepLinkAsync,
    'UrlUtils.constructDeepLinkAsync'
  )(projectRoot).catch(error => {
    // TODO: Maybe there's a better way to do this
    if (!options.devClient || error.code !== 'NO_DEV_CLIENT_SCHEME') {
      throw error;
    }
    return null;
  });

  if (options.sendTo) {
    if (url) {
      const recipient = await profileMethod(sendTo.getRecipient)(options.sendTo);
      if (recipient) {
        await sendTo.sendUrlAsync(url, recipient);
      }
    } else {
      Log.warn('Cannot send URL because the linking URI cannot be resolved');
    }
  }

  // Open project on devices.
  await profileMethod(urlOpts.handleMobileOptsAsync)(projectRoot, options);

  // Present the Terminal UI.
  const isTerminalUIEnabled = !options.nonInteractive && !exp.isDetached;

  if (isTerminalUIEnabled) {
    await profileMethod(TerminalUI.startAsync, 'TerminalUI.startAsync')(projectRoot, startOptions);
  } else if (url) {
    if (!exp.isDetached) {
      Log.newLine();
      urlOpts.printQRCode(url);
    }
    Log.log(`Your native app is running at ${chalk.underline(url)}`);
  }

  // Final note about closing the server.
  Log.nested(`Logs for your project will appear below. ${chalk.dim(`Press Ctrl+C to exit.`)}`);

  if (options.devClient) {
    UnifiedAnalytics.logEvent('dev client start command', {
      status: 'ready',
      ...getDevClientProperties(projectRoot, exp),
    });
  }
}

function track(projectRoot: string, exp: ExpoConfig) {
  UnifiedAnalytics.logEvent('dev client start command', {
    status: 'started',
    ...getDevClientProperties(projectRoot, exp),
  });
  installCustomExitHook(() => {
    UnifiedAnalytics.logEvent('dev client start command', {
      status: 'finished',
      ...getDevClientProperties(projectRoot, exp),
    });
    UnifiedAnalytics.flush();
  });
}<|MERGE_RESOLUTION|>--- conflicted
+++ resolved
@@ -2,11 +2,7 @@
 import chalk from 'chalk';
 import path from 'path';
 import resolveFrom from 'resolve-from';
-<<<<<<< HEAD
-import { Project, UnifiedAnalytics, UrlUtils, Versions, Webpack } from 'xdl';
-=======
 import { LoadingPageHandler, Project, UnifiedAnalytics, UrlUtils, Versions } from 'xdl';
->>>>>>> c3ebf9e4
 
 import StatusEventEmitter from '../../analytics/StatusEventEmitter';
 import getDevClientProperties from '../../analytics/getDevClientProperties';
