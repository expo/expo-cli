--- conflicted
+++ resolved
@@ -127,29 +127,49 @@
   return result;
 }
 
-<<<<<<< HEAD
-async function upgradeAppJson(projectRoot: string, targetSdkVersionString: string) {
-  let { exp } = await ConfigUtils.readConfigJsonAsync(projectRoot);
-  exp.sdkVersion = targetSdkVersionString;
+async function makeBreakingChangesToConfig(
+  projectRoot: string,
+  targetSdkVersionString: string
+): Promise<void> {
+  let { rootConfig } = await ConfigUtils.readConfigJsonAsync(projectRoot);
+  const { exp: currentExp } = ConfigUtils.getConfig(projectRoot, {
+    mode: 'development',
+  });
+
   switch (targetSdkVersionString) {
     case '37.0.0':
-      if (exp.androidNavigationBar?.visible === false) {
-        exp.androidNavigationBar.visible = 'leanback';
-      } else if (exp.androidNavigationBar?.visible === true) {
-        delete exp.androidNavigationBar?.visible;
+      if (rootConfig?.androidNavigationBar?.visible) {
+        if (rootConfig.androidNavigationBar?.visible === false) {
+          log.addNewLineIfNone();
+          log(
+            chalk.underline.bold(
+              'Updating "androidNavigationBar.visible" property in app.json to "leanback"...'
+            )
+          );
+          rootConfig.androidNavigationBar.visible = 'leanback';
+        } else if (rootConfig.androidNavigationBar?.visible === true) {
+          log.addNewLineIfNone();
+          log(
+            chalk.underline.bold(
+              'Removing extraneous "androidNavigationBar.visible" property in app.json...'
+            )
+          );
+          delete rootConfig.androidNavigationBar?.visible;
+        }
+        await ConfigUtils.writeConfigJsonAsync(projectRoot, rootConfig);
+      } else if (currentExp?.androidNavigationBar?.visible) {
+        log.addNewLineIfNone();
+        log(
+          chalk.underline.bold(
+            `Please manually update "androidNavigationBar.visible" according to these docs https://docs.expo.io/versions/latest/workflow/configuration/#androidnavigationbar`
+          )
+        );
       }
   }
-  await ConfigUtils.writeConfigJsonAsync(projectRoot, exp);
-}
-
-async function upgradeAsync(requestedSdkVersion: string | null, options: Options) {
-  let { projectRoot, workflow } = await findProjectRootAsync(process.cwd());
-  let { exp, pkg } = await ConfigUtils.readConfigJsonAsync(projectRoot);
-  let isGitStatusClean = await validateGitStatusAsync();
-=======
+}
+
 async function maybeBailOnGitStatusAsync(): Promise<boolean> {
   const isGitStatusClean = await validateGitStatusAsync();
->>>>>>> 441f6884
   log.newLine();
 
   // Give people a chance to bail out if git working tree is dirty
@@ -425,11 +445,6 @@
   log.addNewLineIfNone();
   await packageManager.addAsync(`expo@^${targetSdkVersionString}`);
 
-<<<<<<< HEAD
-  log.addNewLineIfNone();
-  log(chalk.underline.bold('Updating your app.json file...'));
-  await upgradeAppJson(projectRoot, targetSdkVersionString);
-=======
   // Remove sdkVersion from app.json
   try {
     const { rootConfig } = await ConfigUtils.readConfigJsonAsync(projectRoot);
@@ -452,7 +467,10 @@
       chalk.underline.bold("Please manually delete the sdkVersion in your project's app.config...")
     );
   }
->>>>>>> 441f6884
+
+  log.addNewLineIfNone();
+  log(chalk.underline.bold('Updating your app.json to account for breaking changes...'));
+  await makeBreakingChangesToConfig(projectRoot, targetSdkVersionString);
 
   log(chalk.bold.underline('Updating packages to compatible versions (where known)...'));
   log.addNewLineIfNone();
