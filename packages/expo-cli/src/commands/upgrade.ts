--- conflicted
+++ resolved
@@ -169,18 +169,9 @@
     'Updating your app.json to account for breaking changes (if applicable)...'
   );
 
-<<<<<<< HEAD
-  const { exp: currentExp, dynamicConfigPath } = getConfig(projectRoot, {
+  const { exp: currentExp, dynamicConfigPath, staticConfigPath } = getConfig(projectRoot, {
     skipSDKVersionRequirement: true,
   });
-=======
-  const { exp: currentExp, dynamicConfigPath, staticConfigPath } = ConfigUtils.getConfig(
-    projectRoot,
-    {
-      skipSDKVersionRequirement: true,
-    }
-  );
->>>>>>> f207010f
 
   // Bail out early if we have a dynamic config!
   if (dynamicConfigPath) {
@@ -520,13 +511,7 @@
   }
 
   // Evaluate project config (app.config.js)
-<<<<<<< HEAD
-  const { exp: currentExp, dynamicConfigPath } = getConfig(projectRoot);
-=======
-  const { exp: currentExp, dynamicConfigPath, staticConfigPath } = ConfigUtils.getConfig(
-    projectRoot
-  );
->>>>>>> f207010f
+  const { exp: currentExp, dynamicConfigPath, staticConfigPath } = getConfig(projectRoot);
 
   const removingSdkVersionStep = logNewSection('Validating configuration.');
   if (dynamicConfigPath) {
