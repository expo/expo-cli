--- conflicted
+++ resolved
@@ -1,11 +1,4 @@
-<<<<<<< HEAD
-import { UserSettings } from '@expo/api';
-import chalk from 'chalk';
-import { Command } from 'commander';
-import { UrlUtils } from 'xdl';
-=======
 import type { Command } from 'commander';
->>>>>>> 7b7fb822
 
 import { applyAsyncActionProjectDir } from './utils/applyAsyncAction';
 
