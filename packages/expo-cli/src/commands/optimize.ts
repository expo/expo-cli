--- conflicted
+++ resolved
@@ -1,11 +1,6 @@
-import { ProjectUtils } from '@expo/xdl';
 import { spawn } from 'child_process';
 import { Command } from 'commander';
-<<<<<<< HEAD
-=======
-import { AssetUtils, Project } from '@expo/xdl';
 import { readConfigJsonAsync } from '@expo/config';
->>>>>>> 176ea0c1
 
 import log from '../log';
 
