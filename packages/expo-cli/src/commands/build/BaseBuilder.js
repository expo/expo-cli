--- conflicted
+++ resolved
@@ -30,7 +30,7 @@
 
 type StatusArgs = {
   platform: string,
-  current: boolean,
+  current?: boolean,
   publicUrl?: string,
   releaseChannel?: string,
   sdkVersion?: string,
@@ -73,22 +73,13 @@
     }
   }
 
-<<<<<<< HEAD
-  async checkStatus({
-    current = true,
-=======
-  async checkForBuildInProgress({
-    releaseChannel,
-    platform,
-    publicUrl,
-    sdkVersion,
-  }: StatusArgs = {}) {
+  async checkForBuildInProgress({ platform, publicUrl, sdkVersion }: StatusArgs = {}) {
     log('Checking if there is build in progress...\n');
     const buildStatus = await Project.buildAsync(this.projectDir, {
       mode: 'status',
       platform,
       current: true,
-      releaseChannel,
+      releaseChannel: this.options.releaseChannel,
       ...(publicUrl ? { publicUrl } : {}),
       sdkVersion,
     });
@@ -97,13 +88,7 @@
     }
   }
 
-  async checkStatus({
->>>>>>> b9d5bafc
-    platform = 'all',
-    publicUrl,
-    releaseChannel,
-    sdkVersion,
-  }: StatusArgs = {}): Promise<void> {
+  async checkStatus({ platform = 'all', publicUrl, sdkVersion }: StatusArgs = {}): Promise<void> {
     await this._checkProjectConfig();
 
     log('Checking if current build exists...\n');
@@ -112,7 +97,7 @@
       mode: 'status',
       platform,
       current: false,
-      releaseChannel,
+      releaseChannel: this.options.releaseChannel,
       ...(publicUrl ? { publicUrl } : {}),
       sdkVersion,
     });
@@ -129,17 +114,13 @@
     this.logBuildStatuses(buildStatus);
   }
 
-  async checkStatusBeforeBuild({
-    platform,
-    releaseChannel,
-    sdkVersion,
-  }: StatusArgs = {}): Promise<void> {
+  async checkStatusBeforeBuild({ platform, sdkVersion }: StatusArgs = {}): Promise<void> {
     await this._checkProjectConfig();
     log('Checking if this build already exists...\n');
 
     const { exp } = await ProjectUtils.readConfigJsonAsync(this.projectDir);
     const reuseStatus = await Project.findReusableBuildAsync(
-      releaseChannel,
+      this.options.releaseChannel,
       platform,
       sdkVersion,
       exp.slug
