<<<<<<< HEAD
import { UserManager } from '@expo/api';
import { getDefaultTarget } from '@expo/config';
import assert from 'assert';
import crypto from 'crypto';
=======
import { ExpoAppManifest, getDefaultTarget, HookArguments } from '@expo/config';
>>>>>>> 7b7fb822
import fs from 'fs-extra';
import HashIds from 'hashids';
import path from 'path';
import semver from 'semver';
import { v1 as uuidv1, v4 as uuidv4 } from 'uuid';
<<<<<<< HEAD
import { EmbeddedAssets, Env, Project, ProjectAssets, XDLError } from 'xdl';
=======
import { EmbeddedAssets, Env, printBundleSizes, Project, ProjectAssets, UserManager } from 'xdl';
>>>>>>> 7b7fb822

import Log from '../../log';
import { BundlePlatform } from './createMetadataJson';
import {
  createMultiPlatformBundleInfo,
  MultiPlatformBundleInfo,
  writeAssetMapAsync,
  writeBundlesAsync,
  writeDebugHtmlAsync,
  writeMetadataJsonAsync,
  writePlatformManifestsAsync,
  writeSourceMapsAsync,
} from './writeContents';

export const ANONYMOUS_USERNAME = 'anonymous';

/**
 * If the `experimentalBundle` flag is true, the structure of the outputDir will be:
 *
 * ```
 * ├── assets
 * │   └── *
 * ├── bundles
 * │   ├── android-01ee6e3ab3e8c16a4d926c91808d5320.js
 * │   └── ios-ee8206cc754d3f7aa9123b7f909d94ea.js
 * └── metadata.json
 * ```
 *
 * If the `experimentalBundle` flag is not true, then this function is for self hosting
 * and the outputDir will have the files created in the project directory the following way:
 *
 * ```
 * ├── android-index.json
 * ├── ios-index.json
 * ├── assets
 * │   └── 1eccbc4c41d49fd81840aef3eaabe862
 * └── bundles
 *       ├── android-01ee6e3ab3e8c16a4d926c91808d5320.js
 *       └── ios-ee8206cc754d3f7aa9123b7f909d94ea.js
 * ```
 */
export async function exportAppAsync(
  projectRoot: string,
  publicUrl: string,
  assetUrl: string,
  outputDir: string,
  options: {
    platforms: BundlePlatform[];
    isDev?: boolean;
    dumpAssetmap?: boolean;
    dumpSourcemap?: boolean;
    publishOptions?: Project.PublishOptions;
  },
  experimentalBundle: boolean
): Promise<void> {
  const { exp, pkg, hooks } = await Project.getPublishExpConfigAsync(
    projectRoot,
    options.publishOptions
  );

  const absoluteOutputDir = path.resolve(projectRoot, outputDir);
  const defaultTarget = getDefaultTarget(projectRoot, exp);
  const target = options.publishOptions?.target ?? defaultTarget;

  const assetPathToWrite = path.resolve(absoluteOutputDir, 'assets');
  const bundlesPathToWrite = path.resolve(absoluteOutputDir, 'bundles');

  await Promise.all([fs.ensureDir(assetPathToWrite), fs.ensureDir(bundlesPathToWrite)]);

  if (Log.isDebug) {
    Log.newLine();
    Log.log('Export Assets:');
    Log.log(`- Asset target: ${target}`);
    Log.newLine();
  }

  // Run metro bundler and create the JS bundles/source maps.
  const bundles = await Project.createBundlesAsync(projectRoot, options.publishOptions, {
    platforms: options.platforms,
    dev: options.isDev,
    useDevServer: Env.shouldUseDevServer(exp),
    // TODO: Disable source map generation if we aren't outputting them.
  });

  // Log bundle size info to the user
  printBundleSizes(bundles);

  // Write the JS bundles to disk, and get the bundle file names (this could change with async chunk loading support).
  const { hashes, fileNames } = await writeBundlesAsync({ bundles, outputDir: bundlesPathToWrite });

  Log.log('Finished saving JS Bundles');

  const { assets } = await ProjectAssets.exportAssetsAsync({
    projectRoot,
    exp,
    hostedUrl: publicUrl,
    assetPath: 'assets',
    outputDir: absoluteOutputDir,
    bundles,
    experimentalBundle,
  });

  if (options.dumpAssetmap) {
    Log.log('Dumping asset map');
    await writeAssetMapAsync({ outputDir: absoluteOutputDir, assets });
  }

  // build source maps
  if (options.dumpSourcemap) {
    // TODO: Maybe move this into the bundler settings.
    const removeOriginalSourceMappingUrl =
      target === 'managed' && !!exp.sdkVersion && semver.lt(exp.sdkVersion, '40.0.0');

    await writeSourceMapsAsync({
      bundles,
      hashes,
      outputDir: bundlesPathToWrite,
      fileNames,
      removeOriginalSourceMappingUrl,
    });
    // If we output source maps, then add a debug HTML file which the user can open in
    // the web browser to inspect the output like web.
    await writeDebugHtmlAsync({
      outputDir: absoluteOutputDir,
      fileNames,
    });
  }

  // Skip the hooks and manifest creation if building for EAS.
  if (experimentalBundle) {
    // Generate a metadata.json and bail.
    await writeMetadataJsonAsync({ outputDir, bundles, fileNames });
    return;
  }

  // Load the "post export" hooks
  const validPostExportHooks = Project.prepareHooks(hooks, 'postExport', projectRoot);

  // Append server values to the Expo config.
  mutateExpoConfigWithManifestValues(exp, {
    assetUrl,
    isDev: options.isDev,
    username: await UserManager.getCurrentUsernameAsync(),
  });

  // TODO: Add a comment explaining what platform manifests are used for
  const manifests = await writePlatformManifestsAsync({
    outputDir: absoluteOutputDir,
    publicUrl,
    fileNames,
    exp,
    pkg,
  });

  // Create the shared bundle info object in somewhat of a legacy format.
  const bundleInfo = createMultiPlatformBundleInfo({ bundles, manifests, publicUrl });

  // Run post export hooks for users who want to do things like uploading source maps to sentry.
  runHooks({ projectRoot, exp, hooks: validPostExportHooks, info: bundleInfo });

  // configure embedded assets for expo-updates or ExpoKit
  await EmbeddedAssets.configureAsync({
    ...bundleInfo,
    projectRoot,
    exp,
    pkg,
    target,
  });
}

function runHooks({
  projectRoot,
  exp,
  hooks,
  info,
}: {
  projectRoot: string;
  exp: ExpoAppManifest;
  info: MultiPlatformBundleInfo;
  hooks: Project.LoadedHook[];
}) {
  const hookOptions: Omit<HookArguments, 'config'> = {
    url: null,
    ...info,
    projectRoot,
    exp,
    log: Log.info,
  };

  for (const hook of hooks) {
    Log.log(`Running postExport hook: ${hook.file}`);
    try {
      Project.runHook(hook, hookOptions);
    } catch (e) {
      Log.warn(`Warning: postExport hook '${hook.file}' failed: ${e.stack}`);
    }
  }
}

// TODO: Move to expo/config for public manifests
function mutateExpoConfigWithManifestValues(
  exp: ExpoAppManifest,
  { assetUrl, isDev, username }: { assetUrl: string; isDev?: boolean; username?: string | null }
) {
  // Add assetUrl to manifest
  exp.assetUrlOverride = assetUrl;

  exp.publishedTime = new Date().toISOString();
  exp.commitTime = new Date().toISOString();
  exp.releaseId = uuidv4();

  // generate revisionId and id the same way www does
  const hashIds = new HashIds(uuidv1(), 10);
  exp.revisionId = hashIds.encode(Date.now());

  if (isDev) {
    exp.developer = {
      tool: 'exp',
    };
  }

  if (!username) {
    username = ANONYMOUS_USERNAME;
  }

  exp.id = `@${username}/${exp.slug}`;

  return exp;
}<|MERGE_RESOLUTION|>--- conflicted
+++ resolved
@@ -1,21 +1,11 @@
-<<<<<<< HEAD
 import { UserManager } from '@expo/api';
-import { getDefaultTarget } from '@expo/config';
-import assert from 'assert';
-import crypto from 'crypto';
-=======
 import { ExpoAppManifest, getDefaultTarget, HookArguments } from '@expo/config';
->>>>>>> 7b7fb822
 import fs from 'fs-extra';
 import HashIds from 'hashids';
 import path from 'path';
 import semver from 'semver';
 import { v1 as uuidv1, v4 as uuidv4 } from 'uuid';
-<<<<<<< HEAD
-import { EmbeddedAssets, Env, Project, ProjectAssets, XDLError } from 'xdl';
-=======
-import { EmbeddedAssets, Env, printBundleSizes, Project, ProjectAssets, UserManager } from 'xdl';
->>>>>>> 7b7fb822
+import { EmbeddedAssets, Env, printBundleSizes, Project, ProjectAssets } from 'xdl';
 
 import Log from '../../log';
 import { BundlePlatform } from './createMetadataJson';
