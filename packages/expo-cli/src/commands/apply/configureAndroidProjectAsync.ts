import { getConfig } from '@expo/config';
import { compileModsAsync, withExpoAndroidPlugins } from '@expo/config-plugins';
import { UserManager } from '@expo/xdl';
import { boolish } from 'getenv';

import log from '../../log';
import { getOrPromptForPackage } from '../eject/ConfigValidation';

const isDebug = boolish('EXPO_DEBUG', false);

export default async function configureAndroidProjectAsync(projectRoot: string) {
  // Check package before reading the config because it may mutate the config if the user is prompted to define it.
  const packageName = await getOrPromptForPackage(projectRoot);
  const expoUsername =
    process.env.EAS_BUILD_USERNAME || (await UserManager.getCurrentUsernameAsync());

  let { exp: config } = getConfig(projectRoot, {
    skipSDKVersionRequirement: true,
    isModdedConfig: true,
  });

  // Add all built-in plugins
  config = withExpoAndroidPlugins(config, {
    package: packageName,
    expoUsername,
  });

  // compile all plugins and mods
  config = await compileModsAsync(config, projectRoot);
<<<<<<< HEAD
  if (isDebug) {
    log('Fully evaluated config:\n');
    log(config);
=======

  if (log.isDebug) {
    log.debug();
    log.debug('Evaluated Android config:');
    // @ts-ignore: mods not on config type
    const { mods, ...rest } = config;
    log.info(JSON.stringify(rest, null, 2));
    log.info(mods);
    log.debug();
>>>>>>> 8babe316
  }
}<|MERGE_RESOLUTION|>--- conflicted
+++ resolved
@@ -1,12 +1,9 @@
 import { getConfig } from '@expo/config';
 import { compileModsAsync, withExpoAndroidPlugins } from '@expo/config-plugins';
 import { UserManager } from '@expo/xdl';
-import { boolish } from 'getenv';
 
 import log from '../../log';
 import { getOrPromptForPackage } from '../eject/ConfigValidation';
-
-const isDebug = boolish('EXPO_DEBUG', false);
 
 export default async function configureAndroidProjectAsync(projectRoot: string) {
   // Check package before reading the config because it may mutate the config if the user is prompted to define it.
@@ -27,11 +24,6 @@
 
   // compile all plugins and mods
   config = await compileModsAsync(config, projectRoot);
-<<<<<<< HEAD
-  if (isDebug) {
-    log('Fully evaluated config:\n');
-    log(config);
-=======
 
   if (log.isDebug) {
     log.debug();
@@ -41,6 +33,5 @@
     log.info(JSON.stringify(rest, null, 2));
     log.info(mods);
     log.debug();
->>>>>>> 8babe316
   }
 }