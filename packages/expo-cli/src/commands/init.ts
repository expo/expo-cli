--- conflicted
+++ resolved
@@ -1,21 +1,4 @@
-<<<<<<< HEAD
-import { UserManager } from '@expo/api';
-import { BareAppConfig, getConfig } from '@expo/config';
-import { AndroidConfig, IOSConfig } from '@expo/config-plugins';
-import plist from '@expo/plist';
-import spawnAsync from '@expo/spawn-async';
-import chalk from 'chalk';
-import program, { Command } from 'commander';
-import fs from 'fs-extra';
-import npmPackageArg from 'npm-package-arg';
-import pacote from 'pacote';
-import path from 'path';
-import stripAnsi from 'strip-ansi';
-import terminalLink from 'terminal-link';
-import { Versions } from 'xdl';
-=======
 import type { Command } from 'commander';
->>>>>>> 7b7fb822
 
 import { applyAsyncAction } from './utils/applyAsyncAction';
 
