--- conflicted
+++ resolved
@@ -1,583 +1,6 @@
 import type { Command } from 'commander';
 
-<<<<<<< HEAD
-import CommandError, { SilentError } from '../CommandError';
-import Log from '../log';
-import prompts, { confirmAsync, selectAsync } from '../prompts';
-import { extractAndPrepareTemplateAppAsync } from '../utils/extractTemplateAppAsync';
-import * as CreateApp from './utils/CreateApp';
-import { usesOldExpoUpdatesAsync } from './utils/ProjectUtils';
-
-type Options = {
-  template?: string;
-  install: boolean;
-  npm: boolean;
-  yarn: boolean;
-  yes: boolean;
-  name?: string;
-};
-
-const FEATURED_TEMPLATES = [
-  '----- Managed workflow -----',
-  {
-    shortName: 'blank',
-    name: 'expo-template-blank',
-    description: 'a minimal app as clean as an empty canvas',
-  },
-  {
-    shortName: 'blank (TypeScript)',
-    name: 'expo-template-blank-typescript',
-    description: 'same as blank but with TypeScript configuration',
-  },
-  {
-    shortName: 'tabs (TypeScript)',
-    name: 'expo-template-tabs',
-    description: 'several example screens and tabs using react-navigation and TypeScript',
-  },
-  '----- Bare workflow -----',
-  {
-    shortName: 'minimal',
-    name: 'expo-template-bare-minimum',
-    description: 'bare and minimal, just the essentials to get you started',
-  },
-  {
-    shortName: 'minimal (TypeScript)',
-    name: 'expo-template-bare-typescript',
-    description: 'same as minimal but with TypeScript configuration',
-  },
-];
-
-const BARE_WORKFLOW_TEMPLATES = ['expo-template-bare-minimum', 'expo-template-bare-typescript'];
-const isMacOS = process.platform === 'darwin';
-
-function assertValidName(folderName: string) {
-  const validation = CreateApp.validateName(folderName);
-  if (typeof validation === 'string') {
-    throw new CommandError(
-      `Cannot create an app named ${chalk.red(`"${folderName}"`)}. ${validation}`
-    );
-  }
-}
-
-function parseOptions(command: Command): Options {
-  return {
-    yes: !!command.yes,
-    yarn: !!command.yarn,
-    npm: !!command.npm,
-    install: !!command.install,
-    template: command.template,
-    /// XXX(ville): this is necessary because with Commander.js, when the --name
-    // option is not set, `command.name` will point to `Command.prototype.name`.
-    name: typeof command.name === 'string' ? ((command.name as unknown) as string) : undefined,
-  };
-}
-
-async function assertFolderEmptyAsync(projectRoot: string, folderName?: string) {
-  if (!(await CreateApp.assertFolderEmptyAsync({ projectRoot, folderName, overwrite: false }))) {
-    const message = 'Try using a new directory name, or moving these files.';
-    Log.newLine();
-    Log.nested(message);
-    Log.newLine();
-    throw new SilentError(message);
-  }
-}
-
-async function resolveProjectRootAsync(input?: string): Promise<string> {
-  let name = input?.trim();
-
-  if (!name) {
-    try {
-      const { answer } = await prompts(
-        {
-          type: 'text',
-          name: 'answer',
-          message: 'What would you like to name your app?',
-          initial: 'my-app',
-          validate: name => {
-            const validation = CreateApp.validateName(path.basename(path.resolve(name)));
-            if (typeof validation === 'string') {
-              return 'Invalid project name: ' + validation;
-            }
-            return true;
-          },
-        },
-        {
-          nonInteractiveHelp: 'Pass the project name using the first argument `expo init <name>`',
-        }
-      );
-
-      if (typeof answer === 'string') {
-        name = answer.trim();
-      }
-    } catch (error) {
-      // Handle the aborted message in a custom way.
-      if (error.code !== 'ABORTED') {
-        throw error;
-      }
-    }
-  }
-
-  if (!name) {
-    const message = [
-      '',
-      'Please choose your app name:',
-      `  ${Log.chalk.green(`${program.name()} init`)} ${Log.chalk.cyan('<app-name>')}`,
-      '',
-      `Run ${Log.chalk.green(`${program.name()} init --help`)} for more info`,
-      '',
-    ].join('\n');
-    Log.nested(message);
-    throw new SilentError(message);
-  }
-
-  const projectRoot = path.resolve(name);
-  const folderName = path.basename(projectRoot);
-
-  assertValidName(folderName);
-
-  await fs.ensureDir(projectRoot);
-
-  await assertFolderEmptyAsync(projectRoot, folderName);
-
-  return projectRoot;
-}
-
-function padEnd(str: string, width: number): string {
-  // Pulled from commander for overriding
-  const len = Math.max(0, width - stripAnsi(str).length);
-  return str + Array(len + 1).join(' ');
-}
-
-async function action(incomingProjectRoot: string, command: Command) {
-  const options = parseOptions(command);
-
-  // Resolve the name, and projectRoot
-  let projectRoot: string;
-  if (!incomingProjectRoot && options.yes) {
-    projectRoot = path.resolve(process.cwd());
-    const folderName = path.basename(projectRoot);
-    assertValidName(folderName);
-    await assertFolderEmptyAsync(projectRoot, folderName);
-  } else {
-    projectRoot = await resolveProjectRootAsync(incomingProjectRoot || options.name);
-  }
-
-  const cdPath = CreateApp.getChangeDirectoryPath(projectRoot);
-
-  // Check if we should skip initializing the git tree
-  let shouldSkipInitializeGitTree = false;
-
-  try {
-    if (await isInsideGitRepo(projectRoot)) {
-      Log.log(
-        `Your project will be initialized inside an existing git repository (${topLevelGitRepo(
-          projectRoot
-        )})`
-      );
-
-      shouldSkipInitializeGitTree =
-        program.nonInteractive ||
-        (await confirmAsync({
-          message: `Skip initializing a git repository for ${cdPath}?`,
-        }));
-    }
-  } catch (error) {
-    if (error.code === 'GIT_NOT_INSTALLED') {
-      shouldSkipInitializeGitTree = true;
-    } else {
-      throw error;
-    }
-  }
-
-  let resolvedTemplate: string | null = options.template ?? null;
-  // @ts-ignore: This guards against someone passing --template without a name after it.
-  if (resolvedTemplate === true) {
-    throw new CommandError('Please specify the template name');
-  }
-
-  // Download and sync templates
-  // TODO(Bacon): revisit
-  if (options.yes && !resolvedTemplate) {
-    resolvedTemplate = 'blank';
-  }
-
-  const {
-    version: newestSdkVersion,
-    data: newestSdkReleaseData,
-  } = await Versions.newestReleasedSdkVersionAsync();
-
-  // If the user is opting into a beta then we need to append the template tag explicitly
-  // in order to not fall back to the latest tag for templates.
-  let versionParam = '';
-  if (newestSdkReleaseData?.beta) {
-    const majorVersion = parseInt(newestSdkVersion, 10);
-    versionParam = `@sdk-${majorVersion}`;
-
-    // If the --template flag is provided without an explicit version, then opt-in to
-    // the beta version
-    if (resolvedTemplate && !resolvedTemplate.includes('@')) {
-      resolvedTemplate = `${resolvedTemplate}${versionParam}`;
-    }
-  }
-
-  let templateSpec;
-  if (resolvedTemplate) {
-    templateSpec = npmPackageArg(resolvedTemplate);
-
-    // For backwards compatibility, 'blank' and 'tabs' are aliases for
-    // 'expo-template-blank' and 'expo-template-tabs', respectively.
-    if (
-      (templateSpec.name === 'blank' ||
-        templateSpec.name === 'tabs' ||
-        templateSpec.name === 'bare-minimum') &&
-      templateSpec.registry
-    ) {
-      templateSpec.escapedName = `expo-template-${templateSpec.name}`;
-      templateSpec.name = templateSpec.escapedName;
-      templateSpec.raw = templateSpec.escapedName;
-    }
-  } else {
-    const descriptionColumn =
-      Math.max(...FEATURED_TEMPLATES.map(t => (typeof t === 'object' ? t.shortName.length : 0))) +
-      2;
-    const template = await selectAsync(
-      {
-        message: 'Choose a template:',
-        optionsPerPage: 20,
-        choices: FEATURED_TEMPLATES.map(template => {
-          if (typeof template === 'string') {
-            return prompts.separator(template);
-          } else {
-            return {
-              value: template.name,
-              title:
-                chalk.bold(padEnd(template.shortName, descriptionColumn)) +
-                template.description.trim(),
-              short: template.name,
-            };
-          }
-        }),
-      },
-      {
-        nonInteractiveHelp:
-          '--template: argument is required in non-interactive mode. Valid choices are: "blank", "tabs", "bare-minimum" or any custom template (name of npm package).',
-      }
-    );
-    templateSpec = npmPackageArg(`${template}${versionParam}`);
-  }
-
-  const projectName = path.basename(projectRoot);
-  const initialConfig: Record<string, any> & { expo: any } = {
-    expo: {
-      name: projectName,
-      slug: projectName,
-    },
-  };
-  const templateManifest = await pacote.manifest(templateSpec);
-  // TODO: Use presence of ios/android folder instead.
-  const isBare = BARE_WORKFLOW_TEMPLATES.includes(templateManifest.name);
-  if (isBare) {
-    initialConfig.name = projectName;
-  }
-
-  const extractTemplateStep = CreateApp.logNewSection('Downloading and extracting project files.');
-  let projectPath;
-  try {
-    projectPath = await extractAndPrepareTemplateAppAsync(templateSpec, projectRoot, initialConfig);
-    extractTemplateStep.succeed('Downloaded and extracted project files.');
-  } catch (e) {
-    extractTemplateStep.fail(
-      'Something went wrong in downloading and extracting the project files.'
-    );
-    throw e;
-  }
-
-  // Install dependencies
-
-  const packageManager = CreateApp.resolvePackageManager(options);
-
-  // TODO: not this
-  const workflow = isBare ? 'bare' : 'managed';
-
-  let podsInstalled: boolean = false;
-  const needsPodsInstalled = fs.existsSync(path.join(projectRoot, 'ios'));
-  if (options.install) {
-    await installNodeDependenciesAsync(projectRoot, packageManager);
-    if (needsPodsInstalled) {
-      podsInstalled = await CreateApp.installCocoaPodsAsync(projectRoot);
-    }
-  }
-
-  // Configure updates (?)
-
-  let showPublishBeforeBuildWarning: boolean | undefined;
-  let didConfigureUpdatesProjectFiles: boolean = false;
-  let username: string | null = null;
-
-  if (isBare) {
-    username = await UserManager.getCurrentUsernameAsync();
-    if (username) {
-      try {
-        await configureUpdatesProjectFilesAsync(projectPath, initialConfig as any, username);
-        didConfigureUpdatesProjectFiles = true;
-      } catch {}
-    }
-    showPublishBeforeBuildWarning = await usesOldExpoUpdatesAsync(projectPath);
-  }
-
-  // Log info
-
-  Log.addNewLineIfNone();
-  await logProjectReadyAsync({
-    cdPath,
-    packageManager,
-    workflow,
-    showPublishBeforeBuildWarning,
-    didConfigureUpdatesProjectFiles,
-    username,
-  });
-
-  // Log a warning about needing to install node modules
-  if (!options.install) {
-    logNodeInstallWarning(cdPath, packageManager);
-  }
-  if (needsPodsInstalled && !podsInstalled) {
-    logCocoaPodsWarning(cdPath);
-  }
-
-  // Initialize Git at the end to ensure all lock files are committed.
-  // for now, we will just init a git repo if they have git installed and the
-  // project is not inside an existing git tree, and do it silently. we should
-  // at some point check if git is installed and actually bail out if not, because
-  // npm install will fail with a confusing error if so.
-  try {
-    // check if git is installed
-    if (!shouldSkipInitializeGitTree) {
-      await initGitRepoAsync(projectPath, { silent: true, commit: true });
-    }
-  } catch {
-    // todo: check if git is installed, bail out
-  }
-}
-
-async function installNodeDependenciesAsync(projectRoot: string, packageManager: 'yarn' | 'npm') {
-  const installJsDepsStep = CreateApp.logNewSection('Installing JavaScript dependencies.');
-  try {
-    await CreateApp.installNodeDependenciesAsync(projectRoot, packageManager);
-    installJsDepsStep.succeed('Installed JavaScript dependencies.');
-  } catch {
-    installJsDepsStep.fail(
-      `Something went wrong installing JavaScript dependencies. Check your ${packageManager} logs. Continuing to initialize the app.`
-    );
-  }
-}
-
-async function isInsideGitRepo(path: string) {
-  try {
-    const resultPromise = await spawnAsync('git', ['rev-parse', '--is-inside-work-tree'], {
-      cwd: path,
-    });
-
-    return resultPromise.stdout.trim() === 'true';
-  } catch (e) {
-    throw new CommandError('GIT_NOT_INSTALLED', '`git` not in PATH.');
-  }
-}
-
-async function topLevelGitRepo(path: string) {
-  try {
-    const resultPromise = await spawnAsync('git', ['rev-parse', '--show-toplevel'], {
-      cwd: path,
-    });
-
-    return resultPromise.stdout.trim();
-  } catch (e) {
-    throw new CommandError('GIT_NOT_INSTALLED', '`git` not in PATH.');
-  }
-}
-
-export async function initGitRepoAsync(
-  root: string,
-  flags: { silent: boolean; commit: boolean } = { silent: false, commit: true }
-) {
-  try {
-    await spawnAsync('git', ['init'], { cwd: root });
-    !flags.silent && Log.log('Initialized a git repository.');
-
-    if (flags.commit) {
-      await spawnAsync('git', ['add', '--all'], { cwd: root, stdio: 'ignore' });
-      await spawnAsync('git', ['commit', '-m', 'Created a new Expo app'], {
-        cwd: root,
-        stdio: 'ignore',
-      });
-      await spawnAsync('git', ['branch', '-M', 'main'], { cwd: root, stdio: 'ignore' });
-    }
-    return true;
-  } catch (e) {
-    Log.debug('git error:', e);
-    // no-op -- this is just a convenience and we don't care if it fails
-    return false;
-  }
-}
-
-// TODO: Use in eject
-function logNodeInstallWarning(cdPath: string, packageManager: 'yarn' | 'npm'): void {
-  Log.newLine();
-  Log.nested(`⚠️  Before running your app, make sure you have node modules installed:`);
-  Log.nested('');
-  if (cdPath) {
-    // In the case of --yes the project can be created in place so there would be no need to change directories.
-    Log.nested(`  cd ${cdPath}/`);
-  }
-  Log.nested(`  ${packageManager === 'npm' ? 'npm install' : 'yarn'}`);
-  Log.nested('');
-}
-
-// TODO: Use in eject
-function logCocoaPodsWarning(cdPath: string): void {
-  if (process.platform !== 'darwin') {
-    return;
-  }
-  Log.newLine();
-  Log.nested(
-    `⚠️  Before running your app on iOS, make sure you have CocoaPods installed and initialize the project:`
-  );
-  Log.nested('');
-  if (cdPath) {
-    // In the case of --yes the project can be created in place so there would be no need to change directories.
-    Log.nested(`  cd ${cdPath}/`);
-  }
-  Log.nested(`  npx pod-install`);
-  Log.nested('');
-}
-
-// TODO: Use in eject
-function logProjectReadyAsync({
-  cdPath,
-  packageManager,
-  workflow,
-  showPublishBeforeBuildWarning,
-  didConfigureUpdatesProjectFiles,
-  username,
-}: {
-  cdPath: string;
-  packageManager: string;
-  workflow: 'managed' | 'bare';
-  showPublishBeforeBuildWarning?: boolean;
-  didConfigureUpdatesProjectFiles?: boolean;
-  username?: string | null;
-}) {
-  Log.nested(chalk.bold(`✅ Your project is ready!`));
-  Log.newLine();
-
-  // empty string if project was created in current directory
-  if (cdPath) {
-    Log.nested(
-      `To run your project, navigate to the directory and run one of the following ${packageManager} commands.`
-    );
-    Log.newLine();
-    Log.nested(`- ${chalk.bold('cd ' + cdPath)}`);
-  } else {
-    Log.nested(`To run your project, run one of the following ${packageManager} commands.`);
-    Log.newLine();
-  }
-
-  if (workflow === 'managed') {
-    Log.nested(
-      `- ${chalk.bold(`${packageManager} start`)} ${chalk.dim(
-        `# you can open iOS, Android, or web from here, or run them directly with the commands below.`
-      )}`
-    );
-  }
-  Log.nested(`- ${chalk.bold(packageManager === 'npm' ? 'npm run android' : 'yarn android')}`);
-
-  let macOSComment = '';
-  if (!isMacOS && workflow === 'bare') {
-    macOSComment =
-      ' # you need to use macOS to build the iOS project - use managed workflow if you need to do iOS development without a Mac';
-  } else if (!isMacOS && workflow === 'managed') {
-    macOSComment = ' # requires an iOS device or macOS for access to an iOS simulator';
-  }
-  Log.nested(
-    `- ${chalk.bold(packageManager === 'npm' ? 'npm run ios' : 'yarn ios')}${macOSComment}`
-  );
-
-  Log.nested(`- ${chalk.bold(packageManager === 'npm' ? 'npm run web' : 'yarn web')}`);
-
-  if (workflow === 'bare') {
-    Log.newLine();
-    Log.nested(
-      `💡 You can also open up the projects in the ${chalk.bold('ios')} and ${chalk.bold(
-        'android'
-      )} directories with their respective IDEs.`
-    );
-
-    if (showPublishBeforeBuildWarning) {
-      Log.nested(
-        `🚀 ${terminalLink(
-          'expo-updates',
-          'https://github.com/expo/expo/blob/master/packages/expo-updates/README.md'
-        )} has been configured in your project. Before you do a release build, make sure you run ${chalk.bold(
-          'expo publish'
-        )}. ${terminalLink('Learn more.', 'https://expo.fyi/release-builds-with-expo-updates')}`
-      );
-    } else if (didConfigureUpdatesProjectFiles) {
-      Log.nested(
-        `🚀 ${terminalLink(
-          'expo-updates',
-          'https://github.com/expo/expo/blob/master/packages/expo-updates/README.md'
-        )} has been configured in your project. If you publish this project under a different user account than ${chalk.bold(
-          username
-        )}, you'll need to update the configuration in Expo.plist and AndroidManifest.xml before making a release build.`
-      );
-    } else {
-      Log.nested(
-        `🚀 ${terminalLink(
-          'expo-updates',
-          'https://github.com/expo/expo/blob/master/packages/expo-updates/README.md'
-        )} has been installed in your project. Before you do a release build, you'll need to configure a few values in Expo.plist and AndroidManifest.xml in order for updates to work.`
-      );
-    }
-    // TODO: add equivalent of this or some command to wrap it:
-    // # ios
-    // $ open -a Xcode ./ios/{PROJECT_NAME}.xcworkspace
-    // # android
-    // $ open -a /Applications/Android\\ Studio.app ./android
-  }
-}
-
-async function configureUpdatesProjectFilesAsync(
-  projectRoot: string,
-  initialConfig: BareAppConfig,
-  username: string
-) {
-  // skipSDKVersionRequirement here so that this will work when you use the
-  // --no-install flag. the tradeoff is that the SDK version field won't be
-  // filled in, but we should be getting rid of that for expo-updates ASAP
-  // anyways.
-  const { exp } = getConfig(projectRoot, { skipSDKVersionRequirement: true });
-
-  // apply Android config
-  const androidManifestPath = await AndroidConfig.Paths.getAndroidManifestAsync(projectRoot);
-  const androidManifestJSON = await AndroidConfig.Manifest.readAndroidManifestAsync(
-    androidManifestPath
-  );
-  const result = await AndroidConfig.Updates.setUpdatesConfig(exp, androidManifestJSON, username);
-  await AndroidConfig.Manifest.writeAndroidManifestAsync(androidManifestPath, result);
-
-  // apply iOS config
-  const iosSourceRoot = IOSConfig.Paths.getSourceRoot(projectRoot);
-  const supportingDirectory = path.join(iosSourceRoot, 'Supporting');
-
-  const plistFilePath = path.join(supportingDirectory, 'Expo.plist');
-  let data = plist.parse(fs.readFileSync(plistFilePath, 'utf8'));
-  data = IOSConfig.Updates.setUpdatesConfig(exp, data, username);
-
-  await fs.writeFile(plistFilePath, plist.build(data));
-}
-=======
 import { applyAsyncAction } from './utils/applyAsyncAction';
->>>>>>> f1fdc543
 
 export default function (program: Command) {
   applyAsyncAction<string>(
