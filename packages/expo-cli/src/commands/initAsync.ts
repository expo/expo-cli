--- conflicted
+++ resolved
@@ -346,11 +346,6 @@
   }
 
   // Initialize Git at the end to ensure all lock files are committed.
-<<<<<<< HEAD
-  // for now, we will just init a git repo if they have git installed and the
-  // project is not inside an existing git tree, and do it silently.
-=======
->>>>>>> 405c6d52
   await initGitRepoAsync(projectPath);
 }
 
@@ -366,9 +361,6 @@
   }
 }
 
-<<<<<<< HEAD
-async function initGitRepoAsync(root: string) {
-=======
 /**
  * Check if the project is inside an existing Git repo, if so bail out,
  * if not then create a new git repo and commit the initial files.
@@ -376,7 +368,6 @@
  * @returns `true` if git is setup.
  */
 async function initGitRepoAsync(root: string): Promise<boolean> {
->>>>>>> 405c6d52
   // let's see if we're in a git tree
   try {
     await spawnAsync('git', ['rev-parse', '--is-inside-work-tree'], {
