import { Command } from 'commander';
// @ts-ignore
import envinfo from 'envinfo';
<<<<<<< HEAD
import packageJSON from '@expo/xdl/package.json';

const { version } = packageJSON;
=======

// @ts-ignore: expo-cli is not listed in its own dependencies
import packageJSON from 'expo-cli/package.json';
>>>>>>> d97f20b9

async function action(options: never): Promise<void> {
  const info = await envinfo.run(
    {
      System: ['OS', 'Shell'],
      Binaries: ['Node', 'Yarn', 'npm', 'Watchman'],
      IDEs: ['Xcode', 'Android Studio'],
      npmPackages: ['expo', 'react', 'react-native', 'react-navigation'],
      npmGlobalPackages: ['expo-cli'],
    },
    {
      title: `Expo CLI ${packageJSON.version} environment info`,
    }
  );
  console.log(info);
}

export default function(program: Command) {
  program
    .command('diagnostics [project-dir]')
    .description('Prints environment info to console.')
    .asyncAction(action);
}<|MERGE_RESOLUTION|>--- conflicted
+++ resolved
@@ -1,15 +1,9 @@
 import { Command } from 'commander';
 // @ts-ignore
 import envinfo from 'envinfo';
-<<<<<<< HEAD
-import packageJSON from '@expo/xdl/package.json';
-
-const { version } = packageJSON;
-=======
 
 // @ts-ignore: expo-cli is not listed in its own dependencies
 import packageJSON from 'expo-cli/package.json';
->>>>>>> d97f20b9
 
 async function action(options: never): Promise<void> {
   const info = await envinfo.run(
