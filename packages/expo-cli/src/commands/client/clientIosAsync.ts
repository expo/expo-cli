import chalk from 'chalk';

import Log from '../../log';
<<<<<<< HEAD
import { ora } from '../../utils/ora';
import { confirmAsync, promptEmailAsync } from '../../utils/prompts';
import urlOpts from '../utils/urlOpts';
import { createClientBuildRequest, getExperienceName, isAllowedToBuild } from './clientBuildApi';
import generateBundleIdentifier from './generateBundleIdentifier';
=======
import * as TerminalLink from '../utils/TerminalLink';
>>>>>>> 39efa288

export async function actionAsync() {
  Log.newLine();

  Log.log(
    chalk.yellow(
      `${chalk.bold(`expo client:ios`)} has been replaced by ${chalk.bold`Expo Dev Clients`}.\n`
    ) + chalk.dim(TerminalLink.learnMore(`https://docs.expo.dev/development/getting-started`))
  );

  Log.newLine();
}<|MERGE_RESOLUTION|>--- conflicted
+++ resolved
@@ -1,15 +1,7 @@
 import chalk from 'chalk';
 
 import Log from '../../log';
-<<<<<<< HEAD
-import { ora } from '../../utils/ora';
-import { confirmAsync, promptEmailAsync } from '../../utils/prompts';
-import urlOpts from '../utils/urlOpts';
-import { createClientBuildRequest, getExperienceName, isAllowedToBuild } from './clientBuildApi';
-import generateBundleIdentifier from './generateBundleIdentifier';
-=======
 import * as TerminalLink from '../utils/TerminalLink';
->>>>>>> 39efa288
 
 export async function actionAsync() {
   Log.newLine();
