{
  "name": "expo-doctor",
<<<<<<< HEAD
  "version": "1.0.6",
  "main": "build/index.js",
=======
  "version": "1.0.7",
>>>>>>> aa6401cc
  "keywords": [
    "expo",
    "ios",
    "expo-env-info",
    "android"
  ],
  "description": "Check your Expo project for known issues",
  "repository": {
    "type": "git",
    "url": "https://github.com/expo/expo-cli.git",
    "directory": "packages/expo-doctor"
  },
  "author": "Expo <support@expo.dev>",
  "license": "MIT",
  "bin": {
    "expo-doctor": "./build/index.js"
  },
  "files": [
    "build"
  ],
  "scripts": {
    "prepare": "yarn run clean && yarn run build:prod",
    "lint": "eslint .",
    "watch": "yarn run build -w",
    "test": "jest",
    "build": "ncc build ./src/index.ts -o build/",
    "build:prod": "ncc build ./src/index.ts -o build/ --minify --no-cache --no-source-map-register",
    "clean": "rimraf ./build/"
  },
  "engines": {
    "node": "^14.13.1 || >=16.0.0"
  },
  "devDependencies": {
    "@expo/config": "6.0.24",
    "@expo/json-file": "~8.2.37",
    "@expo/schemer": "1.4.5",
    "@expo/spawn-async": "^1.7.0",
    "chalk": "^4.0.0",
    "semver": "7.3.2",
    "ora": "3.4.0"
  }
}<|MERGE_RESOLUTION|>--- conflicted
+++ resolved
@@ -1,11 +1,7 @@
 {
   "name": "expo-doctor",
-<<<<<<< HEAD
-  "version": "1.0.6",
   "main": "build/index.js",
-=======
   "version": "1.0.7",
->>>>>>> aa6401cc
   "keywords": [
     "expo",
     "ios",
