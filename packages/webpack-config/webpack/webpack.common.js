--- conflicted
+++ resolved
@@ -11,12 +11,9 @@
 const createPWAManifestJSONFromAppJSON = require('./createPWAManifestJSONFromAppJSON');
 const createClientEnvironment = require('./createClientEnvironment');
 const createBabelConfig = require('./createBabelConfig');
-<<<<<<< HEAD
 const CleanWebpackPlugin = require('clean-webpack-plugin');
 const CopyWebpackPlugin = require('copy-webpack-plugin');
-=======
 const chalk = require('chalk');
->>>>>>> 76004b0a
 // This is needed for webpack to import static images in JavaScript files.
 const imageLoaderConfiguration = {
   test: /\.(gif|jpe?g|png|svg)$/,
@@ -56,9 +53,10 @@
   const clientEnv = createClientEnvironment(locations);
 
   const nativeAppManifest = require(locations.appJson);
-<<<<<<< HEAD
   const { expo: expoManifest = {} } = nativeAppManifest;
   const { web: webManifest = {} } = expoManifest;
+  // For RN CLI support
+  const appManifest = nativeAppManifest.expo || nativeAppManifest;
 
   const languageISOCode = webManifest.lang || 'en';
   const noJavaScriptMessage =
@@ -67,9 +65,6 @@
 
   // from twitter.com <3
   const noScript = `" <form action="" method="POST" style="background-color:#fff;position:fixed;top:0;left:0;right:0;bottom:0;z-index:9999;"><div style="font-size:18px;font-family:Helvetica,sans-serif;line-height:24px;margin:10%;width:80%;"> <p>${noJavaScriptMessage}</p> <p style="margin:20px 0;"> <button type="submit" style="background-color: #4630EB; border-radius: 100px; border: none; box-shadow: none; color: #fff; cursor: pointer; font-size: 14px; font-weight: bold; line-height: 20px; padding: 6px 16px;">Ok</button> </p> </div> </form> "`;
-=======
-  const appManifest = nativeAppManifest.expo || nativeAppManifest;
->>>>>>> 76004b0a
 
   const ttfLoaderConfiguration = {
     test: /\.(ttf|otf|woff)$/,
@@ -137,13 +132,9 @@
       // Generate the `manifest.json`
       new InterpolateHtmlPlugin(HtmlWebpackPlugin, {
         PUBLIC_URL: publicPath,
-<<<<<<< HEAD
-        WEB_TITLE: expoManifest.name,
+        WEB_TITLE: appManifest.name,
         NO_SCRIPT: noScript,
         LANG_ISO_CODE: languageISOCode,
-=======
-        WEB_TITLE: appManifest.name,
->>>>>>> 76004b0a
       }),
       createPWAManifestJSONFromAppJSON(locations, { ...env, languageISOCode }),
 
