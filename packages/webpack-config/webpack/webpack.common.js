--- conflicted
+++ resolved
@@ -46,16 +46,12 @@
   ],
 };
 
-<<<<<<< HEAD
-module.exports = function(env = {}) {
-=======
 const styleLoaderConfiguration = {
   test: /\.(css)$/,
   use: ['style-loader', 'css-loader'],
 };
 
-module.exports = function(env) {
->>>>>>> 62ffee17
+module.exports = function(env = {}) {
   const locations = getLocations(env.projectRoot);
   const babelConfig = createBabelConfig(locations.root);
 
@@ -138,10 +134,10 @@
       // Add variables to the `index.html`
       new InterpolateHtmlPlugin(HtmlWebpackPlugin, {
         PUBLIC_URL: publicPath,
-<<<<<<< HEAD
         WEB_TITLE: displayName,
         NO_SCRIPT: noScript,
         LANG_ISO_CODE: languageISOCode,
+        ROOT_ID: appManifest.rootId || 'root',
       }),
 
       // Generate the `manifest.json`
@@ -150,10 +146,6 @@
         languageISOCode,
         defaultIcon: locations.template.get('icon.png'),
         filename: locations.production.manifest,
-=======
-        WEB_TITLE: appManifest.name,
-        ROOT_ID: appManifest.rootId || 'root',
->>>>>>> 62ffee17
       }),
 
       // Generate a manifest file which contains a mapping of all asset filenames
