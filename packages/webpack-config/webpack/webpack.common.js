const HtmlWebpackPlugin = require('html-webpack-plugin');
const ProgressBarPlugin = require('progress-bar-webpack-plugin');
const webpack = require('webpack');
const InterpolateHtmlPlugin = require('react-dev-utils/InterpolateHtmlPlugin');
const ManifestPlugin = require('webpack-manifest-plugin');
const WorkboxPlugin = require('workbox-webpack-plugin');
const BundleAnalyzerPlugin = require('webpack-bundle-analyzer').BundleAnalyzerPlugin;
const WebpackDeepScopeAnalysisPlugin = require('webpack-deep-scope-plugin').default;
const WebpackPWAManifestPlugin = require('@expo/webpack-pwa-manifest-plugin');
const chalk = require('chalk');
const getLocations = require('./webpackLocations');
const createIndexHTMLFromAppJSON = require('./createIndexHTMLFromAppJSON');
const createClientEnvironment = require('./createClientEnvironment');
const createBabelConfig = require('./createBabelConfig');
const { overrideWithPropertyOrConfig } = require('./utils/config');

// To work with the iPhone X "notch" add `viewport-fit=cover` to the `viewport` meta tag.
const DEFAULT_VIEWPORT = 'width=device-width,initial-scale=1,minimum-scale=1,viewport-fit=cover';
// Use root to work better with create-react-app
const DEFAULT_ROOT_ID = `root`;
const DEFAULT_LANGUAGE_ISO_CODE = `en`;
const DEFAULT_NO_JS_MESSAGE = `Oh no! It looks like JavaScript is not enabled in your browser.`;
const DEFAULT_NAME = 'Expo App';
const DEFAULT_THEME_COLOR = '#4630EB';
const DEFAULT_DESCRIPTION = 'A Neat Expo App';
const DEFAULT_BACKGROUND_COLOR = '#ffffff';
const DEFAULT_START_URL = '.';
const DEFAULT_DISPLAY = 'fullscreen';
const DEFAULT_STATUS_BAR = 'default';
const DEFAULT_LANG_DIR = 'auto';
const DEFAULT_ORIENTATION = 'any';
const ICON_SIZES = [96, 128, 192, 256, 384, 512];
const MAX_SHORT_NAME_LENGTH = 12;

const DEFAULT_SERVICE_WORKER = {};

// This is needed for webpack to import static images in JavaScript files.
const imageLoaderConfiguration = {
  test: /\.(gif|jpe?g|png|svg)$/,
  use: {
    loader: 'url-loader',
    // loader: 'file-loader',
    options: {
      // Inline resources as Base64 when there is less reason to parallelize their download. The
      // heuristic we use is whether the resource would fit within a TCP/IP packet that we would
      // send to request the resource.
      //
      // An Ethernet MTU is usually 1500. IP headers are 20 (v4) or 40 (v6) bytes and TCP
      // headers are 40 bytes. HTTP response headers vary and are around 400 bytes. This leaves
      // about 1000 bytes for content to fit in a packet.
      limit: 1000,
      name: 'static/media/[hash].[ext]',
    },
  },
};

const mediaLoaderConfiguration = {
  test: /\.(mov|mp4|mp3|wav|webm|db)$/,
  use: [
    {
      loader: 'file-loader',
      options: {
        name: 'static/assets/[path][name].[ext]',
      },
    },
  ],
};

const styleLoaderConfiguration = {
  test: /\.(css)$/,
  use: ['style-loader', 'css-loader'],
};

function createNoJSComponent(message) {
  // from twitter.com
  return `" <form action="" method="POST" style="background-color:#fff;position:fixed;top:0;left:0;right:0;bottom:0;z-index:9999;"><div style="font-size:18px;font-family:Helvetica,sans-serif;line-height:24px;margin:10%;width:80%;"> <p>${message}</p> <p style="margin:20px 0;"> <button type="submit" style="background-color: #4630EB; border-radius: 100px; border: none; box-shadow: none; color: #fff; cursor: pointer; font-size: 14px; font-weight: bold; line-height: 20px; padding: 6px 16px;">Ok</button> </p> </div> </form> "`;
}

function sanitizePublicPath(publicPath) {
  if (typeof publicPath !== 'string' || !publicPath.length) {
    return '/';
  }
  if (publicPath.endsWith('/')) {
    return publicPath;
  }
  return publicPath + '/';
}

function stripSensitiveConstantsFromAppManifest(appManifest, pwaManifestLocation) {
  let web;
  try {
    web = require(pwaManifestLocation);
  } catch (e) {
    web = {};
  }

  return {
    /**
     * Omit app.json properties that get removed during the native turtle build
     *
     * `facebookScheme`
     * `facebookAppId`
     * `facebookDisplayName`
     */
    name: appManifest.displayName || appManifest.name,
    description: appManifest.description,
    slug: appManifest.slug,
    sdkVersion: appManifest.sdkVersion,
    version: appManifest.version,
    githubUrl: appManifest.githubUrl,
    orientation: appManifest.orientation,
    primaryColor: appManifest.primaryColor,
    privacy: appManifest.privacy,
    icon: appManifest.icon,
    scheme: appManifest.scheme,
    notification: appManifest.notification,
    splash: appManifest.splash,
    androidShowExponentNotificationInShellApp:
      appManifest.androidShowExponentNotificationInShellApp,
    web,
  };
}

module.exports = function(env = {}) {
  const locations = getLocations(env.projectRoot);
  const babelConfig = createBabelConfig(locations.root);

  const appJSON = require(locations.appJson);
  if (!appJSON) {
    throw new Error('app.json could not be found at: ' + locations.appJson);
  }
  // For RN CLI support
  const appManifest = appJSON.expo || appJSON;
  const { web: webManifest = {}, splash = {}, ios = {}, android = {} } = appManifest;

  // rn-cli apps use a displayName value as well.
  const appName =
    appJSON.displayName || appManifest.displayName || appManifest.name || DEFAULT_NAME;
  const webName = webManifest.name || appName;

  const languageISOCode = webManifest.lang || DEFAULT_LANGUAGE_ISO_CODE;
  const noJavaScriptMessage = webManifest.noJavaScriptMessage || DEFAULT_NO_JS_MESSAGE;
  const rootId = appManifest.rootId || DEFAULT_ROOT_ID;
  const noJSComponent = createNoJSComponent(noJavaScriptMessage);
  const publicPath = sanitizePublicPath(webManifest.publicPath);
  const primaryColor = appManifest.primaryColor || DEFAULT_THEME_COLOR;
  const description = appManifest.description || DEFAULT_DESCRIPTION;
  // The theme_color sets the color of the tool bar, and may be reflected in the app's preview in task switchers.
  const webThemeColor = webManifest.themeColor || webManifest.theme_color || primaryColor;
  const dir = webManifest.dir || DEFAULT_LANG_DIR;
  const shortName = webManifest.shortName || webManifest.short_name || webName;
  const display = webManifest.display || DEFAULT_DISPLAY;
  const startUrl = webManifest.startUrl || webManifest.start_url || DEFAULT_START_URL;
  const webViewport = webManifest.viewport || DEFAULT_VIEWPORT;
  /**
   * https://developer.mozilla.org/en-US/docs/Web/Manifest#prefer_related_applications
   * Specifies a boolean value that hints for the user agent to indicate
   * to the user that the specified native applications (see below) are recommended over the website.
   * This should only be used if the related native apps really do offer something that the website can't... like Expo ;)
   */

  const preferRelatedApplications =
    webManifest.preferRelatedApplications || webManifest.prefer_related_applications;

  const barStyle =
    webManifest.barStyle ||
    webManifest['apple-mobile-web-app-status-bar-style'] ||
    DEFAULT_STATUS_BAR;

  let webOrientation = webManifest.orientation || appManifest.orientation;
  if (webOrientation && typeof orientation === 'string') {
    webOrientation = webOrientation.toLowerCase();
    // Convert expo value to PWA value
    if (webOrientation === 'default') {
      webOrientation = DEFAULT_ORIENTATION;
    }
  } else {
    webOrientation = DEFAULT_ORIENTATION;
  }

  /**
   * **Splash screen background color**
   * `https://developers.google.com/web/fundamentals/web-app-manifest/#splash-screen`
   * The background_color should be the same color as the load page,
   * to provide a smooth transition from the splash screen to your app.
   */
  const backgroundColor =
    webManifest.backgroundColor ||
    webManifest.background_color ||
    splash.backgroundColor ||
    DEFAULT_BACKGROUND_COLOR; // No default background color

  /**
   * https://developer.mozilla.org/en-US/docs/Web/Manifest#related_applications
   * An array of native applications that are installable by, or accessible to, the underlying platform
   * for example, a native Android application obtainable through the Google Play Store.
   * Such applications are intended to be alternatives to the
   * website that provides similar/equivalent functionality — like the native app version of the website.
   */
  let relatedApplications =
    webManifest.relatedApplications || webManifest.related_applications || [];

  // if the user manually defines this as false, then don't infer native apps.
  if (preferRelatedApplications !== false) {
    const noRelatedApplicationsDefined =
      Array.isArray(relatedApplications) && !relatedApplications.length;

    if (noRelatedApplicationsDefined) {
      if (ios.bundleIdentifier) {
        const alreadyHasIOSApp = relatedApplications.some(app => app.platform === 'itunes');
        if (!alreadyHasIOSApp) {
          const iosApp = {
            platform: 'itunes',
            url: ios.appStoreUrl,
            id: ios.bundleIdentifier,
          };
          relatedApplications.push(iosApp);
        }
      }
      if (android.package) {
        const alreadyHasAndroidApp = relatedApplications.some(app => app.platform === 'play');
        if (!alreadyHasAndroidApp) {
          let androidUrl = android.playStoreUrl;
          if (!androidUrl && android.package) {
            androidUrl = `http://play.google.com/store/apps/details?id=${android.package}`;
          }
          const androidApp = {
            platform: 'play',
            url: androidUrl,
            id: android.package,
          };
          relatedApplications.push(androidApp);
        }
      }
    }
  }

  let icons = [];
  let icon;
  if (webManifest.icon || appManifest.icon) {
    icon = locations.absolute(webManifest.icon || appManifest.icon);
  } else {
    // Use template icon
    icon = locations.template.get('icon.png');
  }
  icons.push({ src: icon, size: ICON_SIZES });
  let startupImages = [];
  const iOSIcon = appManifest.icon || ios.icon;
  if (iOSIcon) {
    const iOSIconPath = locations.absolute(iOSIcon);
    icons.push({
      ios: true,
      size: 1024,
      src: iOSIconPath,
    });

    const { splash: iOSSplash = {} } = ios;
    let splashImageSource = iOSIconPath;
    if (iOSSplash.image || splash.image) {
      splashImageSource = locations.absolute(iOSSplash.image || splash.image);
    }
    startupImages.push({
      src: splashImageSource,
      supportsTablet: ios.supportsTablet,
      orientation: webOrientation,
      destination: `assets/splash`,
    });
  }

  // Validate short name
  if (shortName.length > MAX_SHORT_NAME_LENGTH) {
    if (webManifest.shortName) {
      console.warn(
        `web.shortName should be 12 characters or less, otherwise it'll be curtailed on the mobile device homepage.`
      );
    } else {
      console.warn(
        `name should be 12 characters or less, otherwise it'll be curtailed on the mobile device homepage. You should define web.shortName in your app.json as a string that is ${MAX_SHORT_NAME_LENGTH} or less characters.`
      );
    }
  }

  const processedAppManifest = {
    ...appManifest,
    name: appName,
    description,
    primaryColor,
    rootId,
    web: {
      ...webManifest,
      viewport: webViewport,
      description,
      icons,
      startupImages,
      preferRelatedApplications,
      relatedApplications,
      startUrl,
      shortName,
      display,
      orientation: webOrientation,
      dir,
      barStyle,
      backgroundColor,
      themeColor: webThemeColor,
      lang: languageISOCode,
      name: webName,
      noJavaScriptMessage,
      publicPath,
    },
  };

  const publicAppManifest = stripSensitiveConstantsFromAppManifest(
    processedAppManifest,
    locations.production.manifest
  );

  const ttfLoaderConfiguration = {
    test: /\.(ttf|otf|woff)$/,
    use: [
      {
        loader: 'url-loader',
        options: {
          limit: 50000,
          name: './fonts/[name].[ext]',
        },
      },
    ],
    include: [
      locations.root,
      locations.includeModule('react-native-vector-icons'),
      locations.includeModule('@expo/vector-icons'),
    ],
  };

  const htmlLoaderConfiguration = {
    test: /\.html$/,
    use: ['html-loader'],
    exclude: locations.template.folder,
  };

  const middlewarePlugins = [
    // Remove unused import/exports
    new WebpackDeepScopeAnalysisPlugin(),
  ];

  const serviceWorker = overrideWithPropertyOrConfig(
    webManifest.serviceWorker,
    DEFAULT_SERVICE_WORKER
  );
  if (serviceWorker) {
    middlewarePlugins.push(
      new WorkboxPlugin.GenerateSW({
        exclude: [/\.LICENSE$/, /\.map$/, /asset-manifest\.json$/],
        navigateFallback: `${publicPath}index.html`,
        ...serviceWorker,
      })
    );
  }

  return {
    context: __dirname,
    // configures where the build ends up
    output: {
      path: locations.production.folder,
      filename: 'static/[chunkhash].js',
      sourceMapFilename: '[chunkhash].map',
      // There are also additional JS chunk files if you use code splitting.
      chunkFilename: 'static/[id].[chunkhash].js',
      // This is the URL that app is served from. We use "/" in development.
      publicPath,
    },
    plugins: [
      // Generate the `index.html`
      createIndexHTMLFromAppJSON(processedAppManifest, locations),

      // Add variables to the `index.html`
      new InterpolateHtmlPlugin(HtmlWebpackPlugin, {
        PUBLIC_URL: publicPath,
        WEB_TITLE: webName,
        NO_SCRIPT: noJSComponent,
        LANG_ISO_CODE: languageISOCode,
        ROOT_ID: rootId,
      }),

      // Generate the `manifest.json`
      new WebpackPWAManifestPlugin(processedAppManifest, {
        ...env,
        filename: locations.production.manifest,
      }),

      // Generate a manifest file which contains a mapping of all asset filenames
      // to their corresponding output file so that tools can pick it up without
      // having to parse `index.html`.
      new ManifestPlugin({
        fileName: 'asset-manifest.json',
        publicPath,
      }),

      new webpack.DefinePlugin(createClientEnvironment(locations, publicPath, publicAppManifest)),

<<<<<<< HEAD
      // Remove unused import/exports
      new WebpackDeepScopeAnalysisPlugin(),

      new WorkboxPlugin.GenerateSW({
        exclude: [/\.LICENSE$/, /\.map$/, /asset-manifest\.json$/],
        navigateFallback: `${publicPath}index.html`,
      }),
=======
      ...middlewarePlugins,
>>>>>>> 229fc54e

      new BundleAnalyzerPlugin({
        analyzerMode: 'static',
        openAnalyzer: false,
      }),

      new ProgressBarPlugin({
        format: '  build [:bar] ' + chalk.green.bold(':percent') + ' (:elapsed seconds) :msg',
        clear: false,
      }),
    ],

    module: {
      strictExportPresence: false,

      rules: [
        { parser: { requireEnsure: false } },

        htmlLoaderConfiguration,
        babelConfig,
        imageLoaderConfiguration,
        ttfLoaderConfiguration,
        mediaLoaderConfiguration,
        styleLoaderConfiguration,
      ],
    },
    resolve: {
      symlinks: false,
      extensions: ['.web.js', '.js', '.jsx', '.json'],
      alias: {
        // Alias direct react-native imports to react-native-web
        'react-native$': 'react-native-web',
        // Add polyfills for modules that react-native-web doesn't support
        // Depends on expo-asset
        'react-native/Libraries/Image/AssetSourceResolver$': 'expo-asset/build/AssetSourceResolver',
        'react-native/Libraries/Image/assetPathUtils$': 'expo-asset/build/Image/assetPathUtils',
        'react-native/Libraries/Image/resolveAssetSource$': 'expo-asset/build/resolveAssetSource',
        // Alias internal react-native modules to react-native-web
        'react-native/Libraries/Components/View/ViewStylePropTypes$':
          'react-native-web/dist/exports/View/ViewStylePropTypes',
        'react-native/Libraries/EventEmitter/RCTDeviceEventEmitter$':
          'react-native-web/dist/vendor/react-native/NativeEventEmitter/RCTDeviceEventEmitter',
        'react-native/Libraries/vendor/emitter/EventEmitter$':
          'react-native-web/dist/vendor/react-native/emitter/EventEmitter',
        'react-native/Libraries/vendor/emitter/EventSubscriptionVendor$':
          'react-native-web/dist/vendor/react-native/emitter/EventSubscriptionVendor',
        'react-native/Libraries/EventEmitter/NativeEventEmitter$':
          'react-native-web/dist/vendor/react-native/NativeEventEmitter',
      },
    },
    // Some libraries import Node modules but don't use them in the browser.
    // Tell Webpack to provide empty mocks for them so importing them works.
    node: {
      dgram: 'empty',
      fs: 'empty',
      net: 'empty',
      tls: 'empty',
      child_process: 'empty',
    },
    // Turn off performance processing because we utilize
    // our own hints via the FileSizeReporter
    performance: false,
  };
};<|MERGE_RESOLUTION|>--- conflicted
+++ resolved
@@ -398,17 +398,7 @@
 
       new webpack.DefinePlugin(createClientEnvironment(locations, publicPath, publicAppManifest)),
 
-<<<<<<< HEAD
-      // Remove unused import/exports
-      new WebpackDeepScopeAnalysisPlugin(),
-
-      new WorkboxPlugin.GenerateSW({
-        exclude: [/\.LICENSE$/, /\.map$/, /asset-manifest\.json$/],
-        navigateFallback: `${publicPath}index.html`,
-      }),
-=======
       ...middlewarePlugins,
->>>>>>> 229fc54e
 
       new BundleAnalyzerPlugin({
         analyzerMode: 'static',
