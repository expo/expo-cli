--- conflicted
+++ resolved
@@ -10,21 +10,7 @@
 const createIndexHTMLFromAppJSON = require('./createIndexHTMLFromAppJSON');
 const createPWAManifestJSONFromAppJSON = require('./createPWAManifestJSONFromAppJSON');
 const createClientEnvironment = require('./createClientEnvironment');
-<<<<<<< HEAD
-const CleanWebpackPlugin = require('clean-webpack-plugin');
-const CopyWebpackPlugin = require('copy-webpack-plugin');
-
-// Only compile files from react-native, and expo libraries.
-const includeModulesThatContainPaths = [
-  'node_modules/react-native',
-  'node_modules/react-navigation',
-  'node_modules/expo',
-  'node_modules/@react',
-  'node_modules/@expo',
-];
-=======
 const createBabelConfig = require('./createBabelConfig');
->>>>>>> 22d1b2f3
 
 // This is needed for webpack to import static images in JavaScript files.
 const imageLoaderConfiguration = {
@@ -60,36 +46,8 @@
 
 module.exports = function(env) {
   const locations = getLocations(env.projectRoot);
-<<<<<<< HEAD
-
-  const babelLoaderConfiguration = {
-    test: /\.jsx?$/,
-    include(inputPath) {
-      for (const option of includeModulesThatContainPaths) {
-        if (inputPath.includes(option)) {
-          return inputPath;
-        }
-      }
-      // Is inside the project and is not one of designated modules
-      if (!inputPath.includes('node_modules') && inputPath.includes(locations.root)) {
-        return inputPath;
-      }
-      return null;
-    },
-    use: {
-      loader: 'babel-loader',
-      options: {
-        cacheDirectory: false,
-        babelrc: false,
-        root: locations.root,
-      },
-    },
-  };
-
-=======
   const babelConfig = createBabelConfig(locations.root);
   const indexHTML = createIndexHTMLFromAppJSON(locations);
->>>>>>> 22d1b2f3
   const clientEnv = createClientEnvironment(locations);
 
   const nativeAppManifest = require(locations.appJson);
