const path = require('path');
const chalk = require('chalk');
const getPathsAsync = require('../utils/getPathsAsync');
const getModule = name => path.join('node_modules', name);

// Only compile files from the react ecosystem.
const includeModulesThatContainPaths = [
  getModule('react-native'),
  getModule('react-navigation'),
  getModule('expo'),
  getModule('unimodules'),
  getModule('@react'),
  getModule('@expo'),
  getModule('@unimodules'),
  getModule('native-base'),
];

const excludedRootPaths = [
  'node_modules',
  // Prevent transpiling webpack generated files.
  '(webpack)',
];

const parsedPackageNames = [];
// TODO: Bacon: Support internal packages. ex: react/fbjs
function packageNameFromPath(inputPath) {
  const modules = inputPath.split('node_modules/');
  const libAndFile = modules.pop();
  if (libAndFile.charAt(0) === '@') {
    const [org, lib] = libAndFile.split('/');
    return org + '/' + lib;
  } else {
    return libAndFile.split('/').shift();
  }
}

function logPackage(packageName) {
  if (!parsedPackageNames.includes(packageName)) {
    parsedPackageNames.push(packageName);
    console.log(chalk.cyan('\nCompiling module: ' + chalk.bold(packageName)));
  }
}

async function ensureRootAsync(possibleProjectRoot) {
  if (typeof possibleProjectRoot === 'string') {
    return path.resolve(possibleProjectRoot);
  }
  return (await getPathsAsync()).root;
}
/**
 * A complex babel loader which uses the project's `babel.config.js`
 * to resolve all of the Unimodules which are shipped as ES modules (early 2019).
 */
module.exports = async function({
  /**
   * The webpack mode: `"production" | "development"`
   */
  mode,
  babelProjectRoot,
  include = [],
  verbose,
  platform,
  ...options
} = {}) {
  const ensuredProjectRoot = await ensureRootAsync(babelProjectRoot);
  const modules = [...includeModulesThatContainPaths, ...include];
  const customUse = options.use || {};
  const customUseOptions = customUse.options || {};

  const isProduction = mode === 'production';
  return {
    test: /\.[jt]sx?$/,
    // Can only clobber test
    // Prevent clobbering the `include` and `use` values.
    ...options,

    include(inputPath) {
      for (const possibleModule of modules) {
        if (inputPath.includes(possibleModule)) {
          if (verbose) {
            const packageName = packageNameFromPath(inputPath);
            logPackage(packageName);
          }
          return inputPath;
        }
      }
      // Is inside the project and is not one of designated modules
      if (inputPath.includes(ensuredProjectRoot)) {
        for (const excluded of excludedRootPaths) {
          if (inputPath.includes(excluded)) {
            return false;
          }
        }
        return true;
      }
      return false;
    },
    use: {
      ...customUse,
      loader: path.join(__dirname, 'expo-babel-loader'),
      options: {
        // TODO: Bacon: Caching seems to break babel
        cacheDirectory: false,
        // Explicitly use babel.config.js instead of .babelrc
        babelrc: false,
        // Attempt to use local babel.config.js file for compiling project.
        configFile: true,

        // Only clobber hard coded values.
        ...(customUseOptions || {}),
<<<<<<< HEAD

        custom: {
          bundler: 'webpack',
          platform,
          mode,
        },
=======
        sourceType: 'unambiguous',
>>>>>>> 575f5d31
        root: ensuredProjectRoot,
        // Cache babel files in production
        cacheCompression: isProduction,
        compact: isProduction,
      },
    },
  };
};<|MERGE_RESOLUTION|>--- conflicted
+++ resolved
@@ -108,16 +108,13 @@
 
         // Only clobber hard coded values.
         ...(customUseOptions || {}),
-<<<<<<< HEAD
 
         custom: {
           bundler: 'webpack',
           platform,
           mode,
         },
-=======
         sourceType: 'unambiguous',
->>>>>>> 575f5d31
         root: ensuredProjectRoot,
         // Cache babel files in production
         cacheCompression: isProduction,
