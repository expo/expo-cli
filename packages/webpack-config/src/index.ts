import { Configuration } from 'webpack';

import { Arguments, DevConfiguration, Environment, InputEnvironment } from './types';
import * as Diagnosis from './utils/Diagnosis';
import { validateEnvironment } from './utils/validate';
<<<<<<< HEAD
import webpackConfig from './webpack.config';
=======
import withWorkbox from './withWorkbox';
>>>>>>> 0500dbf1

export default async function(
  env: InputEnvironment,
  argv: Arguments = {}
): Promise<Configuration | DevConfiguration> {
  const environment: Environment = validateEnvironment(env);

  const config: Configuration | DevConfiguration = await webpackConfig(environment, argv);

  if (environment.info) {
    Diagnosis.reportAsync(config, environment);
  }

  return withWorkbox(config, { projectRoot: environment.projectRoot, ...argv.workbox});
}<|MERGE_RESOLUTION|>--- conflicted
+++ resolved
@@ -3,11 +3,8 @@
 import { Arguments, DevConfiguration, Environment, InputEnvironment } from './types';
 import * as Diagnosis from './utils/Diagnosis';
 import { validateEnvironment } from './utils/validate';
-<<<<<<< HEAD
 import webpackConfig from './webpack.config';
-=======
 import withWorkbox from './withWorkbox';
->>>>>>> 0500dbf1
 
 export default async function(
   env: InputEnvironment,
@@ -21,5 +18,5 @@
     Diagnosis.reportAsync(config, environment);
   }
 
-  return withWorkbox(config, { projectRoot: environment.projectRoot, ...argv.workbox});
+  return withWorkbox(config, { projectRoot: environment.projectRoot, ...argv.workbox });
 }