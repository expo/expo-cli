// Jest Snapshot v1, https://goo.gl/fbAQLP

exports[`ios ios development 1`] = `
Object {
  "bail": false,
  "context": "packages/webpack-config/e2e/basic",
  "devServer": Object {
    "after": [Function],
    "before": [Function],
    "clientLogLevel": "silent",
    "compress": true,
    "contentBase": "packages/webpack-config/web-default",
    "contentBasePublicPath": "/",
    "disableHostCheck": true,
    "historyApiFallback": Object {
      "disableDotRule": true,
      "index": "/",
    },
    "host": "0.0.0.0",
    "hot": true,
    "https": false,
    "injectClient": false,
    "inline": false,
    "mimeTypes": Object {
      "force": true,
      "typeMap": Object {
        "application/javascript": Array [
          "bundle",
        ],
      },
    },
    "noInfo": true,
    "overlay": false,
    "proxy": undefined,
    "public": undefined,
    "publicPath": "/",
    "sockHost": undefined,
    "sockPath": undefined,
    "sockPort": undefined,
    "stats": "none",
    "transportMode": "ws",
    "watchContentBase": true,
  },
  "devtool": false,
  "entry": Object {
    "app": Array [
      "node_modules/react-native/Libraries/polyfills/console.js",
      "node_modules/react-native/Libraries/polyfills/error-guard.js",
      "node_modules/react-native/Libraries/polyfills/Object.es7.js",
      "node_modules/react-native/Libraries/Core/InitializeCore.js",
      "packages/webpack-config/e2e/basic/index.js",
    ],
  },
  "mode": "development",
  "module": Object {
    "rules": Array [
      Object {
        "parser": Object {
          "requireEnsure": false,
        },
      },
      Object {
        "oneOf": Array [
          Object {
            "exclude": "packages/webpack-config/web-default",
            "test": /\\\\\\.html\\$/,
            "use": Array [
              "node_modules/html-loader/dist/cjs.js",
            ],
          },
          Object {
            "include": [Function],
            "test": /\\\\\\.\\(mjs\\|\\[jt\\]sx\\?\\)\\$/,
            "use": Object {
              "loader": "node_modules/babel-loader/lib/index.js",
              "options": Object {
                "babelrc": false,
                "cacheCompression": false,
                "cacheDirectory": "packages/webpack-config/e2e/basic/.expo/ios/cache/development/babel-loader",
                "cacheIdentifier": "custom-value-to-skip-babel-config-error",
                "caller": Object {
                  "__dangerous_rule_id": "expo-babel-loader",
                  "bundler": "webpack",
                  "mode": "development",
                  "platform": "ios",
                },
                "compact": false,
                "configFile": true,
                "inputSourceMap": true,
                "root": "packages/webpack-config/e2e/basic",
                "sourceMaps": true,
                "sourceType": "unambiguous",
              },
            },
          },
        ],
      },
    ],
    "strictExportPresence": false,
  },
  "output": Object {
    "chunkFilename": "static/js/[name].chunk.js",
    "devtoolModuleFilenameTemplate": [Function],
    "filename": "index.bundle",
    "globalObject": "this",
    "path": "packages/webpack-config/e2e/basic/web-build",
    "pathinfo": true,
    "publicPath": "/",
  },
  "plugins": Array [
    "NativeAssetsPlugin",
    "ExpoAppManifestWebpackPlugin",
    "ModuleNotFoundPlugin",
    "DefinePlugin",
    "LimitChunkCountPlugin",
    "NormalModuleReplacementPlugin",
    "WatchMissingNodeModulesPlugin",
    "ExpectedErrorsPlugin",
    "SourceMapDevToolPlugin",
  ],
  "resolve": Object {
    "aliasFields": Array [
      "react-native",
      "browser",
      "main",
    ],
    "extensions": Array [
      ".ios.ts",
      ".ios.tsx",
      ".ios.js",
      ".ios.jsx",
      ".native.ts",
      ".native.tsx",
      ".native.js",
      ".native.jsx",
      ".ts",
      ".tsx",
      ".js",
      ".jsx",
      ".json",
    ],
    "mainFields": Array [
      "react-native",
      "browser",
      "main",
    ],
    "plugins": Array [
      Object {
        "apply": [Function],
        "bind": [Function],
        "forkTsCheckerOptions": [Function],
        "makePlugin": [Function],
        "moduleLoader": [Function],
        "topLevelLoader": Object {
          "apply": [Function],
        },
        "tsLoaderOptions": [Function],
      },
    ],
    "symlinks": false,
  },
  "resolveLoader": Object {
    "plugins": Array [
      Object {
        "apply": [Function],
      },
    ],
  },
  "stats": "none",
  "target": "webworker",
}
`;

exports[`ios ios production 1`] = `
Object {
  "bail": true,
  "context": "packages/webpack-config/e2e/basic",
  "devtool": false,
  "entry": Object {
    "app": Array [
      "node_modules/react-native/Libraries/polyfills/console.js",
      "node_modules/react-native/Libraries/polyfills/error-guard.js",
      "node_modules/react-native/Libraries/polyfills/Object.es7.js",
      "node_modules/react-native/Libraries/Core/InitializeCore.js",
      "packages/webpack-config/e2e/basic/index.js",
    ],
  },
  "mode": "production",
  "module": Object {
    "rules": Array [
      Object {
        "parser": Object {
          "requireEnsure": false,
        },
      },
      Object {
        "oneOf": Array [
          Object {
            "exclude": "packages/webpack-config/web-default",
            "test": /\\\\\\.html\\$/,
            "use": Array [
              "node_modules/html-loader/dist/cjs.js",
            ],
          },
          Object {
            "include": [Function],
            "test": /\\\\\\.\\(mjs\\|\\[jt\\]sx\\?\\)\\$/,
            "use": Object {
              "loader": "node_modules/babel-loader/lib/index.js",
              "options": Object {
                "babelrc": false,
                "cacheCompression": false,
                "cacheDirectory": "packages/webpack-config/e2e/basic/.expo/ios/cache/production/babel-loader",
                "cacheIdentifier": "custom-value-to-skip-babel-config-error",
                "caller": Object {
                  "__dangerous_rule_id": "expo-babel-loader",
                  "bundler": "webpack",
                  "mode": "production",
                  "platform": "ios",
                },
                "compact": true,
                "configFile": true,
                "inputSourceMap": true,
                "root": "packages/webpack-config/e2e/basic",
                "sourceMaps": true,
                "sourceType": "unambiguous",
              },
            },
          },
        ],
      },
    ],
    "strictExportPresence": false,
  },
  "optimization": Object {
    "minimize": true,
    "minimizer": Array [
      Object {
        "options": Object {
          "cache": true,
          "cacheKeys": [Function],
          "exclude": undefined,
          "extractComments": true,
          "include": undefined,
          "minify": undefined,
          "parallel": true,
          "sourceMap": false,
          "terserOptions": Object {
            "compress": Object {
              "comparisons": false,
              "inline": 2,
              "warnings": false,
            },
            "mangle": Object {
              "safari10": true,
            },
            "output": Object {
              "ascii_only": true,
              "comments": false,
              "ecma": 5,
            },
            "parse": Object {
              "ecma": 8,
            },
          },
          "test": /\\\\\\.m\\?js\\(\\\\\\?\\.\\*\\)\\?\\$/i,
          "warningsFilter": [Function],
        },
      },
      Object {
        "deleteAssetsMap": Object {},
        "options": Object {
          "assetNameRegExp": /\\\\\\.css\\(\\\\\\?\\.\\*\\)\\?\\$/i,
          "assetProcessors": Array [
            Object {
              "phase": "compilation.optimize-chunk-assets",
              "processor": [Function],
              "regExp": /\\\\\\.css\\(\\\\\\?\\.\\*\\)\\?\\$/i,
            },
          ],
          "canPrint": undefined,
          "cssProcessor": [Function],
          "cssProcessorOptions": Object {
            "map": false,
            "parser": [Function],
          },
          "cssProcessorPluginOptions": Object {},
        },
        "phaseAssetProcessors": Object {
          "compilation.optimize-assets": Array [],
          "compilation.optimize-chunk-assets": Array [
            Object {
              "phase": "compilation.optimize-chunk-assets",
              "processor": [Function],
              "regExp": /\\\\\\.css\\(\\\\\\?\\.\\*\\)\\?\\$/i,
            },
          ],
          "emit": Array [],
        },
        "pluginDescriptor": Object {
          "name": "OptimizeCssAssetsWebpackPlugin",
        },
      },
    ],
    "noEmitOnErrors": true,
    "nodeEnv": false,
    "runtimeChunk": true,
    "splitChunks": Object {
      "chunks": "all",
      "name": false,
    },
  },
  "output": Object {
    "chunkFilename": "static/js/[name].[contenthash:8].chunk.js",
    "devtoolModuleFilenameTemplate": [Function],
    "filename": "index.bundle",
    "globalObject": "this",
    "path": "packages/webpack-config/e2e/basic/web-build",
    "publicPath": "/",
  },
  "plugins": Array [
    "CleanWebpackPlugin",
    "NativeAssetsPlugin",
    "ExpoAppManifestWebpackPlugin",
    "ModuleNotFoundPlugin",
    "DefinePlugin",
    "LimitChunkCountPlugin",
<<<<<<< HEAD
    "ExpectedErrorsPlugin",
=======
    "NormalModuleReplacementPlugin",
>>>>>>> bdc2e44a
    "SourceMapDevToolPlugin",
  ],
  "resolve": Object {
    "aliasFields": Array [
      "react-native",
      "browser",
      "main",
    ],
    "extensions": Array [
      ".ios.ts",
      ".ios.tsx",
      ".ios.js",
      ".ios.jsx",
      ".native.ts",
      ".native.tsx",
      ".native.js",
      ".native.jsx",
      ".ts",
      ".tsx",
      ".js",
      ".jsx",
      ".json",
    ],
    "mainFields": Array [
      "react-native",
      "browser",
      "main",
    ],
    "plugins": Array [
      Object {
        "apply": [Function],
        "bind": [Function],
        "forkTsCheckerOptions": [Function],
        "makePlugin": [Function],
        "moduleLoader": [Function],
        "topLevelLoader": Object {
          "apply": [Function],
        },
        "tsLoaderOptions": [Function],
      },
    ],
    "symlinks": false,
  },
  "resolveLoader": Object {
    "plugins": Array [
      Object {
        "apply": [Function],
      },
    ],
  },
  "stats": "none",
  "target": "webworker",
}
`;

exports[`web web development 1`] = `
Object {
  "bail": false,
  "context": "packages/webpack-config/e2e/basic",
  "devServer": Object {
    "after": [Function],
    "before": [Function],
    "clientLogLevel": "silent",
    "compress": true,
    "contentBase": "packages/webpack-config/web-default",
    "contentBasePublicPath": "/",
    "disableHostCheck": true,
    "historyApiFallback": Object {
      "disableDotRule": true,
      "index": "/",
    },
    "host": "0.0.0.0",
    "hot": true,
    "https": false,
    "injectClient": false,
    "inline": true,
    "mimeTypes": undefined,
    "noInfo": true,
    "overlay": false,
    "proxy": undefined,
    "public": undefined,
    "publicPath": "/",
    "sockHost": undefined,
    "sockPath": undefined,
    "sockPort": undefined,
    "stats": "none",
    "transportMode": "ws",
    "watchContentBase": true,
  },
  "devtool": "cheap-module-source-map",
  "entry": Object {
    "app": Array [
      "node_modules/react-dev-utils/webpackHotDevClient.js",
      "packages/webpack-config/e2e/basic/index.js",
    ],
  },
  "mode": "development",
  "module": Object {
    "rules": Array [
      Object {
        "parser": Object {
          "requireEnsure": false,
        },
      },
      Object {
        "oneOf": Array [
          Object {
            "exclude": "packages/webpack-config/web-default",
            "test": /\\\\\\.html\\$/,
            "use": Array [
              "node_modules/html-loader/dist/cjs.js",
            ],
          },
          Object {
            "test": /\\\\\\.\\(gif\\|jpe\\?g\\|png\\|svg\\)\\$/,
            "use": Object {
              "loader": "node_modules/url-loader/dist/cjs.js",
              "options": Object {
                "esModule": false,
                "limit": 1000,
                "name": "static/media/[name].[hash:8].[ext]",
              },
            },
          },
          Object {
            "include": [Function],
            "test": /\\\\\\.\\(mjs\\|\\[jt\\]sx\\?\\)\\$/,
            "use": Object {
              "loader": "node_modules/babel-loader/lib/index.js",
              "options": Object {
                "babelrc": false,
                "cacheCompression": false,
                "cacheDirectory": "packages/webpack-config/e2e/basic/.expo/web/cache/development/babel-loader",
                "cacheIdentifier": "custom-value-to-skip-babel-config-error",
                "caller": Object {
                  "__dangerous_rule_id": "expo-babel-loader",
                  "bundler": "webpack",
                  "mode": "development",
                  "platform": "web",
                },
                "compact": false,
                "configFile": true,
                "inputSourceMap": true,
                "root": "packages/webpack-config/e2e/basic",
                "sourceMaps": true,
                "sourceType": "unambiguous",
              },
            },
          },
          Object {
            "include": Array [
              "packages/webpack-config/e2e/basic",
              "packages/webpack-config/e2e/basic/node_modules/react-native-vector-icons",
              "packages/webpack-config/e2e/basic/node_modules/@expo/vector-icons",
            ],
            "test": /\\\\\\.\\(woff2\\?\\|eot\\|ttf\\|otf\\)\\$/,
            "use": Array [
              Object {
                "loader": "node_modules/url-loader/dist/cjs.js",
                "options": Object {
                  "esModule": false,
                  "limit": 50000,
                  "name": "./fonts/[name].[ext]",
                },
              },
            ],
          },
          Object {
            "test": /\\\\\\.\\(css\\)\\$/,
            "use": Array [
              "node_modules/style-loader/dist/cjs.js",
              "node_modules/css-loader/dist/cjs.js",
            ],
          },
          Object {
            "exclude": Array [
              /\\\\\\.\\(mjs\\|\\[jt\\]sx\\?\\)\\$/,
              /\\\\\\.html\\$/,
              /\\\\\\.json\\$/,
            ],
            "loader": "node_modules/file-loader/dist/cjs.js",
            "options": Object {
              "esModule": false,
              "name": "static/media/[name].[hash:8].[ext]",
            },
          },
        ],
      },
    ],
    "strictExportPresence": false,
  },
  "node": Object {
    "child_process": "empty",
    "dgram": "empty",
    "dns": "mock",
    "fs": "empty",
    "http2": "empty",
    "module": "empty",
    "net": "empty",
    "tls": "empty",
  },
  "output": Object {
    "chunkFilename": "static/js/[name].chunk.js",
    "devtoolModuleFilenameTemplate": [Function],
    "filename": "static/js/bundle.js",
    "globalObject": "this",
    "path": "packages/webpack-config/e2e/basic/web-build",
    "pathinfo": true,
    "publicPath": "/",
  },
  "plugins": Array [
    "HtmlWebpackPlugin",
    "InterpolateHtmlPlugin",
    "FaviconWebpackPlugin",
    "ModuleNotFoundPlugin",
    "DefinePlugin",
    "HotModuleReplacementPlugin",
    "WatchMissingNodeModulesPlugin",
    "ManifestPlugin",
    "ExpectedErrorsPlugin",
  ],
  "resolve": Object {
    "alias": Object {
      "react-native$": "react-native-web",
      "react-native/Libraries/Components/View/ViewStylePropTypes$": "react-native-web/dist/exports/View/ViewStylePropTypes",
      "react-native/Libraries/EventEmitter/NativeEventEmitter$": "react-native-web/dist/vendor/react-native/NativeEventEmitter",
      "react-native/Libraries/EventEmitter/RCTDeviceEventEmitter$": "react-native-web/dist/vendor/react-native/NativeEventEmitter/RCTDeviceEventEmitter",
      "react-native/Libraries/vendor/emitter/EventEmitter$": "react-native-web/dist/vendor/react-native/emitter/EventEmitter",
      "react-native/Libraries/vendor/emitter/EventSubscriptionVendor$": "react-native-web/dist/vendor/react-native/emitter/EventSubscriptionVendor",
    },
    "aliasFields": undefined,
    "extensions": Array [
      ".web.ts",
      ".web.tsx",
      ".web.mjs",
      ".web.js",
      ".web.jsx",
      ".ts",
      ".tsx",
      ".mjs",
      ".js",
      ".jsx",
      ".json",
      ".wasm",
    ],
    "mainFields": undefined,
    "plugins": Array [
      Object {
        "apply": [Function],
        "bind": [Function],
        "forkTsCheckerOptions": [Function],
        "makePlugin": [Function],
        "moduleLoader": [Function],
        "topLevelLoader": Object {
          "apply": [Function],
        },
        "tsLoaderOptions": [Function],
      },
    ],
    "symlinks": false,
  },
  "resolveLoader": Object {
    "plugins": Array [
      Object {
        "apply": [Function],
      },
    ],
  },
  "stats": "none",
}
`;

exports[`web web production 1`] = `
Object {
  "bail": true,
  "context": "packages/webpack-config/e2e/basic",
  "devtool": "source-map",
  "entry": Object {
    "app": Array [
      "packages/webpack-config/e2e/basic/index.js",
    ],
  },
  "mode": "production",
  "module": Object {
    "rules": Array [
      Object {
        "parser": Object {
          "requireEnsure": false,
        },
      },
      Object {
        "oneOf": Array [
          Object {
            "exclude": "packages/webpack-config/web-default",
            "test": /\\\\\\.html\\$/,
            "use": Array [
              "node_modules/html-loader/dist/cjs.js",
            ],
          },
          Object {
            "test": /\\\\\\.\\(gif\\|jpe\\?g\\|png\\|svg\\)\\$/,
            "use": Object {
              "loader": "node_modules/url-loader/dist/cjs.js",
              "options": Object {
                "esModule": false,
                "limit": 1000,
                "name": "static/media/[name].[hash:8].[ext]",
              },
            },
          },
          Object {
            "include": [Function],
            "test": /\\\\\\.\\(mjs\\|\\[jt\\]sx\\?\\)\\$/,
            "use": Object {
              "loader": "node_modules/babel-loader/lib/index.js",
              "options": Object {
                "babelrc": false,
                "cacheCompression": false,
                "cacheDirectory": "packages/webpack-config/e2e/basic/.expo/web/cache/production/babel-loader",
                "cacheIdentifier": "custom-value-to-skip-babel-config-error",
                "caller": Object {
                  "__dangerous_rule_id": "expo-babel-loader",
                  "bundler": "webpack",
                  "mode": "production",
                  "platform": "web",
                },
                "compact": true,
                "configFile": true,
                "inputSourceMap": true,
                "root": "packages/webpack-config/e2e/basic",
                "sourceMaps": true,
                "sourceType": "unambiguous",
              },
            },
          },
          Object {
            "include": Array [
              "packages/webpack-config/e2e/basic",
              "packages/webpack-config/e2e/basic/node_modules/react-native-vector-icons",
              "packages/webpack-config/e2e/basic/node_modules/@expo/vector-icons",
            ],
            "test": /\\\\\\.\\(woff2\\?\\|eot\\|ttf\\|otf\\)\\$/,
            "use": Array [
              Object {
                "loader": "node_modules/url-loader/dist/cjs.js",
                "options": Object {
                  "esModule": false,
                  "limit": 50000,
                  "name": "./fonts/[name].[ext]",
                },
              },
            ],
          },
          Object {
            "test": /\\\\\\.\\(css\\)\\$/,
            "use": Array [
              "node_modules/style-loader/dist/cjs.js",
              "node_modules/css-loader/dist/cjs.js",
            ],
          },
          Object {
            "exclude": Array [
              /\\\\\\.\\(mjs\\|\\[jt\\]sx\\?\\)\\$/,
              /\\\\\\.html\\$/,
              /\\\\\\.json\\$/,
            ],
            "loader": "node_modules/file-loader/dist/cjs.js",
            "options": Object {
              "esModule": false,
              "name": "static/media/[name].[hash:8].[ext]",
            },
          },
        ],
      },
    ],
    "strictExportPresence": false,
  },
  "node": Object {
    "child_process": "empty",
    "dgram": "empty",
    "dns": "mock",
    "fs": "empty",
    "http2": "empty",
    "module": "empty",
    "net": "empty",
    "tls": "empty",
  },
  "optimization": Object {
    "minimize": true,
    "minimizer": Array [
      Object {
        "options": Object {
          "cache": true,
          "cacheKeys": [Function],
          "exclude": undefined,
          "extractComments": true,
          "include": undefined,
          "minify": undefined,
          "parallel": true,
          "sourceMap": true,
          "terserOptions": Object {
            "compress": Object {
              "comparisons": false,
              "inline": 2,
              "warnings": false,
            },
            "mangle": Object {
              "safari10": true,
            },
            "output": Object {
              "ascii_only": true,
              "comments": false,
              "ecma": 5,
            },
            "parse": Object {
              "ecma": 8,
            },
          },
          "test": /\\\\\\.m\\?js\\(\\\\\\?\\.\\*\\)\\?\\$/i,
          "warningsFilter": [Function],
        },
      },
      Object {
        "deleteAssetsMap": Object {},
        "options": Object {
          "assetNameRegExp": /\\\\\\.css\\(\\\\\\?\\.\\*\\)\\?\\$/i,
          "assetProcessors": Array [
            Object {
              "phase": "compilation.optimize-chunk-assets",
              "processor": [Function],
              "regExp": /\\\\\\.css\\(\\\\\\?\\.\\*\\)\\?\\$/i,
            },
          ],
          "canPrint": undefined,
          "cssProcessor": [Function],
          "cssProcessorOptions": Object {
            "map": Object {
              "annotation": true,
              "inline": false,
            },
            "parser": [Function],
          },
          "cssProcessorPluginOptions": Object {},
        },
        "phaseAssetProcessors": Object {
          "compilation.optimize-assets": Array [],
          "compilation.optimize-chunk-assets": Array [
            Object {
              "phase": "compilation.optimize-chunk-assets",
              "processor": [Function],
              "regExp": /\\\\\\.css\\(\\\\\\?\\.\\*\\)\\?\\$/i,
            },
          ],
          "emit": Array [],
        },
        "pluginDescriptor": Object {
          "name": "OptimizeCssAssetsWebpackPlugin",
        },
      },
    ],
    "noEmitOnErrors": true,
    "nodeEnv": false,
    "runtimeChunk": true,
    "splitChunks": Object {
      "chunks": "all",
      "name": false,
    },
  },
  "output": Object {
    "chunkFilename": "static/js/[name].[contenthash:8].chunk.js",
    "devtoolModuleFilenameTemplate": [Function],
    "filename": "static/js/[name].[contenthash:8].js",
    "globalObject": "this",
    "path": "packages/webpack-config/e2e/basic/web-build",
    "publicPath": "/",
  },
  "plugins": Array [
    "CleanWebpackPlugin",
    "CopyPlugin",
    "HtmlWebpackPlugin",
    "InterpolateHtmlPlugin",
    "FaviconWebpackPlugin",
    "ApplePwaWebpackPlugin",
    "ChromeIconsWebpackPlugin",
    "ModuleNotFoundPlugin",
    "DefinePlugin",
    "MiniCssExtractPlugin",
    "ManifestPlugin",
    "ExpectedErrorsPlugin",
  ],
  "resolve": Object {
    "alias": Object {
      "react-native$": "react-native-web",
      "react-native/Libraries/Components/View/ViewStylePropTypes$": "react-native-web/dist/exports/View/ViewStylePropTypes",
      "react-native/Libraries/EventEmitter/NativeEventEmitter$": "react-native-web/dist/vendor/react-native/NativeEventEmitter",
      "react-native/Libraries/EventEmitter/RCTDeviceEventEmitter$": "react-native-web/dist/vendor/react-native/NativeEventEmitter/RCTDeviceEventEmitter",
      "react-native/Libraries/vendor/emitter/EventEmitter$": "react-native-web/dist/vendor/react-native/emitter/EventEmitter",
      "react-native/Libraries/vendor/emitter/EventSubscriptionVendor$": "react-native-web/dist/vendor/react-native/emitter/EventSubscriptionVendor",
    },
    "aliasFields": undefined,
    "extensions": Array [
      ".web.ts",
      ".web.tsx",
      ".web.mjs",
      ".web.js",
      ".web.jsx",
      ".ts",
      ".tsx",
      ".mjs",
      ".js",
      ".jsx",
      ".json",
      ".wasm",
    ],
    "mainFields": undefined,
    "plugins": Array [
      Object {
        "apply": [Function],
        "bind": [Function],
        "forkTsCheckerOptions": [Function],
        "makePlugin": [Function],
        "moduleLoader": [Function],
        "topLevelLoader": Object {
          "apply": [Function],
        },
        "tsLoaderOptions": [Function],
      },
    ],
    "symlinks": false,
  },
  "resolveLoader": Object {
    "plugins": Array [
      Object {
        "apply": [Function],
      },
    ],
  },
  "stats": "none",
}
`;<|MERGE_RESOLUTION|>--- conflicted
+++ resolved
@@ -325,11 +325,8 @@
     "ModuleNotFoundPlugin",
     "DefinePlugin",
     "LimitChunkCountPlugin",
-<<<<<<< HEAD
+    "NormalModuleReplacementPlugin",
     "ExpectedErrorsPlugin",
-=======
-    "NormalModuleReplacementPlugin",
->>>>>>> bdc2e44a
     "SourceMapDevToolPlugin",
   ],
   "resolve": Object {
