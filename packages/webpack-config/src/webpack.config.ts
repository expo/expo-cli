/* eslint-env node */
import chalk from 'chalk';
import { CleanWebpackPlugin } from 'clean-webpack-plugin';
import CopyWebpackPlugin from 'copy-webpack-plugin';
import { createHash } from 'crypto';
import {
  getChromeIconConfig,
  getFaviconIconConfig,
  getSafariIconConfig,
  getSafariStartupImageConfig,
  IconOptions,
} from 'expo-pwa';
import fs from 'fs';
import { readFileSync } from 'fs-extra';
import MiniCssExtractPlugin from 'mini-css-extract-plugin';
import { parse } from 'node-html-parser';
import path from 'path';
import resolveFrom from 'resolve-from';
import webpack, { Configuration } from 'webpack';
import { WebpackManifestPlugin } from 'webpack-manifest-plugin';

import { withAlias, withDevServer, withOptimizations, withPlatformSourceMaps } from './addons';
import {
  getAliases,
  getConfig,
  getMode,
  getModuleFileExtensions,
  getNativeModuleFileExtensions,
  getPathsAsync,
  getPublicPaths,
} from './env';
import { EXPO_DEBUG, isCI, shouldUseNativeCodeLoading, shouldUseSourceMap } from './env/defaults';
import { createAllLoaders } from './loaders';
import {
  ApplePwaWebpackPlugin,
  ChromeIconsWebpackPlugin,
  ExpectedErrorsPlugin,
  ExpoDefinePlugin,
  ExpoHtmlWebpackPlugin,
  ExpoInterpolateHtmlPlugin,
  ExpoProgressBarPlugin,
  ExpoPwaManifestWebpackPlugin,
  FaviconWebpackPlugin,
  NativeAssetsPlugin,
} from './plugins';
import { HTMLLinkNode } from './plugins/ModifyHtmlWebpackPlugin';
import { ModuleNotFoundPlugin } from './plugins/ModuleNotFoundPlugin';
import { Arguments, Environment, FilePaths, Mode } from './types';

function getDevtool(
  { production, development }: { production: boolean; development: boolean },
  { devtool }: { devtool?: string | false }
): string | false {
  if (production) {
    // string or false
    if (devtool !== undefined) {
      // When big assets are involved sources maps can become expensive and cause your process to run out of memory.
      return devtool;
    }
    return shouldUseSourceMap ? 'source-map' : false;
  }
  if (development) {
    return 'cheap-module-source-map';
  }
  return false;
}

type Output = Configuration['output'];
type DevtoolModuleFilenameTemplateInfo = { root: string; absoluteResourcePath: string };

function getOutput(
  locations: FilePaths,
  mode: Mode,
  publicPath: string,
  platform: Environment['platform'],
  port: number = 8081
): Output {
  const commonOutput: Output = {
    // We inferred the "public path" (such as / or /my-project) from homepage.
    // We use "/" in development.
    publicPath,
    // Build folder (default `web-build`)
    path: locations.production.folder,
    assetModuleFilename: 'static/media/[name].[hash][ext]',
    // Prevent chunk naming collision across platforms since
    // they're all coming from the same dev server.
    uniqueName: platform,
  };

  if (mode === 'production') {
    commonOutput.filename = 'static/js/[name].[contenthash:8].js';
    // There are also additional JS chunk files if you use code splitting.
    commonOutput.chunkFilename = 'static/js/[name].[contenthash:8].chunk.js';
    // Point sourcemap entries to original disk location (format as URL on Windows)
    commonOutput.devtoolModuleFilenameTemplate = (
      info: DevtoolModuleFilenameTemplateInfo
    ): string => path.relative(locations.root, info.absoluteResourcePath).replace(/\\/g, '/');
  } else {
    // Add comments that describe the file import/exports.
    // This will make it easier to debug.
    commonOutput.pathinfo = true;
    // Give the output bundle a constant name to prevent caching.
    // Also there are no actual files generated in dev.
    commonOutput.filename = 'static/js/bundle.js';
    // There are also additional JS chunk files if you use code splitting.
    commonOutput.chunkFilename = 'static/js/[name].chunk.js';
    // Point sourcemap entries to original disk location (format as URL on Windows)
    commonOutput.devtoolModuleFilenameTemplate = (
      info: DevtoolModuleFilenameTemplateInfo
      // TODO: revisit for web
    ): string => path.resolve(info.absoluteResourcePath).replace(/\\/g, '/');
  }

  if (!shouldUseNativeCodeLoading && isPlatformNative(platform)) {
    // Give the output bundle a constant name to prevent caching.
    // Also there are no actual files generated in dev.
    // TODO: This is required for production iOS builds
    commonOutput.filename = mode === 'production' ? `main.jsbundle` : `index.bundle`;
    // commonOutput.hotUpdateMainFilename;
    commonOutput.publicPath = `http://localhost:${port}/`;
    // This works best for our custom native symbolication middleware
    // commonOutput.devtoolModuleFilenameTemplate = (
    //   info: DevtoolModuleFilenameTemplateInfo
    // ): string => info.resourcePath.replace(/\\/g, '/');
  }

  return commonOutput;
}

function isPlatformNative(platform: string): boolean {
  return ['ios', 'android'].includes(platform);
}

function getPlatformsExtensions(platform: string): string[] {
  if (isPlatformNative(platform)) {
    return getNativeModuleFileExtensions(platform, 'native');
  }
  return getModuleFileExtensions(platform);
}

function createEnvironmentHash(env: typeof process.env) {
  return createHash('md5').update(JSON.stringify(env)).digest('hex');
}

export default async function (env: Environment, argv: Arguments = {}): Promise<Configuration> {
  if ('report' in env) {
    console.warn(
      chalk.bgRed.black(
        `The \`report\` property of \`@expo/webpack-config\` is now deprecated.\nhttps://expo.fyi/webpack-report-property-is-deprecated`
      )
    );
  }
  const config = getConfig(env);
  const mode = getMode(env);
  const isDev = mode === 'development';
  const isProd = mode === 'production';

  // Because the native React runtime is different to the browser we need to make
  // some core modifications to webpack.
  const isNative = ['ios', 'android'].includes(env.platform);

  if (isNative) {
    env.pwa = false;
  }

  const locations = env.locations || (await getPathsAsync(env.projectRoot));

  const { publicPath, publicUrl } = getPublicPaths(env);

  const { build: buildConfig = {} } = config.web || {};

  const devtool = getDevtool({ production: isProd, development: isDev }, buildConfig);

  const appEntry: string[] = [];

  // In solutions like Gatsby the main entry point doesn't need to be known.
  if (locations.appMain) {
    appEntry.push(locations.appMain);
  }

  if (isNative) {
    const getPolyfillsPath = resolveFrom.silent(
      env.projectRoot,
      'react-native/rn-get-polyfills.js'
    );

    if (getPolyfillsPath) {
      appEntry.unshift(
        ...require(getPolyfillsPath)(),
        resolveFrom(env.projectRoot, 'react-native/Libraries/Core/InitializeCore')
      );
    }
    // TODO: Polyfill __webpack_require__.l and window.location
  } else {
    // Add a loose requirement on the ResizeObserver polyfill if it's installed...
    const resizeObserverPolyfill = resolveFrom.silent(
      env.projectRoot,
      'resize-observer-polyfill/dist/ResizeObserver.global'
    );
    if (resizeObserverPolyfill) {
      appEntry.unshift(resizeObserverPolyfill);
    }
  }

  let generatePWAImageAssets: boolean = !isNative && !isDev;
  if (!isDev && typeof env.pwa !== 'undefined') {
    generatePWAImageAssets = env.pwa;
  }

  const filesToCopy: any[] = [
    {
      from: locations.template.folder,
      to: locations.production.folder,
      toType: 'dir',
      noErrorOnMissing: true,
      globOptions: {
        dot: true,
        // We generate new versions of these based on the templates
        ignore: [
          // '**/serve.json',
          '**/index.html',
          '**/icon.png',
        ],
      },
    },
    {
      from: locations.template.serveJson,
      to: locations.production.serveJson,
    },
  ];

  const templateIndex = parse(readFileSync(locations.template.indexHtml, { encoding: 'utf8' }));

  // @ts-ignore
  const templateLinks = templateIndex.querySelectorAll('link');
  const links: HTMLLinkNode[] = templateLinks.map((value: any) => ({
    rel: value.getAttribute('rel'),
    media: value.getAttribute('media'),
    href: value.getAttribute('href'),
    sizes: value.getAttribute('sizes'),
    node: value,
  }));
  // @ts-ignore
  const templateMeta = templateIndex.querySelectorAll('meta');
  const meta: HTMLLinkNode[] = templateMeta.map((value: any) => ({
    name: value.getAttribute('name'),
    content: value.getAttribute('content'),
    node: value,
  }));

  const [manifestLink] = links.filter(
    link => typeof link.rel === 'string' && link.rel.split(' ').includes('manifest')
  );
  let templateManifest = locations.template.manifest;
  // Only inject a manifest tag if the template is missing one.
  // This enables users to disable tag injection.
  const shouldInjectManifestTag = !manifestLink;
  if (manifestLink?.href) {
    // Often the manifest will be referenced as `/manifest.json` (to support public paths).
    // We've detected that the user has manually added a manifest tag to their template index.html which according
    // to our docs means they want to use a custom manifest.json instead of having a new one generated.
    //
    // Normalize the link (removing the beginning slash) so it can be resolved relative to the user's static folder.
    // Ref: https://docs.expo.dev/guides/progressive-web-apps/#manual-setup
    if (manifestLink.href.startsWith('/')) {
      manifestLink.href = manifestLink.href.substring(1);
    }
    templateManifest = locations.template.get(manifestLink.href);
  }

  const ensureSourceAbsolute = (input: IconOptions | null): IconOptions | null => {
    if (!input) return input;
    return {
      ...input,
      src: locations.absolute(input.src),
    };
  };

  const emacsLockfilePattern = '**/.#*';

  const allLoaders = createAllLoaders(env);
  let webpackConfig: Configuration = {
    // Used to identify the compiler.
    name: env.platform,

    target: ['web'],

    watchOptions: {
      aggregateTimeout: 5,
      ignored: [
        '**/.git/**',
        '**/node_modules/**',
        '**/.expo/**',
        '**/.expo-shared/**',
        '**/web-build/**',
        // can be removed after https://github.com/paulmillr/chokidar/issues/955 is released
        emacsLockfilePattern,
      ],
    },
    mode,
    entry: appEntry,

    // https://webpack.js.org/configuration/other-options/#bail
    // Fail out on the first error instead of tolerating it.
    bail: isProd,
    devtool,
    // This must point to the project root (where the webpack.config.js would normally be located).
    // If this is anywhere else, the source maps and errors won't show correct paths.
    context: env.projectRoot ?? __dirname,
    // configures where the build ends up
    output: getOutput(locations, mode, publicPath, env.platform, env.port),

    // Disable file info logs.
    stats: EXPO_DEBUG ? 'detailed' : 'errors-warnings',

    cache: {
      type: 'filesystem',
      version: createEnvironmentHash(process.env),
      cacheDirectory: path.join(env.locations.appWebpackCache, env.platform),
      store: 'pack',
      buildDependencies: {
        defaultWebpack: [path.join(path.dirname(require.resolve('webpack/package.json')), 'lib/')],
        config: [__filename],
        tsconfig: [env.locations.appTsConfig, env.locations.appJsConfig].filter(f =>
          fs.existsSync(f)
        ),
      },
    },
    infrastructureLogging: {
      debug: EXPO_DEBUG,
      level: EXPO_DEBUG ? 'verbose' : 'none',
    },

    plugins: [
      // Delete the build folder
      isProd &&
        new CleanWebpackPlugin({
          dangerouslyAllowCleanPatternsOutsideProject: true,
          cleanOnceBeforeBuildPatterns: [locations.production.folder],
          dry: false,
          verbose: false,
        }),
      // Copy the template files over
      isProd && !isNative && new CopyWebpackPlugin({ patterns: filesToCopy }),

      // Generate the `index.html`
      (!isNative || shouldUseNativeCodeLoading) && new ExpoHtmlWebpackPlugin(env, templateIndex),

      (!isNative || shouldUseNativeCodeLoading) &&
        // @ts-ignore
        ExpoInterpolateHtmlPlugin.fromEnv(env, ExpoHtmlWebpackPlugin),

      isNative &&
        new NativeAssetsPlugin({
          platforms: [env.platform, 'native'],
          persist: isProd,
          assetExtensions: [
            // Image formats
            'bmp',
            'gif',
            'jpg',
            'jpeg',
            'png',
            'psd',
            'svg',
            'webp',
            // Video formats
            'm4v',
            'mov',
            'mp4',
            'mpeg',
            'mpg',
            'webm',
            // Audio formats
            'aac',
            'aiff',
            'caf',
            'm4a',
            'mp3',
            'wav',
            // Document formats
            'html',
            'pdf',
            'yaml',
            'yml',
            // Font formats
            'otf',
            'ttf',
            // Archives (virtual files)
            'zip',
          ],
        }),

      env.pwa &&
        new ExpoPwaManifestWebpackPlugin(
          {
            template: templateManifest,
            path: 'manifest.json',
            publicPath,
            inject: shouldInjectManifestTag,
          },
          config
        ),
      !isNative &&
        new FaviconWebpackPlugin(
          {
            projectRoot: env.projectRoot,
            publicPath,
            links,
          },
          ensureSourceAbsolute(getFaviconIconConfig(config))
        ),
      generatePWAImageAssets &&
        new ApplePwaWebpackPlugin(
          {
            projectRoot: env.projectRoot,
            publicPath,
            links,
            meta,
          },
          {
            name: env.config.web?.shortName,
            isFullScreen: env.config.web?.meta?.apple?.touchFullscreen,
            isWebAppCapable: !!env.config.web?.meta?.apple?.mobileWebAppCapable,
            barStyle: env.config.web?.meta?.apple?.barStyle,
          },
          ensureSourceAbsolute(getSafariIconConfig(env.config)),
          ensureSourceAbsolute(getSafariStartupImageConfig(env.config))
        ),
      generatePWAImageAssets &&
        new ChromeIconsWebpackPlugin(
          {
            projectRoot: env.projectRoot,
            publicPath,
          },
          ensureSourceAbsolute(getChromeIconConfig(config))
        ),

      // This gives some necessary context to module not found errors, such as
      // the requesting resource.
      new ModuleNotFoundPlugin(locations.root),

      new ExpoDefinePlugin({
        mode,
        publicUrl,
        config,
        // @ts-ignore
        platform: env.platform,
      }),

      // Disable chunking on native because offline (expo-updates) is not powerful enough
      // to support anything more than a single hardcoded chunk in a predetermined location.
      // https://gist.github.com/glennreyes/f538a369db0c449b681e86ef7f86a254#file-razzle-config-js
      isNative &&
        isProd &&
        new webpack.optimize.LimitChunkCountPlugin({
          maxChunks: 1,
        }),

      // Replace the Metro specific HMR code in `react-native` with
      // a shim.
      isNative &&
        new webpack.NormalModuleReplacementPlugin(
          /react-native\/Libraries\/Utilities\/HMRClient\.js$/,
          require.resolve('./runtime/metro-runtime-shim')
        ),

      !isNative &&
        isProd &&
        new MiniCssExtractPlugin({
          // Options similar to the same options in webpackOptions.output
          // both options are optional
          filename: 'static/css/[name].[contenthash:8].css',
          chunkFilename: 'static/css/[name].[contenthash:8].chunk.css',
        }),

      // Generate an asset manifest file with the following content:
      // - "files" key: Mapping of all asset filenames to their corresponding
      //   output file so that tools can pick it up without having to parse
      //   `index.html`
      // - "entrypoints" key: Array of files which are included in `index.html`,
      //   can be used to reconstruct the HTML if necessary
      !isNative &&
        new WebpackManifestPlugin({
          fileName: 'asset-manifest.json',
          publicPath,
          filter: ({ path }) => {
            if (
              path.match(
                /(apple-touch-startup-image|apple-touch-icon|chrome-icon|precache-manifest)/
              )
            ) {
              return false;
            }
            // Remove compressed versions and service workers
            return !(path.endsWith('.gz') || path.endsWith('worker.js'));
          },
          generate: (seed: Record<string, any>, files, entrypoints) => {
            const manifestFiles = files.reduce<Record<string, string>>((manifest, file) => {
              if (file.name) {
                manifest[file.name] = file.path;
              }
              return manifest;
            }, seed);
            const entrypointFiles = entrypoints.main.filter(fileName => !fileName.endsWith('.map'));

            return {
              files: manifestFiles,
              entrypoints: entrypointFiles,
            };
          },
        }),

      new ExpectedErrorsPlugin(),
      // Skip using a progress bar in CI
      env.logger &&
        new ExpoProgressBarPlugin({
          logger: env.logger,
          nonInteractive: isCI,
          bundleDetails: {
            bundleType: 'bundle',
            platform: env.platform,
            entryFile: locations.appMain,
            dev: isDev ?? false,
            minify: isProd ?? false,
          },
        }),
    ].filter(Boolean),

    module: {
      strictExportPresence: false,
      // @ts-ignore
      rules: [
        // Handle node_modules packages that contain sourcemaps
        shouldUseSourceMap && {
          enforce: 'pre',
          exclude: /@babel(?:\/|\\{1,2})runtime/,
          test: /\.(js|mjs|jsx|ts|tsx|css)$/,
          use: require.resolve('source-map-loader'),
        },
        {
          oneOf: allLoaders,
        },
      ].filter(Boolean),
    },
    resolve: {
      // modules: ['node_modules'],
      mainFields: isNative ? ['react-native', 'browser', 'main'] : ['browser', 'module', 'main'],
      aliasFields: isNative ? ['react-native', 'browser', 'main'] : ['browser', 'module', 'main'],
      extensions: getPlatformsExtensions(env.platform),
      symlinks: false,
    },
    // Turn off performance processing because we utilize
    // our own (CRA) hints via the FileSizeReporter

    // TODO: Bacon: Remove this higher value
    performance: isCI ? false : { maxAssetSize: 600000, maxEntrypointSize: 600000 },
  };

  if (!shouldUseNativeCodeLoading) {
    webpackConfig = withPlatformSourceMaps(webpackConfig, env);
  }

  if (isNative) {
    webpackConfig.target = false;
    webpackConfig.output!.chunkLoading = 'jsonp';
    webpackConfig.output!.chunkFormat = 'array-push';
    webpackConfig.output!.globalObject = 'this';
    webpackConfig.output!.chunkLoadingGlobal = 'exLoadChunk';
  }

<<<<<<< HEAD
  if (isProd) {
    webpackConfig = withOptimizations(webpackConfig);
  } else {
=======
  webpackConfig = withOptimizations(webpackConfig);
  if (!isProd) {
    webpackConfig = withDevServer(webpackConfig, env, {
      allowedHost: argv.allowedHost,
      proxy: argv.proxy,
    });
>>>>>>> bee04134
  }
  webpackConfig = withDevServer(webpackConfig, env, {
    allowedHost: argv.allowedHost,
    proxy: argv.proxy,
  });

  if (!isNative) {
    webpackConfig = withAlias(webpackConfig, getAliases(env.projectRoot));
  }

  return webpackConfig;
}<|MERGE_RESOLUTION|>--- conflicted
+++ resolved
@@ -569,23 +569,14 @@
     webpackConfig.output!.chunkLoadingGlobal = 'exLoadChunk';
   }
 
-<<<<<<< HEAD
   if (isProd) {
     webpackConfig = withOptimizations(webpackConfig);
   } else {
-=======
-  webpackConfig = withOptimizations(webpackConfig);
-  if (!isProd) {
     webpackConfig = withDevServer(webpackConfig, env, {
       allowedHost: argv.allowedHost,
       proxy: argv.proxy,
     });
->>>>>>> bee04134
-  }
-  webpackConfig = withDevServer(webpackConfig, env, {
-    allowedHost: argv.allowedHost,
-    proxy: argv.proxy,
-  });
+  }
 
   if (!isNative) {
     webpackConfig = withAlias(webpackConfig, getAliases(env.projectRoot));
