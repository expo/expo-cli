--- conflicted
+++ resolved
@@ -324,11 +324,7 @@
     devtool,
     // This must point to the project root (where the webpack.config.js would normally be located).
     // If this is anywhere else, the source maps and errors won't show correct paths.
-<<<<<<< HEAD
-    context: env.projectRoot,
-=======
     context: env.projectRoot ?? __dirname,
->>>>>>> d081399b
     // configures where the build ends up
     output: getOutput(locations, mode, publicPath, env.platform),
     plugins: [
