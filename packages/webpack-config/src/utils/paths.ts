import { ExpoConfig, getWebOutputPath, readConfigJson, readConfigJsonAsync } from '@expo/config';
import findWorkspaceRoot from 'find-yarn-workspace-root';
import fs from 'fs';
import path from 'path';
import url from 'url';

import { Environment, FilePaths } from '../types';
import getMode from './getMode';

const possibleMainFiles = [
  'index.web.ts',
  'index.ts',
  'index.web.tsx',
  'index.tsx',
  'src/index.web.ts',
  'src/index.ts',
  'src/index.web.tsx',
  'src/index.tsx',
  'index.web.js',
  'index.js',
  'index.web.jsx',
  'index.jsx',
  'src/index.web.js',
  'src/index.js',
  'src/index.web.jsx',
  'src/index.jsx',
];

function ensureSlash(inputPath: string, needsSlash: boolean): string {
  const hasSlash = inputPath.endsWith('/');
  if (hasSlash && !needsSlash) {
    return inputPath.substr(0, inputPath.length - 1);
  } else if (!hasSlash && needsSlash) {
    return `${inputPath}/`;
  } else {
    return inputPath;
  }
}

export function getAbsolutePathWithProjectRoot(
  projectRoot: string,
  ...pathComponents: string[]
): string {
  // Simple check if we are dealing with an URL
  if (pathComponents && pathComponents.length === 1 && pathComponents[0].startsWith('http')) {
    return pathComponents[0];
  }

  return path.resolve(projectRoot, ...pathComponents);
}

export function getPossibleProjectRoot(): string {
  return fs.realpathSync(process.cwd());
}

export function getAbsolutePathWithProjectRoot(
  projectRoot: string,
<<<<<<< HEAD
  ...pathComponents: string[]
): string {
  // Simple check if we are dealing with an URL
  if (pathComponents && pathComponents.length === 1 && pathComponents[0].startsWith('http')) {
    return pathComponents[0];
  }

  return path.resolve(projectRoot, ...pathComponents);
}

function parsePaths(projectRoot: string, nativeAppManifest?: ExpoConfig): FilePaths {
  const envPublicUrl = process.env.WEB_PUBLIC_URL;

=======
  { exp: nativeAppManifest, pkg }: ConfigUtils.ExpoConfig
): FilePaths {
>>>>>>> daa7f314
  const inputProjectRoot = projectRoot || getPossibleProjectRoot();

  function absolute(...pathComponents: string[]): string {
    return getAbsolutePathWithProjectRoot(inputProjectRoot, ...pathComponents);
  }

  const absoluteProjectRoot = absolute();

  function getModulesPath() {
    const workspaceRoot = findWorkspaceRoot(absoluteProjectRoot); // Absolute path or null
    if (workspaceRoot) {
      return path.resolve(workspaceRoot, 'node_modules');
    } else {
      return absolute('node_modules');
    }
  }

  const packageJsonPath = absolute('package.json');
  const modulesPath = getModulesPath();

<<<<<<< HEAD
  const getPublicUrl = (appPackageJson: string) => envPublicUrl || require(appPackageJson).homepage;
  // We use `WEB_PUBLIC_URL` environment variable or "homepage" field to infer
  // "public path" at which the app is served.
  // Webpack needs to know it to put the right <script> hrefs into HTML even in
  // single-page apps that may serve index.html for nested URLs like /todos/42.
  // We can't use a relative path in HTML because we don't want to load something
  // like /todos/42/static/js/bundle.7289d.js. We have to know the root.
  function getServedPath(appPackageJson: string): string {
    const publicUrl = getPublicUrl(appPackageJson);
    const servedUrl = envPublicUrl || (publicUrl ? url.parse(publicUrl).pathname : '/');
    return ensureSlash(servedUrl!, true);
  }

  const productionPath = absolute(getWebOutputPath(nativeAppManifest));
=======
  /**
   *  The main file is resolved like so:
   * * `app.json` -> `expo.entryPoint`
   * * `package.json` -> `"main"`
   * * `possibleMainFiles`
   */
  let appMain;
  if (nativeAppManifest.entryPoint) {
    appMain = nativeAppManifest.entryPoint;
  } else {
    const { main } = pkg;
    if (!main) {
      // Adds support for create-react-app (src/index.js) and react-native-cli (index.js) which don't define a main.
      appMain = findMainFile();
      if (!appMain) {
        throw new Error(
          'Could not determine the main file in your project (index, src/index). Please define it with the `main` field in your `package.json`'
        );
      }
    } else {
      appMain = main;
    }
  }

  const config = ConfigUtils.ensurePWAConfig(nativeAppManifest, absolute, {
    templateIcon: templatePath('icon.png'),
  });

  const productionPath = absolute(config.web.build.output);
>>>>>>> daa7f314

  function templatePath(filename: string = ''): string {
    const overridePath = absolute('web', filename);
    if (fs.existsSync(overridePath)) {
      return overridePath;
    }
    return path.join(__dirname, '../../web-default', filename);
  }

  function getProductionPath(...props: string[]): string {
    return path.resolve(productionPath, ...props);
  }

  function getIncludeModule(...props: string[]): string {
    return path.resolve(modulesPath, ...props);
  }

  return {
    absolute,
    includeModule: getIncludeModule,
    packageJson: packageJsonPath,
    root: absoluteProjectRoot,
    appMain: getEntryPoint(inputProjectRoot),
    modules: modulesPath,
    servedPath: getServedPath(inputProjectRoot),
    template: {
      get: templatePath,
      folder: templatePath(),
      indexHtml: templatePath('index.html'),
      manifest: templatePath('manifest.json'),
      serveJson: templatePath('serve.json'),
      favicon: templatePath('favicon.ico'),
    },
    production: {
      get: getProductionPath,
      folder: getProductionPath(),
      indexHtml: getProductionPath('index.html'),
      manifest: getProductionPath('manifest.json'),
      serveJson: getProductionPath('serve.json'),
      favicon: getProductionPath('favicon.ico'),
    },
  };
}

export function getEntryPoint(projectRoot: string): string | null {
  const { exp, pkg } = readConfigJson(projectRoot, true);

  /**
   *  The main file is resolved like so:
   * * `app.json` -> `expo.entryPoint`
   * * `package.json` -> `"main"`
   * * `possibleMainFiles`
   */
  if (exp && exp.entryPoint && typeof exp.entryPoint === 'string') {
    return getAbsolutePathWithProjectRoot(projectRoot, exp.entryPoint);
  } else if (pkg) {
    const { main } = pkg;
    if (main && typeof main === 'string') {
      return getAbsolutePathWithProjectRoot(projectRoot, main);
    }
    // Adds support for create-react-app (src/index.js) and react-native-cli (index.js) which don't define a main.
    for (const fileName of possibleMainFiles) {
      const filePath = getAbsolutePathWithProjectRoot(projectRoot, fileName);
      if (fs.existsSync(filePath)) {
        return filePath;
      }
    }

    throw new Error(
      'Could not determine the main file in your project (index, src/index). Please define it with the `main` field in your `package.json`'
    );
  }
  return null;
}

export function getPaths(projectRoot: string): FilePaths {
  const { exp } = readConfigJson(projectRoot, true);
  return parsePaths(projectRoot, exp);
}

export async function getPathsAsync(projectRoot: string): Promise<FilePaths> {
<<<<<<< HEAD
  let exp;
  try {
    exp = (await readConfigJsonAsync(projectRoot, true)).exp;
  } catch (error) {}
  return parsePaths(projectRoot, exp);
=======
  const config = await ConfigUtils.readConfigJsonAsync(projectRoot);
  return parsePaths(projectRoot, config);
}

export function getServedPath(projectRoot: string): string {
  const { pkg } = ConfigUtils.readConfigJson(projectRoot /* true */);
  const envPublicUrl = process.env.WEB_PUBLIC_URL;

  // We use `WEB_PUBLIC_URL` environment variable or "homepage" field to infer
  // "public path" at which the app is served.
  // Webpack needs to know it to put the right <script> hrefs into HTML even in
  // single-page apps that may serve index.html for nested URLs like /todos/42.
  // We can't use a relative path in HTML because we don't want to load something
  // like /todos/42/static/js/bundle.7289d.js. We have to know the root.
  const publicUrl = envPublicUrl || pkg.homepage;
  const servedUrl = envPublicUrl || (publicUrl ? url.parse(publicUrl).pathname : '/');
  return ensureSlash(servedUrl!, true);
}

export function getPublicPaths({
  projectRoot,
  ...env
}: Environment): {
  /**
   * Webpack uses `publicPath` to determine where the app is being served from.
   * It requires a trailing slash, or the file assets will get an incorrect path.
   * In development, we always serve from the root. This makes config easier.
   */
  publicPath: string;

  /**
   * `publicUrl` is just like `publicPath`, but we will provide it to our app
   * as %WEB_PUBLIC_URL% in `index.html` and `process.env.WEB_PUBLIC_URL` in JavaScript.
   * Omit trailing slash as %WEB_PUBLIC_URL%/xyz looks better than %WEB_PUBLIC_URL%xyz.
   */
  publicUrl: string;
} {
  if (getMode(env) === 'production') {
    const publicPath = getServedPath(projectRoot);
    return {
      publicPath,
      publicUrl: publicPath.slice(0, -1),
    };
  }

  return { publicUrl: '', publicPath: '/' };
>>>>>>> daa7f314
}<|MERGE_RESOLUTION|>--- conflicted
+++ resolved
@@ -53,26 +53,7 @@
   return fs.realpathSync(process.cwd());
 }
 
-export function getAbsolutePathWithProjectRoot(
-  projectRoot: string,
-<<<<<<< HEAD
-  ...pathComponents: string[]
-): string {
-  // Simple check if we are dealing with an URL
-  if (pathComponents && pathComponents.length === 1 && pathComponents[0].startsWith('http')) {
-    return pathComponents[0];
-  }
-
-  return path.resolve(projectRoot, ...pathComponents);
-}
-
 function parsePaths(projectRoot: string, nativeAppManifest?: ExpoConfig): FilePaths {
-  const envPublicUrl = process.env.WEB_PUBLIC_URL;
-
-=======
-  { exp: nativeAppManifest, pkg }: ConfigUtils.ExpoConfig
-): FilePaths {
->>>>>>> daa7f314
   const inputProjectRoot = projectRoot || getPossibleProjectRoot();
 
   function absolute(...pathComponents: string[]): string {
@@ -93,52 +74,7 @@
   const packageJsonPath = absolute('package.json');
   const modulesPath = getModulesPath();
 
-<<<<<<< HEAD
-  const getPublicUrl = (appPackageJson: string) => envPublicUrl || require(appPackageJson).homepage;
-  // We use `WEB_PUBLIC_URL` environment variable or "homepage" field to infer
-  // "public path" at which the app is served.
-  // Webpack needs to know it to put the right <script> hrefs into HTML even in
-  // single-page apps that may serve index.html for nested URLs like /todos/42.
-  // We can't use a relative path in HTML because we don't want to load something
-  // like /todos/42/static/js/bundle.7289d.js. We have to know the root.
-  function getServedPath(appPackageJson: string): string {
-    const publicUrl = getPublicUrl(appPackageJson);
-    const servedUrl = envPublicUrl || (publicUrl ? url.parse(publicUrl).pathname : '/');
-    return ensureSlash(servedUrl!, true);
-  }
-
   const productionPath = absolute(getWebOutputPath(nativeAppManifest));
-=======
-  /**
-   *  The main file is resolved like so:
-   * * `app.json` -> `expo.entryPoint`
-   * * `package.json` -> `"main"`
-   * * `possibleMainFiles`
-   */
-  let appMain;
-  if (nativeAppManifest.entryPoint) {
-    appMain = nativeAppManifest.entryPoint;
-  } else {
-    const { main } = pkg;
-    if (!main) {
-      // Adds support for create-react-app (src/index.js) and react-native-cli (index.js) which don't define a main.
-      appMain = findMainFile();
-      if (!appMain) {
-        throw new Error(
-          'Could not determine the main file in your project (index, src/index). Please define it with the `main` field in your `package.json`'
-        );
-      }
-    } else {
-      appMain = main;
-    }
-  }
-
-  const config = ConfigUtils.ensurePWAConfig(nativeAppManifest, absolute, {
-    templateIcon: templatePath('icon.png'),
-  });
-
-  const productionPath = absolute(config.web.build.output);
->>>>>>> daa7f314
 
   function templatePath(filename: string = ''): string {
     const overridePath = absolute('web', filename);
@@ -220,19 +156,15 @@
 }
 
 export async function getPathsAsync(projectRoot: string): Promise<FilePaths> {
-<<<<<<< HEAD
   let exp;
   try {
     exp = (await readConfigJsonAsync(projectRoot, true)).exp;
   } catch (error) {}
   return parsePaths(projectRoot, exp);
-=======
-  const config = await ConfigUtils.readConfigJsonAsync(projectRoot);
-  return parsePaths(projectRoot, config);
 }
 
 export function getServedPath(projectRoot: string): string {
-  const { pkg } = ConfigUtils.readConfigJson(projectRoot /* true */);
+  const { pkg } = readConfigJson(projectRoot, true);
   const envPublicUrl = process.env.WEB_PUBLIC_URL;
 
   // We use `WEB_PUBLIC_URL` environment variable or "homepage" field to infer
@@ -273,5 +205,4 @@
   }
 
   return { publicUrl: '', publicPath: '/' };
->>>>>>> daa7f314
 }