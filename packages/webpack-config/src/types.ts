<<<<<<< HEAD
import Log from '@expo/bunyan';
=======
import type Log from '@expo/bunyan';
>>>>>>> b740b779
import { PWAConfig } from 'expo-pwa';
import { ProxyConfigArray, ProxyConfigMap } from 'webpack-dev-server';

type AnyObject = Record<string, any>;

export type InputEnvironment = {
  projectRoot?: string;
  logger?: Log;
  platform?: 'ios' | 'android' | 'web' | 'electron';
  info?: boolean;
  https?: boolean;
  production?: boolean;
  development?: boolean;
  config?: AnyObject;
  locations?: FilePaths;
  mode?: Mode;
  pwa?: boolean;
  babel?: {
    dangerouslyAddModulePathsToTranspile: string[];
  };
  logger?: Log;
};

export type Environment = {
  /**
   * Should the dev server use https protocol.
   *
   * @default false
   */
  https: boolean;
  /**
   * The Expo project config, this should be read using `@expo/config`.
   *
   * @default undefined
   */
  config: PWAConfig;
  /**
   * Paths used to locate where things are.
   */
  locations: FilePaths;
  /**
   * Root of the Expo project.
   */
  projectRoot: string;
  /**
   * The Webpack mode to bundle the project in.
   */
  mode: Mode;
  /**
   * The target platform to bundle for. Currently only `web` and `electron` are supported.
   */
  platform: ExpoPlatform;
  /**
   * Generate the PWA image assets in production mode.
   *
   * @default true
   */
  pwa?: boolean;
  /**
   * Control how the default Babel loader is configured.
   */
  babel?: ExpoBabelOptions;
  /**
   * Used for sending unified bundler logs to Expo CLI.
   */
  logger?: Log;
};

/**
 * The target platform to bundle for. Currently only `web` and `electron` are supported.
 */
export type ExpoPlatform = 'ios' | 'android' | 'web' | 'electron';

/**
 * Control how the default Babel loader is configured.
 */
export type ExpoBabelOptions = {
  /**
   * Add the names of node_modules that should be included transpilation step.
   */
  dangerouslyAddModulePathsToTranspile: string[];
};

type PathResolver = (...input: string[]) => string;

export interface FilePathsFolder {
  get: PathResolver;
  folder: string;
  indexHtml: string;
  manifest: string;
  serveJson: string;
  favicon: string;
}
export interface FilePaths {
  absolute: PathResolver;
  includeModule: PathResolver;
  template: FilePathsFolder;
  production: FilePathsFolder;
  packageJson: string;
  root: string;
  appMain: string | null;
  modules: string;
  servedPath: string;
  appWebpackCache: string;
  appTsConfig: string;
  appJsConfig: string;
  //   [route: string]: string | PathResolver | FilePathsFolder;
}

export type Mode = 'production' | 'development' | 'none';

export interface Arguments {
  allowedHost?: string;
  proxy?: ProxyConfigMap | ProxyConfigArray;
  [key: string]: any;
}<|MERGE_RESOLUTION|>--- conflicted
+++ resolved
@@ -1,8 +1,4 @@
-<<<<<<< HEAD
-import Log from '@expo/bunyan';
-=======
 import type Log from '@expo/bunyan';
->>>>>>> b740b779
 import { PWAConfig } from 'expo-pwa';
 import { ProxyConfigArray, ProxyConfigMap } from 'webpack-dev-server';
 
@@ -10,7 +6,6 @@
 
 export type InputEnvironment = {
   projectRoot?: string;
-  logger?: Log;
   platform?: 'ios' | 'android' | 'web' | 'electron';
   info?: boolean;
   https?: boolean;
