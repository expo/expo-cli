--- conflicted
+++ resolved
@@ -20,18 +20,6 @@
 // { production, development, mode, projectRoot }
 export default function(env: Environment, argv: Arguments): DevConfiguration | Configuration {
   const {
-<<<<<<< HEAD
-    publicPath = '/',
-=======
-    /**
-     * **Dangerously** disable, extend, or clobber the default alias.
-     *
-     * Disable by passing in `alias: false`
-     * Clobber with `alias: { ... }` setting existing `DEFAULT_ALIAS` values to `undefined`
-     * Extend by defining new values in `alias: { ... }`
-     */
-    alias: aliasProp,
->>>>>>> daa7f314
     /**
      * The project's `app.json`
      * This will be used to populate the `Constants.manifest` in the Unimodule `expo-constants`
