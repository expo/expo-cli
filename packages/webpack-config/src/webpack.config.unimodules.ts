--- conflicted
+++ resolved
@@ -12,14 +12,7 @@
 import createFontLoader from './loaders/createFontLoader';
 import { ExpoDefinePlugin } from './plugins';
 import { Arguments, DevConfiguration, Environment } from './types';
-<<<<<<< HEAD
-import { DEFAULT_ALIAS, getModuleFileExtensions } from './utils/config';
-=======
-
 import { DEFAULT_ALIAS, getModuleFileExtensions } from './utils';
-
-import { overrideWithPropertyOrConfig } from './utils/config';
->>>>>>> 3e3a3d6c
 import getConfig from './utils/getConfig';
 import getMode from './utils/getMode';
 import { getPaths } from './utils/paths';
