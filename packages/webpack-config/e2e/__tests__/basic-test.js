/* global page */
import getenv from 'getenv';
import config from '../../jest-puppeteer.config';

// We know that CI works in this process, but we want to test that it matches the process that our app runs in.
const isInCI = getenv.boolish('CI', false);
const type = getenv.string('EXPO_E2E_COMMAND');

const isProduction = ['build'].includes(type);

let response;
beforeEach(async () => {
  jest.setTimeout(60000);
  response = await page.goto(config.url);
});

it(`should match a text element`, async () => {
  await expect(page).toMatchElement('div[data-testid="basic-text"]', {
    text: 'Open up App.js to start working on your app!',
  });
});

if (isProduction) {
  it(`should register expo service worker`, async () => {
    const swID = 'div[data-testid="has-sw-text"]';

<<<<<<< HEAD
      await expect(page).toMatchElement(swID, {
        text: 'Has SW installed',
        timeout: 2000,
      });
    });
  }
}

if (!config.hasServerSideRendering) {
  it(`should have resize-observer polyfill added`, async () => {
    const resizeObserverTextId = 'div[data-testid="has-resize-observer"]';

    await expect(page).toMatchElement(resizeObserverTextId, {
      text: 'Has ResizeObserver polyfill',
      timeout: 3000,
    });
  });
}
=======
    await expect(page).toMatchElement(swID, {
      text: 'Has SW installed',
      timeout: 2000,
    });
  }, 2500);
}

describe('Optional polyfills', () => {
  it(`should have resize-observer polyfill added`, async () => {
    const elementId = 'div[data-testid="has-resize-observer"]';
    await expect(page).toMatchElement(elementId, {
      text: 'Has ResizeObserver polyfill',
    });
  });
});
>>>>>>> 5eec01ba

describe('DefinePlugin', () => {
  it(`should be aware of process.env.CI`, async () => {
    const ciID = 'div[data-testid="has-ci-text"]';
    if (isInCI) {
      await expect(page).toMatchElement(ciID, {
        text: 'Has CI env',
      });
    } else {
      await expect(page).not.toMatchElement(ciID);
    }
  });
  it(`should have manifest from expo-constants`, async () => {
    await expect(page).toMatchElement('div[data-testid="expo-constants-manifest"]', {
      text: `A Neat Expo App`,
    });
  });
});<|MERGE_RESOLUTION|>--- conflicted
+++ resolved
@@ -24,42 +24,19 @@
   it(`should register expo service worker`, async () => {
     const swID = 'div[data-testid="has-sw-text"]';
 
-<<<<<<< HEAD
-      await expect(page).toMatchElement(swID, {
-        text: 'Has SW installed',
-        timeout: 2000,
-      });
-    });
-  }
-}
-
-if (!config.hasServerSideRendering) {
-  it(`should have resize-observer polyfill added`, async () => {
-    const resizeObserverTextId = 'div[data-testid="has-resize-observer"]';
-
-    await expect(page).toMatchElement(resizeObserverTextId, {
-      text: 'Has ResizeObserver polyfill',
-      timeout: 3000,
-    });
-  });
-}
-=======
     await expect(page).toMatchElement(swID, {
       text: 'Has SW installed',
       timeout: 2000,
     });
-  }, 2500);
+  });
 }
 
-describe('Optional polyfills', () => {
-  it(`should have resize-observer polyfill added`, async () => {
-    const elementId = 'div[data-testid="has-resize-observer"]';
-    await expect(page).toMatchElement(elementId, {
-      text: 'Has ResizeObserver polyfill',
-    });
+it(`should have resize-observer polyfill added`, async () => {
+  const elementId = 'div[data-testid="has-resize-observer"]';
+  await expect(page).toMatchElement(elementId, {
+    text: 'Has ResizeObserver polyfill',
   });
 });
->>>>>>> 5eec01ba
 
 describe('DefinePlugin', () => {
   it(`should be aware of process.env.CI`, async () => {
