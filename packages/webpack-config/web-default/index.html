--- conflicted
+++ resolved
@@ -1,11 +1,4 @@
 <!DOCTYPE html>
-<<<<<<< HEAD
-<html lang="%LANG_ISO_CODE%" style="font-size: 14px;">
-  <head>
-    <meta charSet="utf-8" />
-    <meta httpEquiv="X-UA-Compatible" content="IE=edge" />
-    <title>%WEB_TITLE%</title>
-=======
 <html lang="%LANG_ISO_CODE%">
   <head>
     <meta charset="utf-8" />
@@ -21,7 +14,6 @@
     <link rel="apple-touch-startup-image" href="%PUBLIC_URL%apple-touch-icon.png" />
     <link rel="mask-icon" href="" color="" />
 
->>>>>>> 229fc54e
     <style>
       html {
         position: relative;
@@ -32,22 +24,6 @@
         -webkit-text-size-adjust: 100%;
       }
       html,
-<<<<<<< HEAD
-      body {
-        width: 100%;
-        /* Allows content to fill the viewport and go beyond the bottom */
-        height: 100%;
-        /* To smooth any scrolling behavior */
-        -webkit-overflow-scrolling: touch;
-      }
-      body {
-        -ms-overflow-style: scrollbar;
-        /* Allows you to scroll below the viewport; default value is visible */
-        overflow-y: scroll;
-        overscroll-behavior-y: none;
-        margin: 0px;
-        -webkit-overflow-scrolling: touch;
-=======
       body,
       body > div {
         width: 100%;
@@ -83,18 +59,13 @@
         -webkit-font-smoothing: antialiased;
         -moz-osx-font-smoothing: grayscale;
         -ms-overflow-style: scrollbar;
->>>>>>> 229fc54e
       }
     </style>
   </head>
 
   <body>
     <noscript>%NO_SCRIPT%</noscript>
-<<<<<<< HEAD
-    <div id="%ROOT_ID%" style="display:flex;height:100%"></div>
-=======
     <div id="%ROOT_ID%"></div>
->>>>>>> 229fc54e
 
     <script>
       if ('serviceWorker' in navigator) {
