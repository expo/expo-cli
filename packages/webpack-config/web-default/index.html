--- conflicted
+++ resolved
@@ -63,9 +63,6 @@
   </head>
 
   <body>
-<<<<<<< HEAD
-    <noscript>%NO_SCRIPT%</noscript>
-=======
     <!-- 
       A generic no script element with a reload button and a message.
       Feel free to customize this however you'd like.
@@ -91,7 +88,6 @@
       </form>
     </noscript>
     <!-- The root element for your Expo app. -->
->>>>>>> 9a68526f
     <div id="root"></div>
   </body>
 </html>