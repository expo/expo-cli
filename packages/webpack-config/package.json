--- conflicted
+++ resolved
@@ -59,12 +59,7 @@
     "style-loader": "^0.23.1",
     "terser-webpack-plugin": "^1.2.3",
     "url-loader": "^1.1.2",
-<<<<<<< HEAD
     "webpack": "4.42.1",
-    "webpack-bundle-analyzer": "^3.0.4",
-=======
-    "webpack": "4.39.0",
->>>>>>> c2ca5ad4
     "webpack-deep-scope-plugin": "1.6.0",
     "webpack-manifest-plugin": "^2.2.0",
     "webpackbar": "^4.0.0",
@@ -80,14 +75,8 @@
     "@types/optimize-css-assets-webpack-plugin": "^5.0.0",
     "@types/react-dev-utils": "^9.0.1",
     "@types/terser-webpack-plugin": "^1.2.1",
-<<<<<<< HEAD
     "@types/webpack": "4.41.8",
-    "@types/webpack-bundle-analyzer": "^2.13.2",
     "@types/webpack-dev-server": "3.10.1",
-=======
-    "@types/webpack": "4.32.1",
-    "@types/webpack-dev-server": "3.1.7",
->>>>>>> c2ca5ad4
     "@types/webpack-manifest-plugin": "^2.1.0",
     "@types/workbox-webpack-plugin": "^4.1.0",
     "@types/yup": "^0.26.24",
