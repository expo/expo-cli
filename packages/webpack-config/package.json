--- conflicted
+++ resolved
@@ -84,11 +84,7 @@
     "@types/yup": "^0.26.24",
     "jest-puppeteer": "^4.3.0",
     "prettier": "^1.16.4",
-<<<<<<< HEAD
-=======
-    "puppeteer": "^1.19.0",
     "rimraf": "^3.0.2",
->>>>>>> 5147fa52
     "serve": "^11.1.0"
   },
   "gitHead": "613642fe06827cc231405784b099cf71c29072df",
