{
  "name": "@expo/webpack-config",
  "version": "0.7.5-alpha.0",
  "description": "The default Webpack configuration used to build Expo apps targeting the web.",
  "main": "webpack.config.js",
  "repository": {
    "type": "git",
    "url": "https://github.com/expo/expo-cli.git",
    "directory": "packages/webpack-config"
  },
  "scripts": {
    "lint": "eslint .",
    "watch": "tsc --watch",
    "build": "tsc",
    "prepare": "yarn build",
    "test": "npm run test:unit; npm run test:e2e",
    "test:unit": "jest --config jest/unit-test-config.json --rootDir .",
    "test:e2e:start": "EXPO_E2E_COMMAND='start' jest --config jest/e2e-test-config.json --rootDir .",
    "test:e2e:build": "EXPO_E2E_COMMAND='build' jest --config jest/e2e-test-config.json --rootDir .",
    "test:e2e:startNextJs": "EXPO_E2E_COMMAND='startNextJs' jest --config jest/e2e-test-config.json --rootDir .",
    "test:e2e:buildNextJs": "EXPO_E2E_COMMAND='buildNextJs' jest --config jest/e2e-test-config.json --rootDir .",
    "test:e2e": "npm run test:e2e:start; npm run test:e2e:build; npm run test:e2e:startNextJs; npm run test:e2e:buildNextJs"
  },
  "license": "MIT",
  "engines": {
    "node": ">=8.10"
  },
  "bugs": {
    "url": "https://github.com/expo/expo-cli/issues"
  },
  "dependencies": {
    "@babel/core": "^7.0.0",
    "@babel/polyfill": "^7.2.5",
    "@babel/runtime": "^7.3.4",
<<<<<<< HEAD
    "@expo/config": "^2.1.4",
    "@expo/webpack-pwa-manifest-plugin": "^1.2.4",
    "@types/optimize-css-assets-webpack-plugin": "^5.0.0",
=======
    "@expo/config": "^2.1.5-alpha.0",
    "@expo/webpack-pwa-manifest-plugin": "^1.2.5-alpha.0",
>>>>>>> 6c122f19
    "babel-loader": "^8.0.5",
    "brotli-webpack-plugin": "^1.1.0",
    "case-sensitive-paths-webpack-plugin": "^2.2.0",
    "chalk": "^2.4.2",
    "clean-webpack-plugin": "^1.0.1",
    "compression-webpack-plugin": "^2.0.0",
    "copy-webpack-plugin": "5.0.0",
    "css-loader": "^2.1.1",
    "deep-diff": "^1.0.2",
    "file-loader": "^3.0.1",
    "find-yarn-workspace-root": "^1.2.1",
    "getenv": "^0.7.0",
    "html-loader": "^0.5.5",
    "html-webpack-plugin": "4.0.0-alpha.2",
    "is-wsl": "^2.0.0",
    "mini-css-extract-plugin": "^0.5.0",
    "optimize-css-assets-webpack-plugin": "^5.0.1",
    "pnp-webpack-plugin": "^1.2.1",
    "postcss-safe-parser": "^4.0.1",
    "prettier": "^1.16.4",
    "progress-bar-webpack-plugin": "^1.12.1",
    "react-dev-utils": "9.0.3",
    "style-loader": "^0.23.1",
    "terser-webpack-plugin": "^1.2.3",
    "url-loader": "^1.1.2",
    "webpack": "4.29.6",
    "webpack-bundle-analyzer": "^3.0.4",
    "webpack-deep-scope-plugin": "1.6.0",
    "webpack-manifest-plugin": "^2.0.4",
    "webpack-merge": "^4.2.1",
    "workbox-webpack-plugin": "^3.6.3"
  },
  "devDependencies": {
    "@babel/core": "^7.4.5",
    "@babel/preset-flow": "^7.0.0",
<<<<<<< HEAD
    "@expo/babel-preset-cli": "^0.2.0",
    "@types/copy-webpack-plugin": "^5.0.0",
    "@types/deep-diff": "^1.0.0",
    "@types/html-webpack-plugin": "^3.2.0",
    "@types/node": "^12.0.12",
    "@types/optimize-css-assets-webpack-plugin": "^5.0.0",
    "@types/react-dev-utils": "^9.0.1",
    "@types/terser-webpack-plugin": "^1.2.1",
    "@types/webpack": "^4.32.1",
    "@types/webpack-bundle-analyzer": "^2.13.2",
    "@types/webpack-dev-server": "^3.1.7",
    "@types/webpack-manifest-plugin": "^2.0.0",
    "@types/webpack-merge": "^4.1.5",
    "@types/workbox-webpack-plugin": "^4.1.0",
=======
    "@expo/babel-preset-cli": "^0.2.1-alpha.0",
>>>>>>> 6c122f19
    "jest-puppeteer": "^4.3.0",
    "puppeteer": "^1.19.0",
    "serve": "^11.1.0",
    "typescript": "3.4.5"
  },
  "gitHead": "613642fe06827cc231405784b099cf71c29072df",
  "browserslist": {
    "production": [
      ">0.2%",
      "not dead",
      "not op_mini all"
    ],
    "development": [
      "last 1 chrome version",
      "last 1 firefox version",
      "last 1 safari version"
    ]
  }
}<|MERGE_RESOLUTION|>--- conflicted
+++ resolved
@@ -32,14 +32,8 @@
     "@babel/core": "^7.0.0",
     "@babel/polyfill": "^7.2.5",
     "@babel/runtime": "^7.3.4",
-<<<<<<< HEAD
-    "@expo/config": "^2.1.4",
-    "@expo/webpack-pwa-manifest-plugin": "^1.2.4",
-    "@types/optimize-css-assets-webpack-plugin": "^5.0.0",
-=======
     "@expo/config": "^2.1.5-alpha.0",
     "@expo/webpack-pwa-manifest-plugin": "^1.2.5-alpha.0",
->>>>>>> 6c122f19
     "babel-loader": "^8.0.5",
     "brotli-webpack-plugin": "^1.1.0",
     "case-sensitive-paths-webpack-plugin": "^2.2.0",
@@ -75,8 +69,7 @@
   "devDependencies": {
     "@babel/core": "^7.4.5",
     "@babel/preset-flow": "^7.0.0",
-<<<<<<< HEAD
-    "@expo/babel-preset-cli": "^0.2.0",
+    "@expo/babel-preset-cli": "^0.2.1-alpha.0",
     "@types/copy-webpack-plugin": "^5.0.0",
     "@types/deep-diff": "^1.0.0",
     "@types/html-webpack-plugin": "^3.2.0",
@@ -90,9 +83,6 @@
     "@types/webpack-manifest-plugin": "^2.0.0",
     "@types/webpack-merge": "^4.1.5",
     "@types/workbox-webpack-plugin": "^4.1.0",
-=======
-    "@expo/babel-preset-cli": "^0.2.1-alpha.0",
->>>>>>> 6c122f19
     "jest-puppeteer": "^4.3.0",
     "puppeteer": "^1.19.0",
     "serve": "^11.1.0",
