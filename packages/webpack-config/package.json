{
  "name": "@expo/webpack-config",
  "version": "0.13.2",
  "description": "The default Webpack configuration used to build Expo apps targeting the web.",
  "main": "webpack.config.js",
  "types": "webpack.config.d.ts",
  "repository": {
    "type": "git",
    "url": "https://github.com/expo/expo-cli.git",
    "directory": "packages/webpack-config"
  },
  "scripts": {
    "watch": "tsc --watch --preserveWatchOutput",
    "build": "tsc",
    "lint": "eslint .",
    "clean": "rimraf ./webpack/ ./tsconfig.tsbuildinfo",
    "prepare": "yarn run clean && yarn run build",
    "test": "jest --config jest/unit-test-config.js",
    "test:e2e:start": "EXPO_E2E_COMMAND='start' jest --config jest/e2e-test-config.json --rootDir .",
    "test:e2e:build": "EXPO_E2E_COMMAND='build' jest --config jest/e2e-test-config.json --rootDir ."
  },
  "files": [
    "addons",
    "env",
    "loaders",
    "plugins",
    "template",
    "utils",
    "web-default",
    "webpack",
    "getWebExtensions.js",
    "webpack.config.d.ts",
    "webpack.config.js"
  ],
  "license": "MIT",
  "engines": {
    "node": ">=12"
  },
  "bugs": {
    "url": "https://github.com/expo/expo-cli/issues"
  },
  "dependencies": {
    "@babel/core": "7.9.0",
    "@babel/runtime": "7.9.0",
    "@expo/config": "5.0.6",
    "babel-loader": "8.1.0",
    "chalk": "^4.0.0",
    "clean-webpack-plugin": "^3.0.0",
    "copy-webpack-plugin": "~6.0.3",
    "css-loader": "~3.6.0",
    "expo-pwa": "0.0.91",
    "file-loader": "~6.0.0",
    "find-yarn-workspace-root": "~2.0.0",
    "getenv": "^1.0.0",
    "html-loader": "~1.1.0",
    "html-webpack-plugin": "~4.3.0",
    "is-wsl": "^2.0.0",
    "mini-css-extract-plugin": "^0.5.0",
    "node-html-parser": "^1.2.12",
    "optimize-css-assets-webpack-plugin": "^5.0.3",
    "pnp-webpack-plugin": "^1.5.0",
    "postcss-safe-parser": "^4.0.2",
    "progress": "^2.0.3",
    "react-dev-utils": "~11.0.1",
    "semver": "~7.3.2",
    "style-loader": "~1.2.1",
    "terser-webpack-plugin": "^3.0.6",
    "url-loader": "~4.1.0",
    "webpack": "4.43.0",
    "webpack-manifest-plugin": "~2.2.0",
    "webpackbar": "^4.0.0",
<<<<<<< HEAD
    "worker-loader": "^2.0.0"
=======
    "workbox-webpack-plugin": "^6.1.5"
>>>>>>> fa783d72
  },
  "devDependencies": {
    "@types/copy-webpack-plugin": "~6.0.0",
    "@types/html-webpack-plugin": "~3.2.3",
    "@types/optimize-css-assets-webpack-plugin": "^5.0.0",
    "@types/react-dev-utils": "~9.0.4",
    "@types/terser-webpack-plugin": "~3.0.0",
    "@types/webpack": "4.41.18",
    "@types/webpack-dev-server": "3.11.0",
    "@types/webpack-manifest-plugin": "~2.1.0",
    "jest-puppeteer": "^4.4.0",
    "serve": "^11.1.0"
  },
  "browserslist": {
    "production": [
      ">0.2%",
      "not dead",
      "not op_mini all"
    ],
    "development": [
      "last 1 chrome version",
      "last 1 firefox version",
      "last 1 safari version"
    ]
  }
}<|MERGE_RESOLUTION|>--- conflicted
+++ resolved
@@ -68,12 +68,7 @@
     "url-loader": "~4.1.0",
     "webpack": "4.43.0",
     "webpack-manifest-plugin": "~2.2.0",
-    "webpackbar": "^4.0.0",
-<<<<<<< HEAD
-    "worker-loader": "^2.0.0"
-=======
-    "workbox-webpack-plugin": "^6.1.5"
->>>>>>> fa783d72
+    "webpackbar": "^4.0.0"
   },
   "devDependencies": {
     "@types/copy-webpack-plugin": "~6.0.0",
