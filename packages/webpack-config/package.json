{
  "name": "@expo/webpack-config",
  "version": "0.17.4",
  "description": "The default Webpack configuration used to build Expo apps targeting the web.",
  "main": "webpack.config.js",
  "types": "webpack.config.d.ts",
  "repository": {
    "type": "git",
    "url": "https://github.com/expo/expo-cli.git",
    "directory": "packages/webpack-config"
  },
  "scripts": {
    "watch": "tsc --watch --preserveWatchOutput",
    "build": "tsc",
    "lint": "eslint .",
    "clean": "rimraf ./webpack/ ./tsconfig.tsbuildinfo",
    "prepare": "yarn run clean && yarn run build",
    "test": "jest --config jest/unit-test-config.js",
    "test:e2e:start": "EXPO_E2E_COMMAND='start' jest --config jest/e2e-test-config.json --rootDir .",
    "test:e2e:build": "EXPO_E2E_COMMAND='build' jest --config jest/e2e-test-config.json --rootDir ."
  },
  "files": [
    "addons",
    "env",
    "loaders",
    "plugins",
    "template",
    "utils",
    "web-default",
    "webpack",
    "getWebExtensions.js",
    "webpack.config.d.ts",
    "webpack.config.js"
  ],
  "license": "MIT",
  "engines": {
    "node": ">=12"
  },
  "bugs": {
    "url": "https://github.com/expo/expo-cli/issues"
  },
  "dependencies": {
<<<<<<< HEAD
    "@babel/core": "7.14.2",
    "@expo/config": "6.0.20",
    "babel-loader": "^8.2.3",
    "chalk": "^4.0.0",
    "find-up": "^5.0.0",
    "clean-webpack-plugin": "^4.0.0",
    "copy-webpack-plugin": "^10.2.0",
    "css-loader": "^6.5.1",
    "css-minimizer-webpack-plugin": "^3.4.1",
    "expo-pwa": "0.0.115",
=======
    "@babel/core": "7.9.0",
    "babel-loader": "8.1.0",
    "chalk": "^4.0.0",
    "clean-webpack-plugin": "^3.0.0",
    "copy-webpack-plugin": "~6.0.3",
    "css-loader": "~3.6.0",
    "expo-pwa": "0.0.124",
    "file-loader": "~6.0.0",
>>>>>>> bee04134
    "find-yarn-workspace-root": "~2.0.0",
    "getenv": "^1.0.0",
    "html-webpack-plugin": "^5.5.0",
    "is-wsl": "^2.0.0",
    "mini-css-extract-plugin": "^2.5.2",
    "node-html-parser": "^5.2.0",
    "semver": "~7.3.2",
    "source-map-loader": "^3.0.1",
    "style-loader": "^3.3.1",
    "terser-webpack-plugin": "^5.3.0",
    "webpack": "^5.64.4",
    "webpack-manifest-plugin": "^4.1.1"
  },
  "devDependencies": {
    "@types/copy-webpack-plugin": "^10.1.0",
    "@types/css-minimizer-webpack-plugin": "3.2.1",
    "@types/html-webpack-plugin": "^3.2.6",
    "@types/image-size": "^0.8.0",
    "@types/loader-utils": "^2.0.3",
<<<<<<< HEAD
    "@types/terser-webpack-plugin": "^5.2.0",
    "@types/webpack": "^5.28.0",
    "@types/webpack-manifest-plugin": "^3.0.5",
=======
    "@types/optimize-css-assets-webpack-plugin": "^5.0.0",
    "@types/react-dev-utils": "~9.0.4",
    "@types/terser-webpack-plugin": "~3.0.0",
    "@types/webpack": "4.41.18",
    "@types/webpack-dev-server": "3.11.0",
    "@types/webpack-manifest-plugin": "~2.1.0",
    "expo": "45",
>>>>>>> bee04134
    "jest-puppeteer": "^4.4.0",
    "metro": "~0.64.0",
    "react-native": "~0.64.3",
    "serve": "^11.1.0"
  },
  "browserslist": {
    "production": [
      ">0.2%",
      "not dead",
      "not op_mini all"
    ],
    "development": [
      "last 1 chrome version",
      "last 1 firefox version",
      "last 1 safari version"
    ]
  }
}<|MERGE_RESOLUTION|>--- conflicted
+++ resolved
@@ -40,7 +40,6 @@
     "url": "https://github.com/expo/expo-cli/issues"
   },
   "dependencies": {
-<<<<<<< HEAD
     "@babel/core": "7.14.2",
     "@expo/config": "6.0.20",
     "babel-loader": "^8.2.3",
@@ -51,16 +50,6 @@
     "css-loader": "^6.5.1",
     "css-minimizer-webpack-plugin": "^3.4.1",
     "expo-pwa": "0.0.115",
-=======
-    "@babel/core": "7.9.0",
-    "babel-loader": "8.1.0",
-    "chalk": "^4.0.0",
-    "clean-webpack-plugin": "^3.0.0",
-    "copy-webpack-plugin": "~6.0.3",
-    "css-loader": "~3.6.0",
-    "expo-pwa": "0.0.124",
-    "file-loader": "~6.0.0",
->>>>>>> bee04134
     "find-yarn-workspace-root": "~2.0.0",
     "getenv": "^1.0.0",
     "html-webpack-plugin": "^5.5.0",
@@ -80,19 +69,9 @@
     "@types/html-webpack-plugin": "^3.2.6",
     "@types/image-size": "^0.8.0",
     "@types/loader-utils": "^2.0.3",
-<<<<<<< HEAD
     "@types/terser-webpack-plugin": "^5.2.0",
     "@types/webpack": "^5.28.0",
     "@types/webpack-manifest-plugin": "^3.0.5",
-=======
-    "@types/optimize-css-assets-webpack-plugin": "^5.0.0",
-    "@types/react-dev-utils": "~9.0.4",
-    "@types/terser-webpack-plugin": "~3.0.0",
-    "@types/webpack": "4.41.18",
-    "@types/webpack-dev-server": "3.11.0",
-    "@types/webpack-manifest-plugin": "~2.1.0",
-    "expo": "45",
->>>>>>> bee04134
     "jest-puppeteer": "^4.4.0",
     "metro": "~0.64.0",
     "react-native": "~0.64.3",
