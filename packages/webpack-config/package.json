{
  "name": "@expo/webpack-config",
  "version": "0.11.5",
  "description": "The default Webpack configuration used to build Expo apps targeting the web.",
  "main": "webpack.config.js",
  "types": "webpack.config.d.ts",
  "repository": {
    "type": "git",
    "url": "https://github.com/expo/expo-cli.git",
    "directory": "packages/webpack-config"
  },
  "scripts": {
    "watch": "tsc --watch",
    "build": "tsc",
    "lint": "eslint .",
    "clean": "rm -rf ./webpack/ ./tsconfig.tsbuildinfo",
    "prepare": "yarn run clean && yarn run build",
    "test": "npm run test:unit; npm run test:e2e; npm run test:e2e:nextjs",
    "test:unit": "jest --config jest/unit-test-config.js",
    "test:e2e:start": "EXPO_E2E_COMMAND='start' jest --config jest/e2e-test-config.json --rootDir .",
    "test:e2e:build": "EXPO_E2E_COMMAND='build' jest --config jest/e2e-test-config.json --rootDir .",
    "test:e2e:startNextJs": "npm run test:e2e:startNextJsFromExpoCLI; npm run test:e2e:startNextJsFromNextCLI;",
    "test:e2e:buildNextJs": "npm run test:e2e:buildNextJsFromExpoCLI; npm run test:e2e:buildNextJsFromNextCLI;",
    "test:e2e:startNextJsFromExpoCLI": "EXPO_E2E_COMMAND='startNextJsFromExpoCLI' jest --config jest/e2e-test-config.json --rootDir .",
    "test:e2e:buildNextJsFromExpoCLI": "EXPO_E2E_COMMAND='buildNextJsFromExpoCLI' jest --config jest/e2e-test-config.json --rootDir .",
    "test:e2e:startNextJsFromNextCLI": "EXPO_E2E_COMMAND='startNextJsFromNextCLI' jest --config jest/e2e-test-config.json --rootDir .",
    "test:e2e:buildNextJsFromNextCLI": "EXPO_E2E_COMMAND='buildNextJsFromNextCLI' jest --config jest/e2e-test-config.json --rootDir .",
    "test:e2e": "yarn test:e2e:start; yarn test:e2e:build",
    "test:e2e:nextjs": "yarn test:e2e:startNextJs; yarn test:e2e:buildNextJs"
  },
  "license": "MIT",
  "engines": {
    "node": ">=8.10"
  },
  "bugs": {
    "url": "https://github.com/expo/expo-cli/issues"
  },
  "dependencies": {
    "@babel/core": "^7.4.5",
    "@babel/runtime": "^7.3.4",
<<<<<<< HEAD
    "@expo/config": "2.6.1",
=======
    "@expo/config": "2.6.3",
    "@expo/webpack-pwa-manifest-plugin": "1.2.23",
>>>>>>> 7bb7c99f
    "babel-loader": "8.0.6",
    "chalk": "^2.4.2",
    "clean-webpack-plugin": "^3.0.0",
    "compression-webpack-plugin": "^2.0.0",
    "copy-webpack-plugin": "5.0.0",
    "css-loader": "^2.1.1",
    "file-loader": "4.2.0",
    "getenv": "^0.7.0",
    "html-loader": "^0.5.5",
    "html-webpack-plugin": "4.0.0-alpha.2",
    "is-wsl": "^2.0.0",
    "mini-css-extract-plugin": "^0.5.0",
    "optimize-css-assets-webpack-plugin": "^5.0.1",
    "pnp-webpack-plugin": "^1.5.0",
    "postcss-safe-parser": "^4.0.1",
    "progress": "^2.0.3",
    "react-dev-utils": "9.0.3",
    "style-loader": "^0.23.1",
    "terser-webpack-plugin": "^1.2.3",
    "url-loader": "^1.1.2",
    "webpack": "4.39.0",
    "webpack-bundle-analyzer": "^3.0.4",
    "webpack-deep-scope-plugin": "1.6.0",
    "webpack-manifest-plugin": "^2.2.0",
    "workbox-webpack-plugin": "^3.6.3",
    "worker-loader": "^2.0.0",
    "yup": "^0.27.0"
  },
  "devDependencies": {
    "@babel/core": "^7.4.5",
    "@expo/babel-preset-cli": "0.2.6",
    "@types/copy-webpack-plugin": "^5.0.0",
    "@types/html-webpack-plugin": "^3.2.0",
    "@types/node": "^12.0.12",
    "@types/optimize-css-assets-webpack-plugin": "^5.0.0",
    "@types/react-dev-utils": "^9.0.1",
    "@types/terser-webpack-plugin": "^1.2.1",
    "@types/webpack": "4.32.1",
    "@types/webpack-bundle-analyzer": "^2.13.2",
    "@types/webpack-dev-server": "3.1.7",
    "@types/webpack-manifest-plugin": "^2.1.0",
    "@types/workbox-webpack-plugin": "^4.1.0",
    "@types/yup": "^0.26.24",
    "jest-puppeteer": "^4.3.0",
    "prettier": "^1.16.4",
    "puppeteer": "^1.19.0",
    "serve": "^11.1.0"
  },
  "gitHead": "613642fe06827cc231405784b099cf71c29072df",
  "browserslist": {
    "production": [
      ">0.2%",
      "not dead",
      "not op_mini all"
    ],
    "development": [
      "last 1 chrome version",
      "last 1 firefox version",
      "last 1 safari version"
    ]
  }
}<|MERGE_RESOLUTION|>--- conflicted
+++ resolved
@@ -38,12 +38,7 @@
   "dependencies": {
     "@babel/core": "^7.4.5",
     "@babel/runtime": "^7.3.4",
-<<<<<<< HEAD
-    "@expo/config": "2.6.1",
-=======
     "@expo/config": "2.6.3",
-    "@expo/webpack-pwa-manifest-plugin": "1.2.23",
->>>>>>> 7bb7c99f
     "babel-loader": "8.0.6",
     "chalk": "^2.4.2",
     "clean-webpack-plugin": "^3.0.0",
