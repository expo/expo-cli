{
  "name": "@expo/webpack-config",
  "version": "18.0.1",
  "description": "A Webpack configuration used to bundle Expo websites with Expo CLI.",
  "main": "webpack.config.js",
  "types": "webpack.config.d.ts",
  "repository": {
    "type": "git",
    "url": "https://github.com/expo/expo-cli.git",
    "directory": "packages/webpack-config"
  },
  "scripts": {
    "watch": "tsc --watch --preserveWatchOutput",
    "build": "tsc",
    "lint": "eslint .",
    "clean": "rimraf ./webpack/ ./tsconfig.tsbuildinfo",
    "prepare": "yarn run clean && yarn run build",
    "test": "jest --config jest/unit-test-config.js",
    "test:e2e:start": "EXPO_E2E_COMMAND='start' jest --config jest/e2e-test-config.json --rootDir .",
    "test:e2e:build": "EXPO_E2E_COMMAND='build' jest --config jest/e2e-test-config.json --rootDir ."
  },
  "files": [
    "addons",
    "env",
    "loaders",
    "plugins",
    "template",
    "utils",
    "web-default",
    "webpack",
    "getWebExtensions.js",
    "webpack.config.d.ts",
    "webpack.config.js"
  ],
  "license": "MIT",
  "engines": {
    "node": ">=12"
  },
  "bugs": {
    "url": "https://github.com/expo/expo-cli/issues"
  },
  "dependencies": {
<<<<<<< HEAD
    "@babel/core": "^7.20.2",
    "babel-loader": "^8.3.0",
=======
    "@babel/core": "^7.16.0",
    "@expo/config": "6.0.20",
    "babel-loader": "^8.2.3",
>>>>>>> 164b4d5b
    "chalk": "^4.0.0",
    "clean-webpack-plugin": "^4.0.0",
    "copy-webpack-plugin": "^10.2.0",
    "css-loader": "^6.5.1",
    "css-minimizer-webpack-plugin": "^3.4.1",
    "expo-pwa": "0.0.124",
    "find-up": "^5.0.0",
    "find-yarn-workspace-root": "~2.0.0",
    "getenv": "^1.0.0",
    "html-webpack-plugin": "^5.5.0",
    "is-wsl": "^2.0.0",
    "mini-css-extract-plugin": "^2.5.2",
    "node-html-parser": "^5.2.0",
    "semver": "~7.3.2",
    "source-map-loader": "^3.0.1",
    "style-loader": "^3.3.1",
    "terser-webpack-plugin": "^5.3.0",
    "webpack": "^5.64.4",
    "webpack-dev-server": "^4.11.1",
    "webpack-manifest-plugin": "^4.1.1"
  },
  "devDependencies": {
    "@types/copy-webpack-plugin": "^10.1.0",
    "@types/css-minimizer-webpack-plugin": "3.2.1",
    "@types/html-webpack-plugin": "^3.2.6",
    "@types/image-size": "^0.8.0",
    "@types/loader-utils": "^2.0.3",
    "@types/terser-webpack-plugin": "^5.2.0",
    "@types/webpack-dev-server": "^4.7.2",
    "@types/webpack-manifest-plugin": "^3.0.5",
    "jest-puppeteer": "^4.4.0",
    "metro": "~0.64.0",
    "react-native": "~0.64.3",
    "resize-observer-polyfill": "^1.5.1",
    "serve": "^11.1.0"
  },
  "browserslist": {
    "production": [
      ">0.2%",
      "not dead",
      "not op_mini all"
    ],
    "development": [
      "last 1 chrome version",
      "last 1 firefox version",
      "last 1 safari version"
    ]
  }
}<|MERGE_RESOLUTION|>--- conflicted
+++ resolved
@@ -40,14 +40,9 @@
     "url": "https://github.com/expo/expo-cli/issues"
   },
   "dependencies": {
-<<<<<<< HEAD
     "@babel/core": "^7.20.2",
+    "@expo/config": "6.0.20",
     "babel-loader": "^8.3.0",
-=======
-    "@babel/core": "^7.16.0",
-    "@expo/config": "6.0.20",
-    "babel-loader": "^8.2.3",
->>>>>>> 164b4d5b
     "chalk": "^4.0.0",
     "clean-webpack-plugin": "^4.0.0",
     "copy-webpack-plugin": "^10.2.0",
