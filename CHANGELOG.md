--- conflicted
+++ resolved
@@ -8,6 +8,8 @@
 
 ### 🎉 New features
 
+- [expo-cli][package-manager] Pass parameters to `npm install` or `yarn add` command when using `expo install` ([#4174](https://github.com/expo/expo-cli/pull/4174))
+
 ### 🧹 Chores
 
 ### 🐛 Bug fixes
@@ -16,12 +18,6 @@
 
 ## [Tue, 15 Feb 2022 10:13:55 -0800](https://github.com/expo/expo-cli/commit/f1d2413db3374a425561cbf71c7f20a6bb697b55)
 
-<<<<<<< HEAD
-### 🎉 New features
-
-- [expo-cli] New `--fix-dependencies` option for `doctor` ([#4153](https://github.com/expo/expo-cli/issues/4153))
-- [expo-cli][package-manager] Pass parameters to `npm install` or `yarn add` command when using `expo install` ([#4174](https://github.com/expo/expo-cli/pull/4174))
-=======
 ### 🧹 Chores
 
 - [docs] outdated docs link in contributing guidelines ([#4211](https://github.com/expo/expo-cli/issues/4211))
@@ -41,7 +37,6 @@
 ### 🎉 New features
 
 - [cli] check expo-updates is installed before a publish ([#4179](https://github.com/expo/expo-cli/issues/4179))
->>>>>>> 9aad9d63
 
 ### 🧹 Chores
 
