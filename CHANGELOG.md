# Changelog

This is the log of notable changes to Expo CLI and related packages.

## master

### 🛠 Breaking changes

<<<<<<< HEAD
- [json-file] Remove undocumented support for multi-part keys in `getAsync` and `setAsync` ([#3019](https://github.com/expo/expo-cli/pulls/3019))

### 🎉 New features

=======
- [config-plugins] Rename `IOSConfig.BundleIdenitifer` to `IOSConfig.BundleIdentifier`.

### 🎉 New features

- [xdl] Automatically fall back to offline mode when manifest can't be signed. ([#3148](https://github.com/expo/expo-cli/pull/3148))

>>>>>>> 5e827733
### 🐛 Bug fixes

## [Tue, 01 Feb 2021 08:55:22 -0800](https://github.com/expo/expo-cli/commit/51c6adb941b74df413834ab3ae3f2578e336d60d)

### 🛠 Breaking changes

### 🎉 New features

### 🐛 Bug fixes

- [xdl] Define max content and body lengths in Axios 0.21 ([#3162](https://github.com/expo/expo-cli/pull/3162))

### 📦 Packages updated

- @expo/dev-tools@0.13.81
- expo-cli@4.1.5
- @expo/xdl@59.0.21

## [Tue, 26 Jan 2021 18:21:34 -0800](https://github.com/expo/expo-cli/commit/ee77eaa57684c3ac496eae24b5e10b8acb6b6e32)

### 🛠 Breaking changes

### 🎉 New features

### 🐛 Bug fixes

- [xdl] Fix flicker when switching to tunnel connection due to null urlType

### 📦 Packages updated

- @expo/dev-tools@0.13.79
- expo-cli@4.1.3
- @expo/xdl@59.0.19

## [Tue, 26 Jan 2021 17:34:40 -0800](https://github.com/expo/expo-cli/commit/c9a57c31bc2309de5c8ddfa13986209c5dffcecf)

### 🛠 Breaking changes

### 🎉 New features

- [xdl] Use global ngrok for xdl ([#3123](https://github.com/expo/expo-cli/issues/3123))
- [configure-splash-screen] publish @expo/configure-splash-screen

### 🐛 Bug fixes

- [cli] prevent throwing duplicate warning ([#3130](https://github.com/expo/expo-cli/issues/3130))
- [cli] Auto-login when envvars are defined ([#3127](https://github.com/expo/expo-cli/issues/3127))
- [cli] Improve handling of no answer for customize:web ([#3128](https://github.com/expo/expo-cli/issues/3128))
- [xdl] Support Expo Go name in shellapp template ([#3125](https://github.com/expo/expo-cli/issues/3125))

### 📦 Packages updated

- @expo/config-plugins@1.0.17
- @expo/config@3.3.26
- @expo/dev-server@0.1.52
- @expo/dev-tools@0.13.78
- @expo/electron-adapter@0.0.43
- expo-cli@4.1.2
- expo-optimize@0.1.74
- @expo/metro-config@0.1.52
- @expo/next-adapter@2.1.57
- @expo/package-manager@0.0.36
- pod-install@0.1.16
- expo-pwa@0.0.62
- uri-scheme@1.0.63
- @expo/webpack-config@0.12.56
- @expo/xdl@59.0.18

## [Mon, 25 Jan 2021 11:50:33 -0800](https://github.com/expo/expo-cli/commit/ded0c2af2180d76dd9f420f00b92b5167ab52312)

### 🛠 Breaking changes

- [cli] Open signup page in browser instead of CLI-based registration
- [config] Only use wasm on web platforms ([#3100](https://github.com/expo/expo-cli/issues/3100))

### 🎉 New features

- [cli] Auto configure TypeScript ([#3096](https://github.com/expo/expo-cli/issues/3096))
- [cli] Use the versions endpoint for TypeScript packages ([#3109](https://github.com/expo/expo-cli/issues/3109))
- [cli] Copy over EAS Apple API methods ([#3113](https://github.com/expo/expo-cli/issues/3113))
- [cli] add --experimental-bundle flag to 'export' command ([#3074](https://github.com/expo/expo-cli/issues/3074))
- [config-plugins] improve monorepo support - fix setting path to create-manifest-\* script ([#3103](https://github.com/expo/expo-cli/issues/3103))
- [config-plugins] export more types from config-plugins ([#3083](https://github.com/expo/expo-cli/issues/3083))
- [metro-config] Enable allowOptionalDependencies by default ([#3088](https://github.com/expo/expo-cli/issues/3088))
- [xdl] improve simulator errors ([#3104](https://github.com/expo/expo-cli/issues/3104))

### 🐛 Bug fixes

- [cli] Check for optional `devDependencies` ([#3121](https://github.com/expo/expo-cli/issues/3121))
- [cli] Validate project owner when publishing ([#3061](https://github.com/expo/expo-cli/issues/3061))
- [cli] Remove EAS Build related code ([#3079](https://github.com/expo/expo-cli/issues/3079))
- [cli] add option to assign created push key to current project ([#3098](https://github.com/expo/expo-cli/issues/3098))
- [cli] Only change react-native version when it's a fork ([#3097](https://github.com/expo/expo-cli/issues/3097))
- [cli] remove lottie extra step warning ([#3099](https://github.com/expo/expo-cli/issues/3099))
- [cli] improvement: Handle keychain save error ([#3067](https://github.com/expo/expo-cli/issues/3067))
- [config-plugins] Prevent adding duplicate Xcode references for files ([#3107](https://github.com/expo/expo-cli/issues/3107))
- [config-plugins] Fix app gradle versionName replacement after ejecting twice ([#3082](https://github.com/expo/expo-cli/issues/3082))
- [xdl] fix expo export --dump-sourcemap for sdk 40+ and bare projects ([#3095](https://github.com/expo/expo-cli/issues/3095))

### 📦 Packages updated

- @expo/config-plugins@1.0.15
- @expo/config@3.3.24
- @expo/dev-server@0.1.50
- @expo/dev-tools@0.13.76
- @expo/electron-adapter@0.0.41
- expo-cli@4.1.0
- expo-optimize@0.1.72
- @expo/metro-config@0.1.50
- @expo/next-adapter@2.1.55
- expo-pwa@0.0.60
- uri-scheme@1.0.61
- @expo/webpack-config@0.12.54
- @expo/xdl@59.0.16

## [Thu Jan 14 14:34:05 2021 +0100](https://github.com/expo/expo-cli/commit/e8dfcc425fa8128aeaf21fb8bbba6760dc196fcf)

### 🛠 Breaking changes

- [cli] Environment variables matching `EXPO_` or `REACT_NATIVE_` are no longer exposed publicly to the development-mode app or website ([#3063](https://github.com/expo/expo-cli/issues/3063))
- [cli] Remove EAS Build code, it now lives in `eas-cli` ([#3079](https://github.com/expo/expo-cli/pull/3079))

### 🎉 New features

- [config-plugins] ProvisioningProfile: allow setting provisioning profile for a particular target (not only for the first one)

### 📦 Packages updated

- @expo/config-plugins@1.0.14
- @expo/config@3.3.23
- @expo/dev-server@0.1.49
- @expo/dev-tools@0.13.75
- @expo/electron-adapter@0.0.40
- expo-cli@4.0.18
- expo-codemod@1.0.30
- expo-optimize@0.1.71
- @expo/image-utils@0.3.10
- @expo/metro-config@0.1.49
- @expo/next-adapter@2.1.54
- expo-pwa@0.0.59
- uri-scheme@1.0.60
- @expo/webpack-config@0.12.53
- @expo/xdl@59.0.15

## [Sun, 27 Dec 2020 13:14:17 -0800](https://github.com/expo/expo-cli/commit/a14f18284efda89a08910d5a753b1749897f54a2)

### 🛠 Breaking changes

- [cli] Mark expo upload:ios as unsupported ([#3030](https://github.com/expo/expo-cli/issues/3030))

### 📦 Packages updated

- expo-cli@4.0.17

## [Mon, 21 Dec 2020 18:18:20 -0800](https://github.com/expo/expo-cli/commit/62339b5fb7300569ca6cbb034251070bf8a63999)

### 🛠 Breaking changes

- [xdl] Update iOS deployment target in ejected Podfile (internal)

### 🎉 New features

- [xdl][dev-tools][cli] Update --dev-client for new requirements ([#2938](https://github.com/expo/expo-cli/issues/2938))

### 📦 Packages updated

- @expo/dev-server@0.1.48
- @expo/dev-tools@0.13.74
- kkexpo-cli@4.0.16
- @expo/metro-config@0.1.48
- @expo/xdl@59.0.14

## [Mon, 14 Dec 2020 20:47:39 -0800](https://github.com/expo/expo-cli/commit/ad6570659b8ad9fccdec8c79791b6f5d6578b824)

### 🐛 Bug fixes

- [configure-splash-screen][config-plugins] Bump @expo/configure-splash-screen
- [configure-splash-screen] Remove peer dependency
- [english] effect -> affect ([#3013](https://github.com/expo/expo-cli/issues/3013))

### 📦 Packages updated

- @expo/config-plugins@1.0.12
- @expo/dev-tools@0.13.72
- expo-cli@4.0.14
- uri-scheme@1.0.58
- @expo/xdl@59.0.12

## [Wed, 9 Dec 2020 17:12:12 -0800](https://github.com/expo/expo-cli/commit/cbbfa68a6eac9639b4217a9bcc0ca3ce30eb1378)

### 🐛 Bug fixes

- [cli][xdl] Clear versions cache when running expo upgrade, to be safe
- [config] fix mod serialization ([#3008](https://github.com/expo/expo-cli/issues/3008))
<<<<<<< HEAD
- [config-plugins] use env variable for debug when `_internal` isn't defined ([#3011](https://github.com/expo/expo-cli/issues/3011))
=======
- [config-plugins] use env variable for debug when \_internal isn't defined ([#3011](https://github.com/expo/expo-cli/issues/3011))
>>>>>>> 5e827733

### 📦 Packages updated

- @expo/config-plugins@1.0.11
- @expo/config@3.3.21
- @expo/dev-server@0.1.46
- @expo/dev-tools@0.13.71
- @expo/electron-adapter@0.0.38
- expo-cli@4.0.13
- expo-optimize@0.1.69
- @expo/metro-config@0.1.46
- @expo/next-adapter@2.1.52
- expo-pwa@0.0.57
- uri-scheme@1.0.57
- @expo/webpack-config@0.12.51
- @expo/xdl@59.0.11

## [Tue, 8 Dec 2020 18:21:57 -0800](https://github.com/expo/expo-cli/commit/a875d06d4ab529ff9b4e7fe570692a47bf46f1b6)

### 🎉 New features

- [cli] Add expo-random when upgrading to >= SDK 40 with expo-auth-session
- [cli] Add cmd.exe detection on windows & warn about it ([#2838](https://github.com/expo/expo-cli/issues/2838))
- [cli] Skip warning about expo-constants when ejecting in SDK 40 and greater ([#3006](https://github.com/expo/expo-cli/issues/3006))
- [xdl] Add robots as new supported user type ([#2440](https://github.com/expo/expo-cli/issues/2440))

### 📦 Packages updated

- @expo/dev-tools@0.13.70
- expo-cli@4.0.12
- @expo/xdl@59.0.10

## [Mon, 7 Dec 2020 22:27:44 -0800](https://github.com/expo/expo-cli/commit/3fb08fdff7a03fb49a1f2ddc6d968ceb14be9519)

### 🎉 New features

- [config-plugins] Added support for static plugins ([#2943](https://github.com/expo/expo-cli/issues/2943))
- [config-plugins] Support splash screen config on SDK 40 ([#3003](https://github.com/expo/expo-cli/issues/3003))
- [config-plugins] added method for adding frameworks ([#2997](https://github.com/expo/expo-cli/issues/2997))

### 🐛 Bug fixes

- [xdl] Check for client updates for the given sdk version by default
- [cli] fix windows post install message
- [cli] Use unified website route for all builds (no more /v2) ([#2995](https://github.com/expo/expo-cli/issues/2995))

### 📦 Packages updated

- @expo/config-plugins@1.0.10
- @expo/config@3.3.20
- @expo/dev-server@0.1.45
- @expo/dev-tools@0.13.69
- @expo/electron-adapter@0.0.37
- expo-cli@4.0.11
- expo-optimize@0.1.68
- @expo/metro-config@0.1.45
- @expo/next-adapter@2.1.51
- pod-install@0.1.14
- expo-pwa@0.0.56
- @expo/schemer@1.3.23
- uri-scheme@1.0.56
- @expo/webpack-config@0.12.50
- @expo/xdl@59.0.9

## [Fri, 4 Dec 2020 10:38:20 -0800](https://github.com/expo/expo-cli/commit/65cb9a64cfa4cc6fb89bdc2a432acd16c6043def)

### 🎉 New features

- [cli] Added ability to skip platforms when ejecting ([#2988](https://github.com/expo/expo-cli/issues/2988))
- [cli] Fallback to jest-expo@sdkVersion-beta when using beta sdk if not otherwise defined ([#2985](https://github.com/expo/expo-cli/issues/2985))
- [cli] Update supported Node version ranges
- [xdl] Install the client version for the given SDK by default when opening project ([#2986](https://github.com/expo/expo-cli/issues/2986))

### 📦 Packages updated

- @expo/config-plugins@1.0.7
- @expo/dev-tools@0.13.66
- expo-cli@4.0.8
- uri-scheme@1.0.53
- @expo/xdl@59.0.6

## [Tue, 1 Dec 2020 16:30:17 -0800](https://github.com/expo/expo-cli/commit/bc951645e2b7771ad2c2e81dbb50d1ffa7b22dc1)

### 🛠 Breaking changes

### 🎉 New features

### 🐛 Bug fixes

- [cli] Fix installing client for selected target SDK version in upgrade ([#2981](https://github.com/expo/expo-cli/issues/2981))

### 📦 Packages updated

- @expo/config-plugins@1.0.6
- expo-cli@4.0.7
- uri-scheme@1.0.52

## [Mon, 30 Nov 2020 15:41:46 -0800](https://github.com/expo/expo-cli/commit/d68bfc944016efa0c553109ffca3d3222b1a92ac)

### 🛠 Breaking changes

### 🎉 New features

- [config-plugins] Add withInternal plugin ([#2975](https://github.com/expo/expo-cli/issues/2975))
- [config-plugins] Created withRunOnce ([#2965](https://github.com/expo/expo-cli/issues/2965))
- [config-plugins] fix isPlistVersionConfigurationSynced condition ([#2974](https://github.com/expo/expo-cli/issues/2974))

### 🐛 Bug fixes

- [xdl][cli] Fix beta integration of init ([#2978](https://github.com/expo/expo-cli/issues/2978))

### 📦 Packages updated

- @expo/config-plugins@1.0.5
- @expo/config@3.3.18
- @expo/dev-server@0.1.43
- @expo/dev-tools@0.13.64
- @expo/electron-adapter@0.0.35
- expo-cli@4.0.5
- expo-optimize@0.1.66
- @expo/metro-config@0.1.43
- @expo/next-adapter@2.1.49
- expo-pwa@0.0.54
- uri-scheme@1.0.51
- @expo/webpack-config@0.12.48
- @expo/xdl@59.0.4

## [Sat, 28 Nov 2020 12:49:14 -0800](https://github.com/expo/expo-cli/commit/57ddd2cadfc85b663df7dbb23dc442b9d5803b7c)

### 🎉 New features

<<<<<<< HEAD
- [config] fill `_internal` object ([#2968](https://github.com/expo/expo-cli/issues/2968))
=======
- [config] fill \_internal object ([#2968](https://github.com/expo/expo-cli/issues/2968))
>>>>>>> 5e827733

### 🐛 Bug fixes

- [cli] Fix register command and some cleanup on messaging ([#2971](https://github.com/expo/expo-cli/issues/2971))

### 📦 Packages updated

- @expo/config-plugins@1.0.4
- @expo/config@3.3.17
- @expo/dev-server@0.1.42
- @expo/dev-tools@0.13.63
- @expo/electron-adapter@0.0.34
- expo-cli@4.0.4
- expo-optimize@0.1.65
- @expo/metro-config@0.1.42
- @expo/next-adapter@2.1.48
- expo-pwa@0.0.53
- uri-scheme@1.0.50
- @expo/webpack-config@0.12.47
- @expo/xdl@59.0.3

## [Fri, 27 Nov 2020 14:33:45 -0800](https://github.com/expo/expo-cli/commit/7bb61ba51da0eafce3faa8cbf59124f56ebe7e7d)

### 🎉 New features

- [image-utils] Upgraded jimp to the smaller version ([#2963](https://github.com/expo/expo-cli/issues/2963))
- [cli] Make it possible to run expo upgrade with beta release prior to actually setting beta flag ([#2967](https://github.com/expo/expo-cli/issues/2967))

### 📦 Packages updated

- @expo/config-plugins@1.0.3
- @expo/dev-tools@0.13.62
- @expo/electron-adapter@0.0.33
- expo-cli@4.0.3
- expo-optimize@0.1.64
- @expo/image-utils@0.3.9
- @expo/next-adapter@2.1.47
- expo-pwa@0.0.52
- uri-scheme@1.0.49
- @expo/webpack-config@0.12.46
- @expo/xdl@59.0.2

## [Fri, 27 Nov 2020 10:31:00 -0800](https://github.com/expo/expo-cli/commit/939de8ba6eb90979f7975de5ae2197208319773b)

### 🛠 Breaking changes

### 🎉 New features

### 🐛 Bug fixes

- [cli] fix prompt selection ([#2966](https://github.com/expo/expo-cli/issues/2966))

### 📦 Packages updated

- expo-cli@4.0.2

## [Thu, 26 Nov 2020 16:54:28 -0800](https://github.com/expo/expo-cli/commit/1995c2f93d03a733480d95f22145170622158b01)

### 🛠 Breaking changes

### 🎉 New features

### 🐛 Bug fixes

- [cli] Disable strikethrough in expo-cli select prompts
- [config] Run splash first config in dangerous configs to fix race condition ([#2959](https://github.com/expo/expo-cli/issues/2959))

### 📦 Packages updated

- @expo/config-plugins@1.0.2
- @expo/dev-tools@0.13.61
- expo-cli@4.0.1
- uri-scheme@1.0.48
- @expo/xdl@59.0.1

## [Thu, 26 Nov 2020 12:25:12 -0800](https://github.com/expo/expo-cli/commit/a69fdfdcda48ca1ebf09b1e862fe84043f569d9d)

### 🛠 Breaking changes

- [cli] Removed `generate-module` command ([#2903](https://github.com/expo/expo-cli/pull/2903))
- [cli] Use submission service by default ([#2876](https://github.com/expo/expo-cli/issues/2876))
- [cli] Delete apply command in favor of eject. Don't worry, you probably were not using this command anyways. ([#2899](https://github.com/expo/expo-cli/issues/2899))

### 🎉 New features

- [cli] Record simctl error ([#2887](https://github.com/expo/expo-cli/issues/2887))
- [cli] Replace process.exits with errors ([#2901](https://github.com/expo/expo-cli/issues/2901))
- [cli] Support grouping and hiding in the introspect script ([#2931](https://github.com/expo/expo-cli/issues/2931))
- [cli] debug logging ([#2946](https://github.com/expo/expo-cli/issues/2946))
- [config plugins] Implement debug logging for mods ([#2950](https://github.com/expo/expo-cli/issues/2950))
- [config plugins] Prevent passing a plugin that requires props without props ([#2937](https://github.com/expo/expo-cli/issues/2937))
- [config plugins] Support updating the project settings.gradle name ([#2955](https://github.com/expo/expo-cli/issues/2955))
- [config plugins] base mod improvements ([#2948](https://github.com/expo/expo-cli/issues/2948))
- [config plugins] name all config plugins ([#2949](https://github.com/expo/expo-cli/issues/2949))
- [config-plugins] create package ([#2956](https://github.com/expo/expo-cli/issues/2956))
- [config] add option to get public expo config method ([#2863](https://github.com/expo/expo-cli/issues/2863))
- [config] android plugins ([#2849](https://github.com/expo/expo-cli/issues/2849))
- [deps] remove inquirer
- [deps] upgrade react-dev-utils to 11.0.1 ([#2906](https://github.com/expo/expo-cli/issues/2906))
- [deps] upgrade to bunyan 4.0.0 ([#2920](https://github.com/expo/expo-cli/issues/2920))
- [web] Improve PWA warning ([#2907](https://github.com/expo/expo-cli/issues/2907))
- [web] promote web warning to late beta ([#2889](https://github.com/expo/expo-cli/issues/2889))
- [xdl] Switch to in-process Metro JS bundling through `@expo/dev-server` starting from SDK 40 ([#2921](https://github.com/expo/expo-cli/pull/2921))

### 🐛 Bug fixes

- [actions] Upgrade cache to v2 ([#2872](https://github.com/expo/expo-cli/issues/2872))
- [cli] Fix build/status return types ([#2915](https://github.com/expo/expo-cli/issues/2915))
- [cli] Replace inquirer with prompts in init ([#2905](https://github.com/expo/expo-cli/issues/2905))
- [cli] Resolve main fields to determine if an index.js should be generated ([#2874](https://github.com/expo/expo-cli/issues/2874))
- [cli] delete generate-module ([#2903](https://github.com/expo/expo-cli/issues/2903))
- [cli][upgrade] support projects without a config ([#2888](https://github.com/expo/expo-cli/issues/2888))
- [config plugins] Enable notifications by default ([#2958](https://github.com/expo/expo-cli/issues/2958))
- [config plugins] add files to 'copy bundle resources', not 'compile sources' build phase ([#2936](https://github.com/expo/expo-cli/issues/2936))
- [config] permissions plugins ([#2871](https://github.com/expo/expo-cli/issues/2871))
- [config][xdl] migrate project/publish to getPublicExpoConfig ([#2864](https://github.com/expo/expo-cli/issues/2864))
- [eject] Added more packages with extra setup ([#2870](https://github.com/expo/expo-cli/issues/2870))
- [image-utils] Fix blurry web favicon ([#2914](https://github.com/expo/expo-cli/issues/2914))
- [traveling-fastlane] add slightly modified manage_provisioning_profile ([#2928](https://github.com/expo/expo-cli/issues/2928))
- [xdl] On Android remove default template splash image when no splash image is specified in the app manifest ([#2883](https://github.com/expo/expo-cli/pull/2883))
- [xdl] Switch to in-process Metro JS bundling starting from SDK 40 ([#2921](https://github.com/expo/expo-cli/issues/2921))
- [xdl] Update web terminal UI ([#2890](https://github.com/expo/expo-cli/issues/2890))

### 📦 Packages updated

- @expo/config-plugins@1.0.1
- @expo/config@3.3.16
- @expo/dev-server@0.1.41
- @expo/dev-tools@0.13.60
- @expo/electron-adapter@0.0.32
- expo-cli@4.0.0
- expo-optimize@0.1.63
- @expo/image-utils@0.3.8
- @expo/json-file@8.2.25
- @expo/metro-config@0.1.41
- @expo/next-adapter@2.1.46
- @expo/package-manager@0.0.34
- pod-install@0.1.13
- expo-pwa@0.0.51
- @expo/schemer@1.3.22
- uri-scheme@1.0.47
- @expo/webpack-config@0.12.45
- @expo/xdl@59.0.0

## [Thu Nov 26 12:36:20 2020 +0100](https://github.com/expo/expo-cli/commit/5c432616d39fe0a8894b50d2e613284674a536e1)

### 🐛 Bug fixes

- [configure-splash-screen] On iOS fix auto-configuration when there's no PBXVariantGroup in the project ([#2945](https://github.com/expo/expo-cli/pull/2945))

### 📦 Packages updated

- @expo/configure-splash-screen@0.3.1

## [Mon, 9 Nov 2020 13:44:59 -0800](https://github.com/expo/expo-cli/commit/d5b8759b32d5a7747067a969728d9ba732926824)

### 🛠 Breaking changes

### 🎉 New features

- [cli] Added support for a custom scheme property ([#2860](https://github.com/expo/expo-cli/issues/2860))
- [cli] Clarify the experimental nature of the --dev-client flag
- [cli] Created scheme resolver for dev-client ([#2861](https://github.com/expo/expo-cli/issues/2861))
- [uri-scheme] sort Info.plist files by length ([#2859](https://github.com/expo/expo-cli/issues/2859))

### 🐛 Bug fixes

- [xdl] speed improvement - remove extra config read when resolving entry point ([#2836](https://github.com/expo/expo-cli/issues/2836))
- [xdl] fix updates ON_ERROR_RECOVERY setting for SDK 39 ([#2856](https://github.com/expo/expo-cli/issues/2856))

### 📦 Packages updated

- @expo/config@3.3.15
- @expo/dev-server@0.1.40
- @expo/dev-tools@0.13.59
- @expo/electron-adapter@0.0.31
- expo-cli@3.28.6
- expo-optimize@0.1.62
- @expo/metro-config@0.1.40
- @expo/next-adapter@2.1.45
- expo-pwa@0.0.50
- uri-scheme@1.0.46
- @expo/webpack-config@0.12.44
- @expo/xdl@58.0.20

## [Wed, 4 Nov 2020 19:04:11 -0800](https://github.com/expo/expo-cli/commit/4a29c163952ea8f4a27e3621b2aa08fce164923e)

### 🛠 Breaking changes

### 🎉 New features

- [xdl][cli] <feat>: Add READMEs to the .expo & .expo-shared folders ([#2830](https://github.com/expo/expo-cli/issues/2830))

### 🐛 Bug fixes

- [configure-splash-screen] Use proper bin paths to files ([#2840](https://github.com/expo/expo-cli/issues/2840))
- [config] android fixes ([#2851](https://github.com/expo/expo-cli/issues/2851))
- [config] iOS fix types ([#2852](https://github.com/expo/expo-cli/issues/2852))
- [config] Updated Android Facebook module to better accommodate plugins ([#2848](https://github.com/expo/expo-cli/issues/2848))
- [pkcs12] add fingerprint support for unparseable x509 certs ([#2854](https://github.com/expo/expo-cli/issues/2854))
- [traveling-fastlane] publish 1.15.2
- [travelling-fastlane] Update app_produce to return App ID ([#2855](https://github.com/expo/expo-cli/issues/2855))

### 📦 Packages updated

- @expo/config@3.3.14
- @expo/dev-server@0.1.39
- @expo/dev-tools@0.13.58
- @expo/electron-adapter@0.0.30
- expo-cli@3.28.5
- expo-optimize@0.1.61
- @expo/metro-config@0.1.39
- @expo/next-adapter@2.1.44
- @expo/pkcs12@0.0.4
- expo-pwa@0.0.49
- uri-scheme@1.0.45
- @expo/webpack-config@0.12.43
- @expo/xdl@58.0.19

## [Tue, 3 Nov 2020 10:49:55 -0800](https://github.com/expo/expo-cli/commit/de4124a9cfc50715e0c9748151dfdbe254e57074)

### 🛠 Breaking changes

### 🎉 New features

- [config] config plugins iOS ([#2789](https://github.com/expo/expo-cli/issues/2789))

### 🐛 Bug fixes

- [cli] Use exact @expo/eas-build-job version, update it, and fix related TS errors ([#2850](https://github.com/expo/expo-cli/issues/2850))
- [cli] Fix eas gradle script not working when used with react-native-config
- [config] Force entitlement paths to be in posix ([#2841](https://github.com/expo/expo-cli/issues/2841))

### 📦 Packages updated

- @expo/config@3.3.13
- @expo/dev-server@0.1.38
- @expo/dev-tools@0.13.57
- @expo/electron-adapter@0.0.29
- expo-cli@3.28.4
- expo-optimize@0.1.60
- @expo/metro-config@0.1.38
- @expo/next-adapter@2.1.43
- expo-pwa@0.0.48
- uri-scheme@1.0.44
- @expo/webpack-config@0.12.42
- @expo/xdl@58.0.18

## [Thu, 22 Oct 2020 15:31:16 -0700](https://github.com/expo/expo-cli/commit/8def7d96509daf819754b0b7af09e1f3159896c1)

### 🛠 Breaking changes

### 🎉 New features

- [cli] Support --platform option for eas:build:init
- [cli] Update --latest flag help message
- [cli] Validate the credentials for android keystore

### 🐛 Bug fixes

- [cli][xdl] Pass owner through to findReusableBuildAsync
- [xdl] Rename debug to expo raw log to avoid collision ([#2818](https://github.com/expo/expo-cli/issues/2818))

### 📦 Packages updated

- @expo/dev-tools@0.13.55
- expo-cli@3.28.2
- @expo/xdl@58.0.16

## [Mon, 19 Oct 2020 16:43:59 -0700](https://github.com/expo/expo-cli/commit/1062d0bba966500dba751a890938445ee195d919)

### 🎉 New features

- [cli] Add support for --latest flag in client:install:x ([#2804](https://github.com/expo/expo-cli/issues/2804))
- [cli] Add `releaseChannel` field to the profile in `eas.json`
- [config] Created AssetContents ([#2798](https://github.com/expo/expo-cli/issues/2798))
- [config] disjointed features from plugins ios ([#2811](https://github.com/expo/expo-cli/issues/2811))
- [pkcs12] return null if pkcs keystore has no cert under friendly name ([#2805](https://github.com/expo/expo-cli/issues/2805))
- [pkcs12] amend readme with updated method names

### 🐛 Bug fixes

- [config] fix entitlements functionality ([#2797](https://github.com/expo/expo-cli/issues/2797))
- [config] setFacebookConfig needs to be async function due to ensureFacebookActivityAsync
- [cli] Use expo/plist instead of xdl IosPlist ([#2799](https://github.com/expo/expo-cli/issues/2799))
- [cli] Fix custom Expo client build ([#2796](https://github.com/expo/expo-cli/issues/2796))

### 📦 Packages updated

- @expo/config@3.3.11
- @expo/dev-server@0.1.36
- @expo/dev-tools@0.13.54
- @expo/electron-adapter@0.0.27
- expo-cli@3.28.1
- expo-optimize@0.1.58
- @expo/metro-config@0.1.36
- @expo/next-adapter@2.1.41
- @expo/pkcs12@0.0.2
- expo-pwa@0.0.46
- uri-scheme@1.0.42
- @expo/webpack-config@0.12.40
- @expo/xdl@58.0.15

## [Wed, 14 Oct 2020 14:27:23 -0700](https://github.com/expo/expo-cli/commit/0fde837f6024c2cd53e089df894063b3f4b38ca2)

### 🎉 New features

- [configure-splash-screen] Added `--version, -V` option for version printing. ([#2785](https://github.com/expo/expo-cli/pull/2785))
- [pkcs12] new package for PKCS#12 utilities ([#2773](https://github.com/expo/expo-cli/issues/2773))
- [config] Created paths module for ios ([#2784](https://github.com/expo/expo-cli/issues/2784))
- [cli] Skip ejecting iOS on Windows - this doesn't work properly at the moment, so we instead encourage people to use macOS or Linux for ejecting the iOS project.
- [cli] Update expo.io URLs used in expo-cli to match changes to the website ([#2767](https://github.com/expo/expo-cli/issues/2767))

### 🐛 Bug fixes

- [cli] Fix parallel uploads ([#2736](https://github.com/expo/expo-cli/issues/2736))
- [cli] Add "client" copy to Android and iOS open option ([#2778](https://github.com/expo/expo-cli/issues/2778))
- [cli] Add a EAS_OUTPUT_JOB_JSON environment variable to output JSON for the job
- [cli] Update Android install/uninstall copy ([#2763](https://github.com/expo/expo-cli/issues/2763))
- [cli] Disable error message when aborting ([#2751](https://github.com/expo/expo-cli/issues/2751))
- [cli] use correct description for openDevToolsAtStartup in the ? message ([#2755](https://github.com/expo/expo-cli/issues/2755))
- [config] minor plugin updates ([#2788](https://github.com/expo/expo-cli/issues/2788))
- [config] Fix Android scandir error when ejecting on windows ([#2774](https://github.com/expo/expo-cli/issues/2774))

### 📦 Packages updated

- @expo/config@3.3.10
- @expo/configure-splash-screen@0.3.0
- @expo/dev-server@0.1.35
- @expo/dev-tools@0.13.53
- @expo/electron-adapter@0.0.26
- expo-cli@3.28.0
- expo-optimize@0.1.57
- @expo/metro-config@0.1.35
- @expo/next-adapter@2.1.40
- @expo/pkcs12@0.0.1
- expo-pwa@0.0.45
- uri-scheme@1.0.41
- @expo/webpack-config@0.12.39
- @expo/xdl@58.0.14

## [Sat, 3 Oct 2020 22:11:17 -0700](https://github.com/expo/expo-cli/commit/6d8f7c734f501b9f194d232df7a0f65d9b9415e7)

### 🛠 Breaking changes

### 🎉 New features

### 🐛 Bug fixes

- [xdl] Revert regex replace for < SDK 39 splash screen
- [expo-cli] Disable TerminalUI sign in/out method (s) ([#2752](https://github.com/expo/expo-cli/issues/2752))

### 📦 Packages updated

- @expo/dev-tools@0.13.52
- expo-cli@3.27.14
- @expo/xdl@58.0.13

## [Fri, 2 Oct 2020 11:17:40 -0700](https://github.com/expo/expo-cli/commit/b02ce39f257045aa512ead62bdffa3a766a02c97)

### 🛠 Breaking changes

### 🎉 New features

- [cli] Add two-factor authentication to login ([#2581](https://github.com/expo/expo-cli/issues/2581))
- [cli] Make `expo install` pass through to npm or yarn directly when running it in a bare React Native app without the expo package installed. ([#2729](https://github.com/expo/expo-cli/issues/2729))
- [cli] EAS Build: Configure `expo-updates` automatically if it's installed when running `eas:build:init` [#2587](https://github.com/expo/expo-cli/pull/2587)
- [cli] Support absolute path in credentials.json for gradle

### 🐛 Bug fixes

- [config] Fix relative module resolution for config files ([#2744](https://github.com/expo/expo-cli/issues/2744))
- [configure-splash-screen] don't export color-string types ([#2739](https://github.com/expo/expo-cli/issues/2739))
- [cli] Fix simulator picking when multiple device versions exist ([#2742](https://github.com/expo/expo-cli/issues/2742))
- [cli] Fix EXPO_DEBUG on expo upgrade
- [cli] Fix command help options order ([#2721](https://github.com/expo/expo-cli/issues/2721))
- [xdl] Add support for splash screen SDK-39 standalone app configuration & building ([#2747](https://github.com/expo/expo-cli/issues/2747))

### 📦 Packages updated

- @expo/config@3.3.9
- @expo/dev-server@0.1.34
- @expo/dev-tools@0.13.51
- @expo/electron-adapter@0.0.25
- expo-cli@3.27.13
- expo-optimize@0.1.56
- @expo/image-utils@0.3.7
- @expo/metro-config@0.1.34
- @expo/next-adapter@2.1.39
- expo-pwa@0.0.44
- uri-scheme@1.0.40
- @expo/webpack-config@0.12.38
- @expo/xdl@58.0.12

## [Mon, 28 Sep 2020 12:02:49 -0700](https://github.com/expo/expo-cli/commit/19e206bdc3973aa5263a11999c9624ef3590b00d)

### 🛠 Breaking changes

- [config-types] remove loading key ([#2722](https://github.com/expo/expo-cli/issues/2722))

### 🎉 New features

- [config-types] Split up platform configs ([#2716](https://github.com/expo/expo-cli/issues/2716))
- [config-types] Rename root config file to ExpoConfig ([#2715](https://github.com/expo/expo-cli/issues/2715))

### 🐛 Bug fixes

- [config-types] android.intentFilters.data type fix ([#2707](https://github.com/expo/expo-cli/issues/2707))
- [cli] Fix typo when JS installation fails on eject ([#2712](https://github.com/expo/expo-cli/issues/2712))
- [cli] Revert "Improved package name validation ([#2687](https://github.com/expo/expo-cli/issues/2687))"
- [cli] Fix link to hashAsseFiles information on eject
- [cli] Remove short form of --count (-count didn't work, -c is taken)
- [cli] Fix windows build compatibility ([#2705](https://github.com/expo/expo-cli/issues/2705))

### 📦 Packages updated

- @expo/config@3.3.7
- @expo/configure-splash-screen@0.2.1
- @expo/dev-server@0.1.32
- @expo/dev-tools@0.13.49
- @expo/electron-adapter@0.0.23
- expo-cli@3.27.11
- expo-optimize@0.1.54
- @expo/metro-config@0.1.32
- @expo/next-adapter@2.1.37
- expo-pwa@0.0.42
- uri-scheme@1.0.38
- @expo/webpack-config@0.12.36
- @expo/xdl@58.0.10

## [Mon, 28 Sep 2020 15:47:29 +0200](https://github.com/expo/expo-cli/commit/3407fb46596c77197b8dd140046a5388026aec36)

### 🎉 New features

- [configure-splash-screen]<feat>: Accommodate Android singletons.SplashScreen import from the subpackage ([#2699](https://github.com/expo/expo-cli/issues/2699))
- [configure-splash-screen]<feat>: Make Android configuration conform to the new native API ([#2698](https://github.com/expo/expo-cli/issues/2698))

## [Thu, 24 Sep 2020 16:18:06 -0700](https://github.com/expo/expo-cli/commit/8443580c8093f28550c7ebbb8d1b66bacc83a201)

### 🛠 Breaking changes

### 🎉 New features

### 🐛 Bug fixes

- [config] Disable splash screen applying on eject until we fix issue with @expo/configure-splash-screen versioning. [#2700](https://github.com/expo/expo-cli/pull/2700).

### 📦 Packages updated

- @expo/config@3.3.6
- @expo/dev-server@0.1.31
- @expo/dev-tools@0.13.48
- @expo/electron-adapter@0.0.22
- expo-cli@3.27.10
- expo-optimize@0.1.53
- @expo/metro-config@0.1.31
- @expo/next-adapter@2.1.36
- expo-pwa@0.0.41
- uri-scheme@1.0.37
- @expo/webpack-config@0.12.35
- @expo/xdl@58.0.9

## [Thu, 24 Sep 2020 15:27:32 -0700](https://github.com/expo/expo-cli/commit/c76d808751c8f20203b0d3555ec3a210a37d0d1d)

### 🎉 New features

- [cli] Improved package name validation ([#2687](https://github.com/expo/expo-cli/issues/2687))
- [cli] Recommend Transporter.app if expo upload:ios fails
- [cli] Only show upload:ios command when build is for an iOS archive
- [config] Created XML module ([#2694](https://github.com/expo/expo-cli/issues/2694))
- [config][eject] Added ios.entitlements ([#2624](https://github.com/expo/expo-cli/issues/2624))
- [config] Created Paths module ([#2695](https://github.com/expo/expo-cli/issues/2695))
- [config] Resolve inline locales ([#2691](https://github.com/expo/expo-cli/issues/2691))
- [config-types] Update for schema changes ([#2690](https://github.com/expo/expo-cli/issues/2690))
- [xdl] use `process.env.METRO_NODE_OPTIONS` when starting Metro ([#2401](https://github.com/expo/expo-cli/issues/2401))

### 🐛 Bug fixes

- [xdl] add export modificator for Project.startExpoServerAsync function ([#2697](https://github.com/expo/expo-cli/issues/2697))

### 📦 Packages updated

- @expo/config@3.3.5
- @expo/dev-server@0.1.30
- @expo/dev-tools@0.13.47
- @expo/electron-adapter@0.0.21
- expo-cli@3.27.9
- expo-optimize@0.1.52
- @expo/metro-config@0.1.30
- @expo/next-adapter@2.1.35
- expo-pwa@0.0.40
- uri-scheme@1.0.36
- @expo/webpack-config@0.12.34
- @expo/xdl@58.0.8

## [Tue, 22 Sep 2020 22:27:01 -0700](https://github.com/expo/expo-cli/commit/877053dc8395e1cd98d2296eccf336d4f7c08f05)

### 🛠 Breaking changes

- [xdl] Deprecated `Project.getManifestUrlWithFallbackAsync()` in favor of `UrlUtils.constructManifestUrlAsync()`. [#2684](https://github.com/expo/expo-cli/pull/2684)
- [xdl] Deprecated `Project.getUrlAsync()` in favor of `UrlUtils.constructManifestUrlAsync()`. [#2684](https://github.com/expo/expo-cli/pull/2684)
- [xdl] Removed `Project.getSlugAsync()`, `Project.stopTunnelsAsync()`, `Project.startExpoServerAsync()`, `Project.stopExpoServerAsync()`, `Project.ProjectStatus`. [#2684](https://github.com/expo/expo-cli/pull/2684)

### 🎉 New features

- [expo-cli] replace @expo/build-tools with @expo/eas-build-job to reduce dependencies size. [#2679](https://github.com/expo/expo-cli/pull/2679)
- [expo-cli] Upgrade - skip installing the expo package if it is already set to the correct version
- [expo-cli] Upgrade - link to upgrade-helper in bare workflow when relevant

### 🐛 Bug fixes

- [config] improve modules ([#2674](https://github.com/expo/expo-cli/issues/2674))
- [expo-cli] Support unauthorized devices ([#2681](https://github.com/expo/expo-cli/issues/2681))

### 📦 Packages updated

- @expo/config@3.3.4
- @expo/dev-server@0.1.29
- @expo/dev-tools@0.13.46
- @expo/electron-adapter@0.0.20
- expo-cli@3.27.8
- expo-optimize@0.1.51
- @expo/metro-config@0.1.29
- @expo/next-adapter@2.1.34
- expo-pwa@0.0.39
- uri-scheme@1.0.35
- @expo/webpack-config@0.12.33
- @expo/xdl@58.0.7

## [Mon, 21 Sep 2020 19:11:42 -0700](https://github.com/expo/expo-cli/commit/d77fcb4613fa535ca809c833acc016759d93d996)

### 🛠 Breaking changes

### 🎉 New features

- [configure-splash-screen] Simplified and unified arguments, parameters and `--help` output. See `configure-splash-screen --help` to see the changes. [#2297](https://github.com/expo/expo-cli/pull/2297)

### 🐛 Bug fixes

- [xdl] Fix downloadApkAsync so it uses passed in URL rather than always depending on versions endpoint `androidUrl`
- [cli] Bring back support for EXPO_APPLE_ID ([#2671](https://github.com/expo/expo-cli/issues/2671))

### 📦 Packages updated

- @expo/config@3.3.3
- @expo/configure-splash-screen@0.1.19
- @expo/dev-server@0.1.28
- @expo/dev-tools@0.13.45
- @expo/electron-adapter@0.0.19
- expo-cli@3.27.7
- expo-optimize@0.1.50
- @expo/metro-config@0.1.28
- @expo/next-adapter@2.1.33
- expo-pwa@0.0.38
- uri-scheme@1.0.34
- @expo/webpack-config@0.12.32
- @expo/xdl@58.0.6

## [Fri, 18 Sep 2020 12:23:25 -0700](https://github.com/expo/expo-cli/commit/a5eb9cafd0b46120d3fcafa861b4fac164c7d978)

### 🛠 Breaking changes

### 🎉 New features

- [json-file] Add `ensureDir` option [#2664](https://github.com/expo/expo-cli/pull/2664)
- [configure-splash-screen] Refactor and integrate with `@expo/config` ([#2297](https://github.com/expo/expo-cli/issues/2297))

### 🐛 Bug fixes

- [cli] `build:android` fix missing keytool warning if user want to specify ceredentials manually [#2662](https://github.com/expo/expo-cli/pull/2662)
- [cli] Re-use source root lookup from @expo/config to fix updates config on init for projects with names that are altered for native project compat
- [cli] fix prompt helpers ([#2667](https://github.com/expo/expo-cli/issues/2667))
- [xdl] Build iOS shell app artifact in the current directory (instead of one level up). ([#2608](https://github.com/expo/expo-cli/issues/2608))
- [next-adapter] ReferenceError Html is not defined ([#2666](https://github.com/expo/expo-cli/issues/2666))

### 📦 Packages updated

- @expo/config@3.3.2
- @expo/configure-splash-screen@0.1.17
- @expo/dev-server@0.1.27
- @expo/dev-tools@0.13.44
- @expo/electron-adapter@0.0.18
- expo-cli@3.27.6
- expo-optimize@0.1.49
- @expo/json-file@8.2.24
- @expo/metro-config@0.1.27
- @expo/next-adapter@2.1.32
- @expo/package-manager@0.0.33
- pod-install@0.1.12
- expo-pwa@0.0.37
- uri-scheme@1.0.33
- @expo/webpack-config@0.12.31
- @expo/xdl@58.0.5

## [Thu, 17 Sep 2020 13:28:59 -0700](https://github.com/expo/expo-cli/commit/f0c9270058f38cc1b58bd03765e3e1de747c7b39)

### 🛠 Breaking changes

- [cli] Remove deprecated --web-only flag from start command

### 🎉 New features

- [cli] EAS Build: Improve errors and warnings when deprecating API [#2639](https://github.com/expo/expo-cli/pull/2639)
- [cli] support `--config` flag in `expo credentials:manager` [#2641](https://github.com/expo/expo-cli/pull/2641)
- [cli] warn the user when the bundle ID or package name is already in use ([#2616](https://github.com/expo/expo-cli/issues/2616))
- [cli] Make gitignore and native project step idempotent in eject ([#2620](https://github.com/expo/expo-cli/issues/2620))
- [cli] Added no-install and npm args to eject ([#2621](https://github.com/expo/expo-cli/issues/2621))
- [cli] Improve JSON error formatting ([#2635](https://github.com/expo/expo-cli/issues/2635))
- [cli] warn about Constants.manifest and assetBundlePatterns on eject ([#2648](https://github.com/expo/expo-cli/issues/2648))
- [cli] Log about upload after build:ios completes ([#2649](https://github.com/expo/expo-cli/issues/2649))
- [config-types] Generate types for Expo config ([#2622](https://github.com/expo/expo-cli/issues/2622))
- [optimize] Compile expo/config in expo-optimize - faster install time! ([#2643](https://github.com/expo/expo-cli/issues/2643))
- [xdl] Exclude IDFA code from Branch ([#2655](https://github.com/expo/expo-cli/issues/2655))

### 🐛 Bug fixes

- [configure-splash-screen] Fix error when project's name contains only numeric characters [#2657](https://github.com/expo/expo-cli/pull/2657)
- [cli] Fix credential fetching for team members acting on behalf of a project owner [#2660](https://github.com/expo/expo-cli/pull/2660)
- [cli] Fix errors preventing expo eas:build:init from working
- [cli] add missing owner query param ([#2660](https://github.com/expo/expo-cli/issues/2660))
- [next-adapter] Next warning Expected Document Component Html was not rendered ([#2661](https://github.com/expo/expo-cli/issues/2661))
- [config] Disable using the project's babel.config.js for transpiling app.config.js ([#2656](https://github.com/expo/expo-cli/issues/2656))
- [configure-splash-screen] Fix error up upon numeric name ([#2657](https://github.com/expo/expo-cli/issues/2657))
- [xdl] resolve locales from project root ([#2647](https://github.com/expo/expo-cli/issues/2647))
- [cli] Remove external config evaluation script ([#2625](https://github.com/expo/expo-cli/issues/2625))
- [cli] remove extra config reads ([#2636](https://github.com/expo/expo-cli/issues/2636))
- [xdl] Fix path to expo-random
- [xdl] Add expo-random to SDK39+ iOS shell apps ([#2640](https://github.com/expo/expo-cli/issues/2640))
- [cli] Added better logs for invalid custom config paths ([#2626](https://github.com/expo/expo-cli/issues/2626))

### 📦 Packages updated

- @expo/babel-preset-cli@0.2.18
- @expo/config@3.3.1
- @expo/configure-splash-screen@0.1.16
- @expo/dev-server@0.1.26
- @expo/dev-tools@0.13.43
- @expo/electron-adapter@0.0.17
- expo-cli@3.27.5
- expo-codemod@1.0.29
- expo-optimize@0.1.48
- @expo/image-utils@0.3.6
- @expo/json-file@8.2.23
- @expo/metro-config@0.1.26
- @expo/next-adapter@2.1.30
- @expo/osascript@2.0.24
- @expo/package-manager@0.0.32
- @expo/plist@0.0.10
- pod-install@0.1.11
- expo-pwa@0.0.36
- @expo/schemer@1.3.21
- uri-scheme@1.0.32
- @expo/webpack-config@0.12.30
- @expo/xdl@58.0.4

## [Wed, 9 Sep 2020 13:28:10 -0700](https://github.com/expo/expo-cli/commit/7b9b00b12095ce6ea5c02c03f793fcc6bf0f55a7)

### 🎉 New features

- [expo-cli] Clean up TerminalUI ([#2614](https://github.com/expo/expo-cli/issues/2614))

### 🐛 Bug fixes

- [expo-cli] Default to silent when installing node dependencies through init

### 📦 Packages updated

- expo-cli@3.27.4

## [Wed, 9 Sep 2020 10:03:41 -0700](https://github.com/expo/expo-cli/commit/2a2a120e30d64ea535fb251ff203c97b457ab8bf)

### 🐛 Bug fixes

- [xdl] Use ~assets for publish and assets for export

### 📦 Packages updated

- @expo/dev-tools@0.13.42
- expo-cli@3.27.3
- @expo/xdl@58.0.3

## [Thu, 9 Sep 2020 16:32:14 +0200](https://github.com/expo/expo-cli/commit/58ac4c43d0b3e7cb8db5b2c46d8602bf101e33db)

### 🎉 New features

- [expo-cli] EAS Build: add `experimental.npmToken` to `credentials.json` [#2603](https://github.com/expo/expo-cli/pull/2603)
- [expo-cli] EAS Build: monorepo support [#2601](https://github.com/expo/expo-cli/pull/2601)

## [Thu, 8 Sep 2020 14:30:14 +0200](https://github.com/expo/expo-cli/commit/f0e24ee436806c109c19329c7e161fee0d2f0c81)

### 🛠 Breaking changes

- [xdl] Delete deprecated `Exp.extractAndInitializeTemplateApp`, `Exp.initGitRepoAsync`, `Exp.installDependenciesAsync`, `Exp.getPublishInfoAsync`, [#2590](https://github.com/expo/expo-cli/pull/2590)
- [expo-cli][export] No longer prompts to automatically delete conflicting files, they must now be manually deleted, or the command must be rerun with `--force` [#2576](https://github.com/expo/expo-cli/pull/2576)
- [xdl] Deleted deprecated `Web` module [#2588](https://github.com/expo/expo-cli/pull/2588)

### 🎉 New features

- [expo-cli][eject] support Facebook props being removed [#2566](https://github.com/expo/expo-cli/pull/2566))
- [expo-cli][config] Generate Android icons on eject and apply [#2087](https://github.com/expo/expo-cli/pull/2087)
- [expo-cli][export] List all conflicting files, allow for tolerable file collisions, prompt for `public-url` when it's not provided in interactive mode [#2576](https://github.com/expo/expo-cli/pull/2576)

### 🐛 Bug fixes

- [webpack] Fix copy webpack plugin for web overrides ([#2558](https://github.com/expo/expo-cli/issues/2558))

## [Thu, 3 Sep 2020 10:30:14 +0200](https://github.com/expo/expo-cli/commit/68920e489dd4508e30f0da14bbe91b36427380a7)

### 🐛 Bug fixes

- [expo-cli] fix Segment context format [#2560](https://github.com/expo/expo-cli/pull/2560)

### 📦 Packages updated

- expo-cli@3.26.2

## [Wed, 2 Sep 2020 11:12:02 -0700](https://github.com/expo/expo-cli/commit/c97aba21376324b2131bb5058d193aab5ceb77f4)

### 🎉 New features

- [expo-cli] EAS Build - track build process with Segment ([#2555](https://github.com/expo/expo-cli/issues/2555))

### 🐛 Bug fixes

- [cli] Fix requested sdk in upgrade command ([#2557](https://github.com/expo/expo-cli/issues/2557))

### 📦 Packages updated

- @expo/dev-tools@0.13.38
- expo-cli@3.26.1
- @expo/xdl@57.9.35

## [Tue, 1 Sep 2020 16:47:59 -0700](https://github.com/expo/expo-cli/commit/b4a945b6243f11555b5f1b37eba98289ca5f342b)

### 🛠 Breaking changes

- [expo-cli] remove `push:web:upload`, `push:web:generate`, `push:web:show`, `push:web:clear` ([#2531](https://github.com/expo/expo-cli/pull/2531) by [@EvanBacon](https://github.com/EvanBacon))

### 🎉 New features

- [expo-cli] expo --help redesigned ([#2538](https://github.com/expo/expo-cli/pull/2538) by [@EvanBacon](https://github.com/EvanBacon))
- [expo-cli] expo upload - support tar.gz files from builds v2 ([#2504](https://github.com/expo/expo-cli/pull/2504) by [@EvanBacon](https://github.com/EvanBacon))
- [expo-cli] Implemented keychain storage for Apple ID ([#2508](https://github.com/expo/expo-cli/pull/2508) by [@EvanBacon](https://github.com/EvanBacon))
- [expo-cli] expo publish - Clean up upload results logs ([#2516](https://github.com/expo/expo-cli/pull/2516) by [@EvanBacon](https://github.com/EvanBacon))
- [expo-cli] expo eject - Added support for locales in eject and apply ([#2496](https://github.com/expo/expo-cli/pull/2496) by [@EvanBacon](https://github.com/EvanBacon))
- [expo-cli] expo publish - Log bundles after building ([#2527](https://github.com/expo/expo-cli/pull/2527) by [@EvanBacon](https://github.com/EvanBacon))
- [expo-cli] Improve warning logging on publish ([#2524](https://github.com/expo/expo-cli/issues/2524) by [@EvanBacon](https://github.com/EvanBacon))
- [expo-cli] Add shift+i hotkey in interactive prompt to select iOS simulator to open ([#2541](https://github.com/expo/expo-cli/pull/2541) by [@EvanBacon](https://github.com/EvanBacon))
- [expo-cli] Add shift+a hotkey in interactive prompt to select Android device/emulator to open ([#2550](https://github.com/expo/expo-cli/pull/2550) by [@EvanBacon](https://github.com/EvanBacon))
- [expo-cli] Improve edge case handling when upgrading Expo client in iOS simulator ([#2541](https://github.com/expo/expo-cli/pull/2541) by [@EvanBacon](https://github.com/EvanBacon))
- [expo-cli] expo eas:build - Add --skip-credentials-check option ([#2442](https://github.com/expo/expo-cli/pull/2442) by [@satya164](https://github.com/satya164))
- [expo-cli] Add a `eas:build:init` command ([#2443](https://github.com/expo/expo-cli/pull/2443) by [@satya164](https://github.com/satya164))
- [expo-cli] expo generate-module - Support for templates with Android native unit tests ([#2548](https://github.com/expo/expo-cli/pull/2548) by [@barthap](https://github.com/barthap))
- [expo-cli] eas build: collect build metadata ([#2532](https://github.com/expo/expo-cli/issues/2532))
- [xdl] Add support for passing app.json updates config to expo-updates in SDK 39 standalone apps ([#2539](https://github.com/expo/expo-cli/pull/2539) by [@esamelson](https://github.com/esamelson))

### 🐛 Bug fixes

- [dev-server] Use minify in prod ([#2526](https://github.com/expo/expo-cli/issues/2526) by [@EvanBacon](https://github.com/EvanBacon))
- [dev-tools] Fix layout shifting when url becomes available by rendering a placeholder for QR code ([c34397c41](https://github.com/expo/expo-cli/commit/c34397c41d2661a37235fa2a8b2dde027e1c5b87) by [@brentvatne](https://github.com/brentvatne))
- [expo-cli] Eas build fix prompt for unsynced credentials ([#2546](https://github.com/expo/expo-cli/issues/2546) by [@wkozyra95](https://github.com/wkozyra95))
- [expo-cli] expo upload:android - fix `--use-submission-service` not resulting in non-zero exit code when upload fails ([#2530](https://github.com/expo/expo-cli/pull/2530) by [@mymattcarroll](https://github.com/mymattcarroll))
- [expo-cli] Fix `generate-module` to support latest `expo-module-template` ([#2510](https://github.com/expo/expo-cli/pull/2510) by [@barthap](https://github.com/barthap))
- [expo-cli] Fix `generate-module` filename generation for modules without `expo-` prefix ([#2548](https://github.com/expo/expo-cli/pull/2548) by [@barthap](https://github.com/barthap))
- [image-utils] Fix setting background color when calling `Jimp.resize` ([#2535](https://github.com/expo/expo-cli/pull/2535) by [@cruzach](https://github.com/cruzach))
- [xdl] Remove undistributable code from root build.gradle ([#2547](https://github.com/expo/expo-cli/issues/2547) by [@sjchmiela](https://github.com/sjchmiela))
- [xdl] Remove expo-image from SDK39 standalone apps ([#2533](https://github.com/expo/expo-cli/issues/2533) by [@sjchmiela](https://github.com/sjchmiela))

### 📦 Packages updated

- @expo/config@3.2.22
- @expo/dev-server@0.1.24
- @expo/dev-tools@0.13.37
- @expo/electron-adapter@0.0.15
- expo-cli@3.26.0
- expo-optimize@0.1.46
- @expo/image-utils@0.3.4
- @expo/metro-config@0.1.24
- @expo/next-adapter@2.1.28
- expo-pwa@0.0.34
- uri-scheme@1.0.30
- @expo/webpack-config@0.12.28
- @expo/xdl@57.9.34

## [Thu Aug 27 10:25:29 2020 -0700](https://github.com/expo/expo-cli/commit/5f41c9306d9da10ab8a85e99659d9a039cf9e90b)

### 🎉 New features

- [eject] Added support for allowBackup ([#2506](https://github.com/expo/expo-cli/pull/2506) by [@EvanBacon](https://github.com/EvanBacon))
- [eject] Warn before ejecting that some config needs to be set on dynamic config ([#1761](https://github.com/expo/expo-cli/pull/1761) by [@brentvatne](https://github.com/brentvatne))
- [expo-cli] Added no-install option to expo init ([#2515](https://github.com/expo/expo-cli/pull/2515) by [@EvanBacon](https://github.com/EvanBacon))

### 🐛 Bug fixes

- [image-utils] Add missing dependencies ([#2512](https://github.com/expo/expo-cli/pull/2512) by [@byCedric](https://github.com/byCedric))
- [webpack-config] fix: handle empty favicons ([#2423](https://github.com/expo/expo-cli/pull/2423) by [@jaulz](https://github.com/jaulz))
- [config] Update "googleMobileAdsAutoInit" to be optional ([#2317](https://github.com/expo/expo-cli/pull/2317) by [@JamieS1211](https://github.com/JamieS1211))
- [webpack-config] add compatibility for node-pushnotifications in service worker ([#1440](https://github.com/expo/expo-cli/pull/1440) by [@jaulz](https://github.com/jaulz))

### 📦 Packages updated

- @expo/config@3.2.21
- @expo/dev-server@0.1.23
- @expo/dev-tools@0.13.36
- @expo/electron-adapter@0.0.14
- expo-cli@3.25.1
- expo-optimize@0.1.45
- @expo/image-utils@0.3.3
- @expo/metro-config@0.1.23
- @expo/next-adapter@2.1.27
- expo-pwa@0.0.33
- uri-scheme@1.0.29
- @expo/webpack-config@0.12.27
- @expo/xdl@57.9.33

## [Wed Aug 26 12:13:11 2020 +0200](https://github.com/expo/expo-cli/commit/7d5820b3d6a32862205355a01684c66f3787354e)

### 🎉 New features

- [expo-cli] EAS Build: warn user when credentials are not git ignored ([#2482](https://github.com/expo/expo-cli/pull/2482) by [@wkozyra95](https://github.com/wkozyra95))
- [expo-cli] EAS Build: tweaks ([#2485](https://github.com/expo/expo-cli/pull/2485) by [@dsokal](https://github.com/dsokal)):
  - initialize a git repository if it does not exist yet
  - improve reading the bundle identifier from the Xcode project (handle the string interpolation case)
- [xdl] Add EXPO_TOKEN authentication method ([#2415](https://github.com/expo/expo-cli/pull/2415) by [@byCedric](https://github.com/byCedric))
- [expo-cli] Generate iOS icons on eject and apply ([#2495](https://github.com/expo/expo-cli/pull/2495) by [@EvanBacon](https://github.com/EvanBacon))
- [expo-cli] expo apply - prompt for bundle ID and package name ([#2498](https://github.com/expo/expo-cli/pull/2498) by [@EvanBacon](https://github.com/EvanBacon))
- [expo-cli] expo eject - added support for device families ([#2505](https://github.com/expo/expo-cli/pull/2505) by [@EvanBacon](https://github.com/EvanBacon))
- [expo-cli] EAS build: allow choosing scheme for ios project build ([#2501](https://github.com/expo/expo-cli/pull/2501) by [@dsokal](https://github.com/dsokal))

### 🐛 Bug fixes

- [expo-cli][xdl] EAS Build: Skip SDK version validation ([#2481](https://github.com/expo/expo-cli/pull/2481) by [@brentvatne](https://github.com/brentvatne))
- [expo-cli] expo apply - fix iOS name changing ([#2497](https://github.com/expo/expo-cli/pull/2497) by [@EvanBacon](https://github.com/EvanBacon))
- [expo-cli] expo apply - fix android schemes being added incorrectly ([#2507](https://github.com/expo/expo-cli/pull/2507) by [@EvanBacon](https://github.com/EvanBacon))
- [expo-cli] Fix progress bar when uploading iOS ([#2502](https://github.com/expo/expo-cli/pull/2502) by [@byCedric](https://github.com/byCedric))
- [expo-cli] Fix default bare project name to match regex in `expo-init` ([#2509](https://github.com/expo/expo-cli/pull/2509) by [@barthap](https://github.com/barthap))

### 📦 Packages updated

- @expo/config@3.2.20
- @expo/dev-server@0.1.22
- @expo/dev-tools@0.13.35
- @expo/electron-adapter@0.0.13
- expo-cli@3.25.0
- expo-optimize@0.1.44
- @expo/image-utils@0.3.2
- @expo/metro-config@0.1.22
- @expo/next-adapter@2.1.26
- expo-pwa@0.0.32
- uri-scheme@1.0.28
- @expo/webpack-config@0.12.26
- @expo/xdl@57.9.32

## [Tue, 18 Aug 2020 21:14:50 -0700](https://github.com/expo/expo-cli/commit/e98f6916378a5db2a670f0a86ad1f5eaccd7a053)

### 🛠 Breaking changes

- [webpack-config] Disable offline support by default in SDK 39 ([#2475](https://github.com/expo/expo-cli/issues/2475) by [@EvanBacon](https://github.com/EvanBacon))

### 🎉 New features

- [expo-cli]: EAS Build: add command `eas:credentials:sync` ([#2460](https://github.com/expo/expo-cli/pull/2460) by [@wkozyra95](https://github.com/wkozyra95))
- [xdl] update ios Podfile excluded unimodules for SDK 39 ([#2471](https://github.com/expo/expo-cli/issues/2471) by [esamelson](https://github.com/esamelson))

### 🐛 Bug fixes

- [expo-cli] Only run expo service checks from the doctor command ([#2474](https://github.com/expo/expo-cli/issues/2474) by [@byCedric](https://github.com/byCedric))

### 📦 Packages updated

- @expo/dev-tools@0.13.34
- @expo/electron-adapter@0.0.12
- expo-cli@3.24.2
- @expo/next-adapter@2.1.25
- @expo/webpack-config@0.12.25
- @expo/xdl@57.9.31

## [Tue Aug 18 14:03:16 2020 +0200](https://github.com/expo/expo-cli/commit/2329769df21245f3cb625fd9b2aeac10baa06969)

### 🛠 Breaking changes

- [expo-cli] EAS Build: Upgrade `@expo/build-tools` to `0.1.14` to add support for glob patterns for `artifactPath`.

### 🎉 New features

- [expo-cli] Force users to confirm deleting android credentials ([#2457](https://github.com/expo/expo-cli/pull/2457) by [@byCedric](https://github.com/byCedric))
- [expo-cli] EAS Build: print credentials source before running build ([#2453](https://github.com/expo/expo-cli/pull/2453) by [@dsokal](https://github.com/dsokal))
- [expo-cli][xdl] expo doctor - add network check ([#2424](https://github.com/expo/expo-cli/pull/2424) by [@byCedric](https://github.com/byCedric))
- [expo-cli] expo eject - support projects with dynamic or missing configs ([#2464](https://github.com/expo/expo-cli/pull/2464) by [@EvanBacon](https://github.com/EvanBacon))
- [config] Allow scheme arrays ([#2462](https://github.com/expo/expo-cli/pull/2462) by [@EvanBacon](https://github.com/EvanBacon))

### 🐛 Bug fixes

- [expo-cli] EAS Build: better error handling when using local credentials.json ([#2452](https://github.com/expo/expo-cli/pull/2452) by [@wkozyra95](https://github.com/wkozyra95))
- [package-manager] fix pod-install for macOS projects ([#2461](https://github.com/expo/expo-cli/pull/2461) by [@Simek](https://github.com/Simek))
- [xdl] Expand Android permissions blacklist and add annotations ([#2458](https://github.com/expo/expo-cli/pull/2458) by [@byCedric](https://github.com/byCedric))

### 📦 Packages updated

- @expo/config@3.2.19
- @expo/dev-server@0.1.21
- @expo/dev-tools@0.13.33
- @expo/electron-adapter@0.0.11
- expo-cli@3.24.1
- expo-optimize@0.1.43
- @expo/metro-config@0.1.21
- @expo/next-adapter@2.1.24
- @expo/package-manager@0.0.31
- pod-install@0.1.10
- expo-pwa@0.0.31
- uri-scheme@1.0.27
- @expo/webpack-config@0.12.24
- @expo/xdl@57.9.30

## [Tue Aug 11 10:28:08 2020 +0200](https://github.com/expo/expo-cli/commit/199f5ef051a5829feb7e27a48031bed4e2f5f40f)

### 🛠 Breaking changes

- [expo-cli][xdl] Stop using api v1 endpoints for credentials ([#2422](https://github.com/expo/expo-cli/pull/2422) by [@wkozyra95](https://github.com/wkozyra95)).
- [expo-cli] Rename eas.json field: `buildCommand` -> `gradleCommand` ([#2432](https://github.com/expo/expo-cli/pull/2432) by [@dsokal](https://github.com/dsokal)).
- [expo-cli] Upgrade `@expo/build-tools` to `0.1.13` to change the default Gradle task (`:app:assembleRelease` -> `:app:bundleRelease`) for generic Android build.

### 🎉 New features

- [expo-cli] Implement auto-configuration for Android projects ([#2427](https://github.com/expo/expo-cli/pull/2427) by [@satya164](https://github.com/satya164)).
- [expo-cli] Make output of the `expo eas:build` command more readable ([#2428](https://github.com/expo/expo-cli/pull/2428) by [@wkozyra95](https://github.com/wkozyra95)).
- [expo-cli] Add `artifactPath` for generic iOS build profiles & set `app-bundle` as the default build type for managed Android builds ([#2435](https://github.com/expo/expo-cli/pull/2435) by [@dsokal](https://github.com/dsokal)).

### 🐛 Bug fixes

- [config] Fix generated orientation in AndroidManifest.xml ([#2431](https://github.com/expo/expo-cli/pull/2431) by [@barthap](https://github.com/barthap)).

### 📦 Packages updated

- @expo/config@3.2.18
- @expo/dev-server@0.1.20
- @expo/dev-tools@0.13.32
- @expo/electron-adapter@0.0.10
- expo-cli@3.24.0
- expo-optimize@0.1.42
- @expo/metro-config@0.1.20
- @expo/next-adapter@2.1.23
- expo-pwa@0.0.30
- uri-scheme@1.0.26
- @expo/webpack-config@0.12.23
- @expo/xdl@57.9.29

## [Tue Aug 4 11:44:18 2020 +0200](https://github.com/expo/expo-cli/commit/1110d7a2526d5c586c057aa1db7191011b6bb508)

### 🛠 Breaking changes

- Renamed commands for EAS Builds ([#2419](https://github.com/expo/expo-cli/pull/2419) by [@dsokal](https://github.com/dsokal)):
  - `expo build` -> `expo eas:build`
  - `expo build-status` -> `expo eas:build:status`

### 🎉 New features

- Reimplement bundling with Metro JS APIs (no file watching or HTTP servers), enabled in `expo publish` and `expo export` when `EXPO_USE_DEV_SERVER` is set to `true`. ([#2149](https://github.com/expo/expo-cli/pull/2149) by [@fson](https://github.com/fson)).
- Implement autoconfiguring bare iOS projects so they are buildable with EAS Builds. ([#2395](https://github.com/expo/expo-cli/pull/2395) by [@dsokal](https://github.com/dsokal)).

### 📦 Packages updated

- @expo/config@3.2.17
- @expo/configure-splash-screen@0.1.14
- @expo/dev-server@0.1.19
- @expo/dev-tools@0.13.30
- @expo/electron-adapter@0.0.9
- expo-cli@3.23.2
- expo-optimize@0.1.41
- @expo/metro-config@0.1.19
- @expo/next-adapter@2.1.22
- expo-pwa@0.0.29
- uri-scheme@1.0.25
- @expo/webpack-config@0.12.22
- @expo/xdl@57.9.27

## [Thu, 30 Jul 2020 13:42:33 -0700](https://github.com/expo/expo-cli/commit/5adda7a1af91bd05b299db8a342ef43e9035dd61)

### 🛠 Breaking changes

- Delete the deprecated `expo android` command ([#2215](https://github.com/expo/expo-cli/issues/2215))
- Delete deprecated `expo ios` command ([#2216](https://github.com/expo/expo-cli/issues/2216))

### 🎉 New features

- [xdl] Log output from Gradle Wrapper is a lot cleaner now. It doesn't print dots when the appropriate Gradle version is being downloaded ([#2355](https://github.com/expo/expo-cli/pull/2355)).
- [expo-cli] expo upload:android - Add better error messages when downloading archive file failed [#2384](https://github.com/expo/expo-cli/pull/2384).
- [expo-cli] perfomance improvment for operations on credentials (more efficient internal caching) [#2380](https://github.com/expo/expo-cli/pull/2380).
- [expo-cli] Add a command to get build status for turtle v2 builds

### 🐛 Bug fixes

- [configure-splash-screen] Bump cli-platform-[ios/android] versions for logkitty security fix
- [nextjs] Fix next.js adapter bug ([#2412](https://github.com/expo/expo-cli/issues/2412))
- [expo-cli] cleanup apple id credentials logic ([#2409](https://github.com/expo/expo-cli/issues/2409))
- [expo-cli] don't print function string in error message ([#2407](https://github.com/expo/expo-cli/issues/2407))
- [expo-cli] fix lint error
- [expo-cli]: IosApi handle properly missing credentials
- [expo-cli] base64 decode when saving p8 file ([#2404](https://github.com/expo/expo-cli/issues/2404))
- [expo-cli] revert PR #2404 and remove encoding from IosPushCredentials ([#2406](https://github.com/expo/expo-cli/issues/2406))
- [expo-cli] check `when` field when prompting in noninteractive mode ([#2393](https://github.com/expo/expo-cli/issues/2393))
- [xdl] Remove UpdateVersions from xdl ([#2387](https://github.com/expo/expo-cli/issues/2387))
- [xdl] Stop ADB daemon only when it was launched by xdl ([#2064](https://github.com/expo/expo-cli/issues/2064))
- [config] Implement "useNextNotificationsApi" configuration SDK 38 ([#2318](https://github.com/expo/expo-cli/issues/2318))
- [configure-splash-screen] fix a command instructions ([#2370](https://github.com/expo/expo-cli/issues/2370))
- [expo-cli] upload:android - add better error messages for issues with downloading archive file ([#2384](https://github.com/expo/expo-cli/issues/2384))
- [expo-cli] submission service: fix passing archive type from command line ([#2383](https://github.com/expo/expo-cli/issues/2383))
- [expo-cli] expo upload:android - fix help output - --latest is not default
- [xdl] Fix incorrect check of the packager port in the "setOptionsAsync" function. Fixes #2270
- [expo-cli] consolidate env variables. ([#2358](https://github.com/expo/expo-cli/issues/2358))

### 📦 Packages updated

- @expo/babel-preset-cli@0.2.17
- @expo/config@3.2.16
- @expo/configure-splash-screen@0.1.13
- @expo/dev-server@0.1.17
- @expo/dev-tools@0.13.28
- @expo/electron-adapter@0.0.8
- expo-cli@3.23.0
- expo-codemod@1.0.28
- expo-optimize@0.1.40
- @expo/image-utils@0.3.1
- @expo/json-file@8.2.22
- @expo/metro-config@0.1.17
- @expo/next-adapter@2.1.21
- @expo/osascript@2.0.23
- @expo/package-manager@0.0.30
- @expo/plist@0.0.9
- pod-install@0.1.9
- expo-pwa@0.0.28
- @expo/schemer@1.3.20
- uri-scheme@1.0.24
- @expo/webpack-config@0.12.21
- @expo/xdl@57.9.25

## [Wed Jul 15 2020 05:42:45 GMT-0700](https://github.com/expo/expo-cli/commit/05a88e6a69a1c0ab78dcb9a523a35b4bba26c694)

### 🛠 Breaking changes

- [expo-cli] Prefer `--apple-id-password` flag to environment variable `EXPO_APPLE_PASSWORD` when both are set([#2280](https://github.com/expo/expo-cli/issues/2280)).
- [expo-cli] Use `EXPO_APPLE_PASSWORD` instead of `EXPO_APPLE_ID_PASSWORD`.

## [Tue, 14 Jul 2020 21:37:53 -0700](https://github.com/expo/expo-cli/commit/2607c01f75eae079dd7ce4a8295cc7f47921096c)

### 🐛 Bug fixes

- [xdl] fix analytics for expo start ([#2357](https://github.com/expo/expo-cli/issues/2357))
- [xdl] Update link to third party library docs

### 📦 Packages updated

- @expo/dev-tools@0.13.27
- expo-cli@3.22.3
- @expo/xdl@57.9.24

## [Thu, 9 Jul 2020 13:45:20 -0700](https://github.com/expo/expo-cli/commit/30981cf510b4f72b365751ca4d83f43ed13a6cdc)

### 🐛 Bug fixes

- [webpack-config] Interop assets like Metro bundler ([#2346](https://github.com/expo/expo-cli/issues/2346))

### 📦 Packages updated

- @expo/dev-tools@0.13.25
- @expo/electron-adapter@0.0.6
- expo-cli@3.22.1
- @expo/next-adapter@2.1.19
- @expo/webpack-config@0.12.19
- @expo/xdl@57.9.22

## [Tue, 7 Jul 2020 11:39:19 -0700](https://github.com/expo/expo-cli/commit/e6de6aae5c90f006bff7b89e55cd702103a177e8)

### 🎉 New features

- [expo-cli] print turtle v2 build logs url
- [cli] add owner support for push:android cmds ([#2330](https://github.com/expo/expo-cli/issues/2330))
- [expo-cli] give another attempt to enter apple id credentials if it fails authentication with Apple ([#2338](https://github.com/expo/expo-cli/issues/2338))
- Add owner field support to expo start ([#2329](https://github.com/expo/expo-cli/issues/2329))
- Updated webpack version ([#2336](https://github.com/expo/expo-cli/issues/2336))
- [expo-cli] implement webhooks v2 ([#2212](https://github.com/expo/expo-cli/issues/2212))
- Add e2e tests for `expo export` ([#2237](https://github.com/expo/expo-cli/issues/2237))
- [expo-cli] Combined ID prompts for build and eject ([#2313](https://github.com/expo/expo-cli/issues/2313))
- Upgraded copy-webpack-plugin ([#2334](https://github.com/expo/expo-cli/issues/2334))

### 🐛 Bug fixes

- fix(config): use basename to avoid mixed path separators from glob ([#2319](https://github.com/expo/expo-cli/issues/2319))
- [webpack-config] Remove yup validation ([#2335](https://github.com/expo/expo-cli/issues/2335))

### 📦 Packages updated

- @expo/config@3.2.15
- @expo/dev-server@0.1.16
- @expo/dev-tools@0.13.24
- @expo/electron-adapter@0.0.5
- expo-cli@3.22.0
- expo-optimize@0.1.38
- @expo/metro-config@0.1.16
- @expo/next-adapter@2.1.18
- expo-pwa@0.0.26
- uri-scheme@1.0.23
- @expo/webpack-config@0.12.18
- @expo/xdl@57.9.21

## [Fri Jun 26 11:37:33 2020 -0700](https://github.com/expo/expo-cli/commit/8a9d17f699c07747c8198d5670eb779006e9b961)

### 🐛 Bug fixes

- Fix bug in credential manager when the user specifies a push key manually and appleCtx is not intialized.
- Simplify findProjectRootAsync to not use getConfig and swallow its errors.
- Workaround for iOS eject entitlements step failing on Windows - try/catch and warn if it doesn't work.

### 📦 Packages updated

- expo-cli@3.21.13

## [Thu Jun 25 14:51:58 2020 -0700](https://github.com/expo/expo-cli/commit/9fcad4c28b250bcf5a7a8c3f91ef79c1420cdeee)

### 🐛 Bug fixes

- Fix `expo upgrade` in projects that use dynamic configuration

### 📦 Packages updated

- @expo/dev-tools@0.13.23
- expo-cli@3.21.12
- @expo/xdl@57.9.20

## [Thu Jun 25 13:06:44 2020 -0700](https://github.com/expo/expo-cli/commit/8a03a18faa1af8711947698bba94c227f6ece5ec)

### 🛠 Breaking changes

- Mark unused XDL functions as deprecated

### 🎉 New features

- Prompt for iOS bundle identifier on build
- Add allowBackup customization feature for android
- Make the tabs template use TypeScript
- Use sudo for CocoaPods installation in pod-install, as recommended by CocoaPods docs

### 🐛 Bug fixes

- Fix `expo credentials:manager` listing all credentials on android and respect owner field` ([#2311](https://github.com/expo/expo-cli/pull/2311) by [@wkozyra95](https://github.com/wkozyra95)).
- Fix client_log warning in SDK 38 apps

### 📦 Packages updated

- @expo/config@3.2.14
- @expo/dev-server@0.1.15
- @expo/dev-tools@0.13.22
- @expo/electron-adapter@0.0.4
- expo-cli@3.21.11
- expo-optimize@0.1.37
- @expo/metro-config@0.1.15
- @expo/next-adapter@2.1.17
- @expo/package-manager@0.0.29
- pod-install@0.1.8
- expo-pwa@0.0.25
- uri-scheme@1.0.22
- @expo/webpack-config@0.12.17
- @expo/xdl@57.9.19

## [Tue Jun 23 17:55:00 2020 -0700](https://github.com/expo/expo-cli/commit/4bc73721d5a46fcac35096a0e86a1ceaa333b459)

### 🎉 New features

- Configure expo-updates on expo init in bare projects.

### 🐛 Bug fixes

- Add ttf and otf to binary extensions to fix font in tabs project.
- Upgrade fastlane.
- Replace calls to /bin/cp and /bin/rm with their xplat equivalents in fs-extra in xdl's IosPlist.

### 📦 Packages updated

- @expo/config@3.2.13
- @expo/dev-server@0.1.14
- @expo/dev-tools@0.13.21
- @expo/electron-adapter@0.0.3
- expo-cli@3.21.10
- expo-optimize@0.1.36
- @expo/metro-config@0.1.14
- @expo/next-adapter@2.1.16
- expo-pwa@0.0.24
- uri-scheme@1.0.21
- @expo/webpack-config@0.12.16
- @expo/xdl@57.9.18

## [Fri Jun 19 11:46:02 2020 -0700](https://github.com/expo/expo-cli/commit/d983fade1414f674c7dfff1c853d3e82fd787207)

### 🎉 New features

- `expo install` now also uses `bundledNativeModules.json` on bare projects.

### 📦 Packages updated

- @expo/dev-tools@0.13.20
- expo-cli@3.21.9
- @expo/xdl@57.9.17

## [Fri Jun 19 10:36:25 2020 +0200](https://github.com/expo/expo-cli/commit/4bc7d72f46f33349a974bfb38f1ee325297a2c16)

### 🎉 New features

- `expo upload:android --use-submission-service` is now ensuring the project is registered on Expo Servers before submitting a build.

### 📦 Packages updated

- @expo/config@3.2.12
- @expo/dev-server@0.1.13
- @expo/dev-tools@0.13.19
- @expo/electron-adapter@0.0.2
- expo-cli@3.21.8
- expo-optimize@0.1.35
- @expo/metro-config@0.1.13
- @expo/next-adapter@2.1.15
- expo-pwa@0.0.23
- uri-scheme@1.0.20
- @expo/webpack-config@0.12.15
- @expo/xdl@57.9.16

## [Thu Jun 18 11:13:34 2020 +0300](https://github.com/expo/expo-cli/commit/d868f8e4340f40a39f8e3a0d3b0c63f0ed116544)

### 🎉 New features

- Add `EXPO_IMAGE_UTILS_NO_SHARP` environment variable: it can be used to disable `sharp-cli` for image processing. ([#2269](https://github.com/expo/expo-cli/pull/2269) by [@EvanBacon](https://github.com/EvanBacon)).

### 🐛 Bug fixes

- Fix `expo build:android` throwing `_joi(...).default.strict is not a function` ([#2277](https://github.com/expo/expo-cli/issues/2277) by [@byCedric](https://github.com/byCedric)).
- Replace `newestSdkVersionAsync` with `newestReleasedSdkVersionAsync` ([#2266](https://github.com/expo/expo-cli/pull/2266) by [@cruzach](https://github.com/cruzach)).
- Use default `splash.resizeMode` on web ([#2268](https://github.com/expo/expo-cli/pull/2268) by [@EvanBacon](https://github.com/EvanBacon)).

### 📦 Packages updated

- @expo/config@3.2.11
- @expo/dev-server@0.1.12
- @expo/dev-tools@0.13.18
- @expo/electron-adapter@0.0.1
- expo-cli@3.21.7
- expo-optimize@0.1.34
- @expo/image-utils@0.3.0
- @expo/metro-config@0.1.12
- @expo/next-adapter@2.1.14
- expo-pwa@0.0.22
- uri-scheme@1.0.19
- @expo/webpack-config@0.12.14
- @expo/xdl@57.9.15

## [Mon Jun 15 14:40:35 2020 +0200](https://github.com/expo/expo-cli/commit/6b4992ca3bc4e23d32c5fc95110d3750c54dedfe)

### 🛠 Breaking changes

- Remove `opt-in-google-play-signing` command ([#2247](https://github.com/expo/expo-cli/pull/2247) by [@wkozyra95](https://github.com/wkozyra95)).
- Drop support for Node.js 13.x.x and 12.0.0-12.13.0 ([#2219](https://github.com/expo/expo-cli/pull/2219) by [@fson](https://github.com/fson)).

### 🎉 New features

- Allow providing a `postExport` hook ([#2227](https://github.com/expo/expo-cli/pull/2227) by [@vernondegoede](https://github.com/vernondegoede)).

### 🐛 Bug fixes

- Set EXPO_TARGET to correct value when starting dev server ([#2250](https://github.com/expo/expo-cli/pull/2250) by [esamelson](https://github.com/esamelson)).

### 📦 Packages updated

- @expo/config@3.2.10
- @expo/configure-splash-screen@0.1.12
- @expo/dev-server@0.1.11
- @expo/dev-tools@0.13.17
- @expo/electron-adapter@0.0.0
- expo-cli@3.21.6
- expo-optimize@0.1.33
- @expo/metro-config@0.1.11
- @expo/next-adapter@2.1.13
- @expo/package-manager@0.0.28
- pod-install@0.1.7
- expo-pwa@0.0.21
- uri-scheme@1.0.18
- @expo/webpack-config@0.12.13
- @expo/xdl@57.9.14

## [Thu Jun 4 10:01:50 2020 +0200](https://github.com/expo/expo-cli/commit/eb8409e9e18ea9c208a79f998596469b40145ca7)

### 🐛 Bug fixes

- Fix behavior of the `--skip-credentials-check` flag for `expo build:ios` ([#2213](https://github.com/expo/expo-cli/pull/2213) by [@quinlanj](https://github.com/quinlanj)).
- Fix buggy import of the `md5-file` package - caused issues with uploading submissions to AWS S3 - ([https://github.com/expo/expo-cli/commit/f875c67e1eb1614031715a9a645a8516e467f620](https://github.com/expo/expo-cli/commit/f875c67e1eb1614031715a9a645a8516e467f620) by [@dsokal](https://github.com/dsokal)).

### 📦 Packages updated

- expo-cli@3.21.5

## [Tue Jun 2 13:03:08 2020 +0200](https://github.com/expo/expo-cli/commit/39a705ade41e7fd6807ab05288ddeab7ca17138d)

### 📦 Packages updated

- @expo/config@3.2.9
- @expo/configure-splash-screen@0.1.10
- @expo/dev-server@0.1.10
- @expo/dev-tools@0.13.16
- @expo/electron-adapter@0.0.0-alpha.60
- expo-cli@3.21.4
- expo-optimize@0.1.32
- @expo/image-utils@0.2.29
- @expo/json-file@8.2.21
- @expo/metro-config@0.1.10
- @expo/next-adapter@2.1.12
- @expo/package-manager@0.0.27
- pod-install@0.1.6
- expo-pwa@0.0.20
- uri-scheme@1.0.17
- @expo/webpack-config@0.12.12
- @expo/xdl@57.9.13

## [Wed May 27 15:42:30 2020 +0300](https://github.com/expo/expo-cli/commit/eaff0bcc27a4a1221e54c453d98a0691af23792c)

### 📦 Packages updated

- @expo/configure-splash-screen@0.1.9
- @expo/dev-tools@0.13.15
- expo-cli@3.21.3
- @expo/xdl@57.9.12

## [Wed May 27 14:40:55 2020 +0300](https://github.com/expo/expo-cli/commit/e5c0a33bc95b222f9df36b5ba97061ddfe539555)

### 📦 Packages updated

- @expo/config@3.2.8
- @expo/dev-server@0.1.9
- @expo/dev-tools@0.13.14
- @expo/electron-adapter@0.0.0-alpha.59
- expo-cli@3.21.2
- expo-codemod@1.0.27
- expo-optimize@0.1.31
- @expo/json-file@8.2.20
- @expo/metro-config@0.1.9
- @expo/next-adapter@2.1.11
- @expo/package-manager@0.0.26
- pod-install@0.1.5
- expo-pwa@0.0.19
- @expo/schemer@1.3.19
- uri-scheme@1.0.16
- @expo/webpack-config@0.12.11
- @expo/xdl@57.9.11

## [Tue May 26 15:46:04 2020 +0200](https://github.com/expo/expo-cli/commit/f115be93ed1054bc09bdd8d2a4b4d6dfb6bf4e17)

### 📦 Packages updated

- expo-cli@3.21.1

## [Tue May 26 14:12:57 2020 +0200](https://github.com/expo/expo-cli/commit/ed5afaafe5388d5d6b6ae02cdf5c9984bae4bea0)

### 📦 Packages updated

- @expo/babel-preset-cli@0.2.16
- @expo/config@3.2.7
- @expo/configure-splash-screen@0.1.8
- @expo/dev-server@0.1.8
- @expo/dev-tools@0.13.13
- @expo/electron-adapter@0.0.0-alpha.58
- expo-cli@3.21.0
- expo-codemod@1.0.26
- expo-optimize@0.1.30
- @expo/image-utils@0.2.28
- @expo/json-file@8.2.19
- @expo/metro-config@0.1.8
- @expo/next-adapter@2.1.10
- @expo/osascript@2.0.22
- @expo/package-manager@0.0.25
- @expo/plist@0.0.8
- pod-install@0.1.4
- expo-pwa@0.0.18
- @expo/schemer@1.3.18
- uri-scheme@1.0.15
- @expo/webpack-config@0.12.10
- @expo/xdl@57.9.10

## [Fri May 15 16:55:55 2020 -0700](https://github.com/expo/expo-cli/commit/b17349f344e165f5ee386f07bae110d73eafefac)

### 📦 Packages updated

- @expo/dev-tools@0.13.12
- expo-cli@3.20.9
- @expo/xdl@57.9.9

## [Fri May 15 12:26:08 2020 -0700](https://github.com/expo/expo-cli/commit/03aa7e0f4ab2f53a29a540a58a7d3efda475eaca)

### 📦 Packages updated

- @expo/babel-preset-cli@0.2.15
- @expo/config@3.2.6
- @expo/configure-splash-screen@0.1.7
- @expo/dev-server@0.1.7
- @expo/dev-tools@0.13.11
- @expo/electron-adapter@0.0.0-alpha.57
- expo-cli@3.20.8
- expo-codemod@1.0.25
- expo-optimize@0.1.29
- @expo/image-utils@0.2.27
- @expo/json-file@8.2.18
- @expo/metro-config@0.1.7
- @expo/next-adapter@2.1.9
- @expo/osascript@2.0.21
- @expo/package-manager@0.0.24
- @expo/plist@0.0.7
- pod-install@0.1.3
- expo-pwa@0.0.17
- @expo/schemer@1.3.17
- uri-scheme@1.0.14
- @expo/webpack-config@0.12.9
- @expo/xdl@57.9.8

## [Thu May 14 22:34:45 2020 -0700](https://github.com/expo/expo-cli/commit/21770d9b7da6e591643be6bc52634a6232b5bea4)

### 📦 Packages updated

- @expo/babel-preset-cli@0.2.14
- @expo/config@3.2.5
- @expo/configure-splash-screen@0.1.6
- @expo/dev-server@0.1.6
- @expo/dev-tools@0.13.10
- @expo/electron-adapter@0.0.0-alpha.56
- expo-cli@3.20.7
- expo-codemod@1.0.24
- expo-optimize@0.1.28
- @expo/image-utils@0.2.26
- @expo/json-file@8.2.17
- @expo/metro-config@0.1.6
- @expo/next-adapter@2.1.8
- @expo/osascript@2.0.20
- @expo/package-manager@0.0.23
- @expo/plist@0.0.6
- pod-install@0.1.2
- expo-pwa@0.0.16
- @expo/schemer@1.3.16
- uri-scheme@1.0.13
- @expo/webpack-config@0.12.8
- @expo/xdl@57.9.7

## [Thu May 14 18:36:58 2020 -0700](https://github.com/expo/expo-cli/commit/ae467cf329a73dbec1e607f6b2a4f9fce5aa63db)

### 📦 Packages updated

- @expo/config@3.2.4
- @expo/configure-splash-screen@0.1.5
- @expo/dev-server@0.1.5
- @expo/dev-tools@0.13.9
- @expo/electron-adapter@0.0.0-alpha.55
- expo-cli@3.20.6
- expo-optimize@0.1.27
- @expo/image-utils@0.2.25
- @expo/json-file@8.2.16
- @expo/metro-config@0.1.5
- @expo/next-adapter@2.1.7
- @expo/osascript@2.0.19
- @expo/package-manager@0.0.22
- @expo/plist@0.0.5
- pod-install@0.1.1
- expo-pwa@0.0.15
- @expo/schemer@1.3.15
- uri-scheme@1.0.12
- @expo/webpack-config@0.12.7
- @expo/xdl@57.9.6

## [Tue May 12 16:09:06 2020 -0700](https://github.com/expo/expo-cli/commit/4b7d38ed4823c9d0cc70dc44cf271d1232fc27ef)

### 📦 Packages updated

- @expo/babel-preset-cli@0.2.13
- @expo/config@3.2.3
- @expo/configure-splash-screen@0.1.4
- @expo/dev-server@0.1.4
- @expo/dev-tools@0.13.8
- @expo/electron-adapter@0.0.0-alpha.54
- expo-cli@3.20.5
- expo-codemod@1.0.23
- expo-optimize@0.1.26
- @expo/image-utils@0.2.24
- @expo/json-file@8.2.15
- @expo/metro-config@0.1.4
- @expo/next-adapter@2.1.6
- @expo/osascript@2.0.18
- @expo/package-manager@0.0.21
- pod-install@0.1.0
- expo-pwa@0.0.14
- @expo/schemer@1.3.14
- uri-scheme@1.0.11
- @expo/webpack-config@0.12.6
- @expo/xdl@57.9.5

## [Mon May 11 13:22:29 2020 -0700](https://github.com/expo/expo-cli/commit/21334851c174e4283a0f1833fc09cc18623091ff)

### 📦 Packages updated

- @expo/babel-preset-cli@0.2.12
- @expo/config@3.2.2
- @expo/configure-splash-screen@0.1.3
- @expo/dev-server@0.1.3
- @expo/dev-tools@0.13.7
- @expo/electron-adapter@0.0.0-alpha.53
- expo-cli@3.20.4
- expo-codemod@1.0.22
- expo-optimize@0.1.25
- @expo/image-utils@0.2.23
- @expo/json-file@8.2.14
- @expo/metro-config@0.1.3
- @expo/next-adapter@2.1.5
- @expo/osascript@2.0.17
- @expo/package-manager@0.0.20
- pod-install@0.0.0-alpha.15
- expo-pwa@0.0.13
- @expo/schemer@1.3.13
- uri-scheme@1.0.10
- @expo/webpack-config@0.12.5
- @expo/xdl@57.9.4

## [Sat May 9 17:18:56 2020 -0700](https://github.com/expo/expo-cli/commit/21995b53c5d70f01ddae9f17c22b475aabfe0e93)

### 📦 Packages updated

- @expo/configure-splash-screen@0.1.2

## [Thu May 7 21:47:13 2020 -0700](https://github.com/expo/expo-cli/commit/000d0d28d3b8a5e4a83bb985d3132a837cbb985d)

### 📦 Packages updated

- @expo/dev-tools@0.13.6
- expo-cli@3.20.3
- @expo/xdl@57.9.3

## [Thu May 7 21:29:36 2020 -0700](https://github.com/expo/expo-cli/commit/4ef85a2a6a286db1dea6b931fa87bcae9de8acde)

### 📦 Packages updated

- @expo/config@3.2.1
- @expo/configure-splash-screen@0.1.1
- @expo/dev-server@0.1.2
- @expo/dev-tools@0.13.5
- @expo/electron-adapter@0.0.0-alpha.52
- expo-cli@3.20.2
- expo-optimize@0.1.24
- @expo/metro-config@0.1.2
- @expo/next-adapter@2.1.4
- @expo/package-manager@0.0.19
- pod-install@0.0.0-alpha.14
- expo-pwa@0.0.12
- uri-scheme@1.0.9
- @expo/webpack-config@0.12.4
- @expo/xdl@57.9.2

## [Thu Apr 30 18:45:00 2020 +0300](https://github.com/expo/expo-cli/commit/efa712a70ce470714129af085ff746eb7e4e323d)

### 🐛 Bug fixes

- Resolve and import metro-config from the project ([#2048](https://github.com/expo/expo-cli/pull/2048) by [@fson](https://github.com/fson)).
- Remove excessive warnings when session is logged out. ([#2053](https://github.com/expo/expo-cli/pull/2053) by [@jkhales](https://github.ciom/jkhales)).

  - @expo/dev-server@0.1.1
  - @expo/dev-tools@0.13.4
  - expo-cli@3.20.1
  - @expo/metro-config@0.1.1
  - @expo/xdl@57.9.1

## [Thu Apr 30 00:23:03 2020 +0300](https://github.com/expo/expo-cli/commit/945feb8b8f7228420e3b7e7918635721f81697f6)

- @expo/babel-preset-cli@0.2.11
- @expo/config@3.2.0
- @expo/dev-server@0.1.0
- @expo/dev-tools@0.13.3
- @expo/electron-adapter@0.0.0-alpha.51
- expo-cli@3.20.0
- expo-codemod@1.0.21
- expo-optimize@0.1.23
- @expo/image-utils@0.2.22
- @expo/json-file@8.2.13
- @expo/metro-config@0.1.0
- @expo/next-adapter@2.1.3
- @expo/osascript@2.0.16
- @expo/package-manager@0.0.18
- pod-install@0.0.0-alpha.13
- expo-pwa@0.0.11
- @expo/schemer@1.3.12
- uri-scheme@1.0.8
- @expo/webpack-config@0.12.3
- @expo/xdl@57.9.0

### 🛠 Breaking changes

- Remove `exp.json` support. Before this, `exp.json` had already been deprecated in favor of [`app.json` or `app.config.js`](https://docs.expo.io/workflow/configuration/). ([#2017](https://github.com/expo/expo-cli/pull/2017) by [@EvanBacon](https://github.com/EvanBacon)).

### 🎉 New features

- Suggest closest match to an unknown command . ([#2007](https://github.com/expo/expo-cli/pull/2007) by [@jamesgeorge007](jamesgeorge007)).
- Add validation for the `--platform` option in `expo apply`. ([#1981](https://github.com/expo/expo-cli/pull/1981) by [@EvanBacon](https://github.com/EvanBacon)).
- Print warning when running on untested newer versions of Node.js ([#1992](https://github.com/expo/expo-cli/pull/1992) by [@LinusU](https://github.com/LinusU))
- Clean up `Expo.plist` artifacts left behind by `expo publish` in a bare project. ([#2028](https://github.com/expo/expo-cli/pull/2028) by [@esamelson](https://github.com/esamelson))
- _Experimental_: add `@expo/dev-server`, a complete rewrite of the development server using Metro and `@react-native-community/cli-server-api`. The experimental dev server can be enabled in SDK 37 projects by setting `EXPO_USE_DEV_SERVER=true` in the environment. ([#1845](https://github.com/expo/expo-cli/pull/1845) by [@fson](https://github.com/fson))

### 🐛 Bug fixes

- Add necessary imports for onConfigurationChanged updates to MainActivity when ejecting. ([#2001](https://github.com/expo/expo-cli/pull/2001) by [@brentvatne](https://github.com/brentvatne)).
- Revert `workbox-webpack-plugin` update ([#2023](https://github.com/expo/expo-cli/pull/2023) by [@EvanBacon](https://github.com/EvanBacon)).

### 💎 Enhancements

- Improve macOS comment in `expo init` ([#2042](https://github.com/expo/expo-cli/issues/2042) by [@Anders-E](https://github.com/Anders-E))
- Add a better default email address in `expo client:ios`. ([#2029](https://github.com/expo/expo-cli/pull/2029) by [@EvanBacon](https://github.com/EvanBacon)).
- Update `expo whoami` and `expo logout` text ([#2019](https://github.com/expo/expo-cli/pull/2019) by [@EvanBacon](https://github.com/EvanBacon)).
- Fix typo in build output. ([#2006](https://github.com/expo/expo-cli/pull/2006) by [@BrodaNoel](https://github.com/BrodaNoel)).

### 🤷‍♂️ Chores

- Test `expo build:ios`. ([#1991](https://github.com/expo/expo-cli/pull/1991) and [#2011](https://github.com/expo/expo-cli/pull/2011) by [@quinlanj](https://github.com/quinlanj)).
- Improve readability of `asyncActionProjectDir`. ([#1989](https://github.com/expo/expo-cli/pull/1989) by [@EvanBacon](https://github.com/EvanBacon) and [@brentvatne](https://github.com/brentvatne)).
- Fetch configuration schemas from APIv2 endpoint. ([#1978](https://github.com/expo/expo-cli/pull/1978) by [@jkhales](https://github.com/jkhales)).
- Migrate to `cli-table3`. ([#2024](https://github.com/expo/expo-cli/pull/2024) by [@jamesgeorge007](https://github.com/jamesgeorge007)).
- Add docs for `uri-scheme`. ([#2026](https://github.com/expo/expo-cli/pull/2026) by [@EvanBacon](https://github.com/EvanBacon)).
- Use comments in the issue template. ([#2027](https://github.com/expo/expo-cli/pull/2027) by [@EvanBacon](https://github.com/EvanBacon)).
- Update `treekill`. ([#2027](https://github.com/expo/expo-cli/issues/2004) by [@brentvatne]).
- Remove `jest-message-utils` ([#2033](https://github.com/expo/expo-cli/issues/2033) by [@EvanBacon](https://github.com/EvanBacon)
- Make clean scripts platform independent ([#2043](https://github.com/expo/expo-cli/issues/2043) by [@Anders-E](https://github.com/Anders-E))

## [Sat Apr 25 16:26:28 2020 -0700](https://github.com/expo/expo-cli/commit/8a805d)

- @expo/babel-preset-cli@0.2.10
- @expo/config@3.1.4
- @expo/dev-tools@0.13.2
- @expo/electron-adapter@0.0.0-alpha.50
- expo-cli@3.19.2
- expo-codemod@1.0.20
- expo-optimize@0.1.22
- @expo/image-utils@0.2.21
- @expo/json-file@8.2.12
- @expo/metro-config@0.0.9
- @expo/next-adapter@2.1.2
- @expo/osascript@2.0.15
- @expo/package-manager@0.0.17
- pod-install@0.0.0-alpha.12
- expo-pwa@0.0.10
- @expo/schemer@1.3.11
- uri-scheme@1.0.7
- @expo/webpack-config@0.12.2
- @expo/xdl@57.8.32

### 🛠 Breaking changes

- Deprecate `expo ios` in favor of `expo start --ios` or pressing `i` in the terminal UI after running `expo start`. ([#1987](https://github.com/expo/expo-cli/pull/1987) by [@evanbacon](https://github.com/evanbacon))
- Deprecate `expo android` in favor of `expo start --android` or pressing `a` in the terminal UI after running `expo start`. ([#1987](https://github.com/expo/expo-cli/pull/1987) by [@evanbacon](https://github.com/evanbacon))

### 🐛 Bug fixes

- Fix bundling assets in bare apps that are using `expo-updates` and `expo export` for self hosting. ([#1999](https://github.com/expo/expo-cli/pull/1999) by [@brentvatne](https://github.com/brentvatne)).
- Use UIStatusBarStyleDefault in standalone apps unless otherwise specified. This fixes a longstanding issue where the status bar style is different between Expo client and standalone apps (https://github.com/expo/expo-cli/commit/474a56e863a16228a641c58f31f3f5c9f3c2d9e8 by [@brentvatne](https://github.com/brentvatne)).
- Fix support for owner field when checking credentials. ([#1942](https://github.com/expo/expo-cli/pull/1941) by [@quinlanj](https://github.com/quinlanj)).

### 🤷‍♂️ Chores

- Add notice about "damage simulator builds" on macOS Catalina (#[1944](https://github.com/expo/expo-cli/pull/1944) by [@byCedric](https://github.com/byCedric)).
- Better build errors when credentials aren't available in non-interactive mode ([#1928](https://github.com/expo/expo-cli/pull/1928) by [@quinlanj](https://github.com/quinlanj)).

## [Wed Apr 22 19:05:40 2020 -0700](https://github.com/expo/expo-cli/commit/3a0e79)

- @expo/babel-preset-cli@0.2.9
- @expo/config@3.1.3
- @expo/dev-tools@0.13.1
- @expo/electron-adapter@0.0.0-alpha.49
- expo-cli@3.19.1
- expo-codemod@1.0.19
- expo-optimize@0.1.21
- @expo/image-utils@0.2.20
- @expo/json-file@8.2.11
- @expo/metro-config@0.0.8
- @expo/next-adapter@2.1.1
- @expo/osascript@2.0.14
- @expo/package-manager@0.0.16
- @expo/plist@0.0.4
- pod-install@0.0.0-alpha.11
- expo-pwa@0.0.9
- @expo/schemer@1.3.10
- uri-scheme@1.0.6
- @expo/webpack-config@0.12.1
- @expo/xdl@57.8.31

### 🐛 Bug fixes

- Fix pasting service account JSON from finder (#1943)
- Add back sharp-cli version check back (#1907).
- Fix the open editor hotkey on Mac with osascript (#1899)
- Fix semver comparison in Node version compatibility check so an appropriate error is provided when using a Node version that is new and not yet supported.

### 🤷‍♂️ Chores

- Ignore mocks and tests in TypeScript builds (#1965)
- Remove the optimize command from expo-cli (#1930)
- Assorted improvements to build, testing, and coverage infra.

## [Tue Apr 21 10:52:42 2020 +0200](https://github.com/expo/expo-cli/commit/771a53)

- @expo/dev-tools@0.13.0
- @expo/electron-adapter@0.0.0-alpha.48
- expo-cli@3.19.0
- @expo/next-adapter@2.1.0
- @expo/webpack-config@0.12.0
- @expo/xdl@57.8.30

### 🐛 Bug fixes

- Assemble/bundle only the :app project on turtle (https://github.com/expo/expo-cli/pull/1937).

### 🤷‍♂️ Chores

- Added default name for projects if no name is given (#1923)
- Log message in `expo bundle-assets` if manifest is empty (#1912)
- Fallback on insecure HTTPS (#1940)

## [Mon Apr 20 14:52:56 2020 +0200](https://github.com/expo/expo-cli/commit/771a53)

- @expo/dev-tools@0.12.6
- expo-cli@3.18.7
- @expo/xdl@57.8.29

### 🤷‍♂️ Chores

- Remove call to check-dynamic-macros (https://github.com/expo/expo-cli/pull/1933).

## [Sat Apr 18 17:58:21 2020 -0700](https://github.com/expo/expo-cli/commit/4e6cfd)

- @expo/dev-tools@0.12.4
- @expo/electron-adapter@0.0.0-alpha.46
- expo-cli@3.18.5
- @expo/next-adapter@2.0.32
- expo-pwa@0.0.7
- uri-scheme@1.0.4
- @expo/webpack-config@0.11.24
- @expo/xdl@57.8.27

### 🐛 Bug fixes

- `expo start -c` will now properly clear cache as expected (https://github.com/expo/expo-cli/commit/48d67f).
- Fix keystore uploading with apiv2 (https://github.com/expo/expo-cli/commit/9fd163).

### 🤷‍♂️ Chores

- Create initial commit for project (https://github.com/expo/expo-cli/commit/22017c).
- Add useful information in uri-scheme when user does not have launchMode singleTask set (https://github.com/expo/expo-cli/commit/15899b).
- Support custom paths in uri-scheme (https://github.com/expo/expo-cli/commit/4d2dd7).

## [Fri Apr 17 11:20:10 2020 -0700](https://github.com/expo/expo-cli/commit/465333)

- @expo/dev-tools@0.12.3
- expo-cli@3.18.4
- @expo/xdl@57.8.26

### 🐛 Bug fixes

- Fix typo that was causing android keystore updates to fail (https://github.com/expo/expo-cli/pull/1909).

## [Fri Apr 17 10:02:10 2020 +0200](https://github.com/expo/expo-cli/commit/850be0)

- @expo/dev-tools@0.12.2
- expo-cli@3.18.3
- @expo/xdl@57.8.25

### 🐛 Bug fixes

- Do not override `google-services.json` contents since SDK 37 (https://github.com/expo/expo-cli/pull/1897).

## [Wed Apr 15 22:08:42 2020 -0700](https://github.com/expo/expo-cli/commit/c4eec5) and [Wed Apr 15 21:58:50 2020 -0700](https://github.com/expo/expo-cli/commit/c614c0)

- @expo/config@3.1.1
- @expo/dev-tools@0.12.1
- @expo/electron-adapter@0.0.0-alpha.45
- expo-cli@3.18.2
- expo-optimize@0.1.19
- @expo/metro-config@0.0.6
- @expo/next-adapter@2.0.31
- @expo/package-manager@0.0.14
- pod-install@0.0.0-alpha.9
- expo-pwa@0.0.6
- uri-scheme@1.0.3
- @expo/webpack-config@0.11.23
- @expo/xdl@57.8.24

### 🎉 New features

- Add offline support to Yarn PackageManager (https://github.com/expo/expo-cli/pull/1892).
- Return the given entry point as-is if it cannot be resolved using our helpers - this makes it easier to use `expo-updates` in certain monorepo setups (https://github.com/expo/expo-cli/commit/e076d56).

### 🐛 Bug fixes

- Temporarily revert build credentials to apiv1 in order to resolve issue with `owner` field not being respected on build (https://github.com/expo/expo-cli/commit/3b2f680).
- Handle Ctrl+C correctly in PowerShell/CMD (https://github.com/expo/expo-cli/pull/1749).

### 🤷‍♂️ Chores

- Better contextual error when a non-interactive build fails in a way that we cannot recover from without user intervention (https://github.com/expo/expo-cli/pull/1891).
- Better support for non-interactive mode in build - auto-select credentials when possible (https://github.com/expo/expo-cli/commit/c94638e).

## [Tue Apr 14 17:47:28 2020 -0700](https://github.com/expo/expo-cli/commit/5bc8404a0d03e0b419ba535501ea07927196ef6a)

### 📦 Packages updated

- @expo/config@3.1.0
- @expo/dev-tools@0.11.0
- @expo/electron-adapter@0.0.0-alpha.44
- expo-cli@3.18.0
- expo-optimize@0.1.18
- @expo/image-utils@0.2.19
- @expo/json-file@8.2.9
- @expo/metro-config@0.0.5
- @expo/next-adapter@2.0.30
- expo-pwa@0.0.5
- uri-scheme@1.0.2
- @expo/webpack-config@0.11.22
- @expo/xdl@57.8.22

### 🛠 Breaking changes

- `expo publish:rollback` now works more like what developers would intuitively expect - users who have already downloaded the bundle that is rolled back will also get rolled back (https://github.com/expo/expo-cli/pull/1707).

### 🎉 New features

- Explain to users on init of bare projects and eject that publishing is needed before creating a release build (https://github.com/expo/expo-cli/commit/3eb9e7ef50214394cca30869a031b384942d3d95).
- Created the `uri-scheme` package to easily interact with schemes on bare projects and test deep linking (https://github.com/expo/expo-cli/commit/3eb9e7ef50214394cca30869a031b384942d3d95).
- `expo build:ios` and `expo build:android` now prompt you to pick a build type in order to make the options more discoverable (https://github.com/expo/expo-cli/pull/1479).
- Added a shortcut to open your editor via expo-cli with the `o` hotkey (https://github.com/expo/expo-cli/pull/1879).

### 🐛 Bug fixes

- Fix Android scheme configuration that is applied on eject (https://github.com/expo/expo/issues/7816).
- Stop adb on Windows when shutting down expo-cli server (https://github.com/expo/expo-cli/pull/1876).
- Always properly terminate the bundle progress bar when completed (https://github.com/expo/expo-cli/pull/1877).

### 🤷‍♂️ Chores

- Replace request with axios due to deprecation of the request package and the mountain of warnings it produces (https://github.com/expo/expo-cli/pull/1809).
- Remove bootstrap from yarn start in the packages directory so it's quicker for collaborators working on expo-cli to get started (https://github.com/expo/expo-cli/pull/1869).<|MERGE_RESOLUTION|>--- conflicted
+++ resolved
@@ -6,19 +6,12 @@
 
 ### 🛠 Breaking changes
 
-<<<<<<< HEAD
-- [json-file] Remove undocumented support for multi-part keys in `getAsync` and `setAsync` ([#3019](https://github.com/expo/expo-cli/pulls/3019))
-
-### 🎉 New features
-
-=======
 - [config-plugins] Rename `IOSConfig.BundleIdenitifer` to `IOSConfig.BundleIdentifier`.
 
 ### 🎉 New features
 
 - [xdl] Automatically fall back to offline mode when manifest can't be signed. ([#3148](https://github.com/expo/expo-cli/pull/3148))
 
->>>>>>> 5e827733
 ### 🐛 Bug fixes
 
 ## [Tue, 01 Feb 2021 08:55:22 -0800](https://github.com/expo/expo-cli/commit/51c6adb941b74df413834ab3ae3f2578e336d60d)
@@ -213,11 +206,7 @@
 
 - [cli][xdl] Clear versions cache when running expo upgrade, to be safe
 - [config] fix mod serialization ([#3008](https://github.com/expo/expo-cli/issues/3008))
-<<<<<<< HEAD
-- [config-plugins] use env variable for debug when `_internal` isn't defined ([#3011](https://github.com/expo/expo-cli/issues/3011))
-=======
 - [config-plugins] use env variable for debug when \_internal isn't defined ([#3011](https://github.com/expo/expo-cli/issues/3011))
->>>>>>> 5e827733
 
 ### 📦 Packages updated
 
@@ -349,11 +338,7 @@
 
 ### 🎉 New features
 
-<<<<<<< HEAD
-- [config] fill `_internal` object ([#2968](https://github.com/expo/expo-cli/issues/2968))
-=======
 - [config] fill \_internal object ([#2968](https://github.com/expo/expo-cli/issues/2968))
->>>>>>> 5e827733
 
 ### 🐛 Bug fixes
 
