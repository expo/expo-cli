# Changelog

This is the log of notable changes to Expo CLI and related packages.

## master

### 🛠 Breaking changes

<<<<<<< HEAD
=======
- [json-file] Remove undocumented support for multi-part keys in `getAsync` and `setAsync` ([#3019](https://github.com/expo/expo-cli/pulls/3019))

>>>>>>> 0dfe77b6
### 🎉 New features

- [configure-splash-screen] Drop `@react-native-community/cli-tools` in favor of iOS file resolution from `config-plugins` ([#3178](https://github.com/expo/expo-cli/issues/3178))

### 🐛 Bug fixes

## [Mon, 1 Feb 2021 21:22:35 -0800](https://github.com/expo/expo-cli/commit/d7b35c0c8bca99d3a5ea6ea1599d1a3c254f3d40)

### 🛠 Breaking changes

- [cli] Drop `nodeModulesPath` support (only known use was in former Expo monorepo) ([#3141](https://github.com/expo/expo-cli/issues/3141))

### 🎉 New features

- [xdl] Automatically fall back to offline mode when manifest can't be signed. ([#3148](https://github.com/expo/expo-cli/pull/3148))

### 🐛 Bug fixes

- [cli] fix init visual regresion ([#3173](https://github.com/expo/expo-cli/issues/3173))
- [config-plugins] Rename `IOSConfig.BundleIdenitifer` to `IOSConfig.BundleIdentifier` ([#3161](https://github.com/expo/expo-cli/issues/3161))

### 📦 Packages updated

- @expo/config-plugins@1.0.18
- @expo/config@3.3.28
- @expo/dev-server@0.1.54
- @expo/dev-tools@0.13.82
- @expo/electron-adapter@0.0.45
- expo-cli@4.1.6
- expo-optimize@0.1.76
- @expo/json-file@8.2.27
- @expo/metro-config@0.1.54
- @expo/next-adapter@2.1.59
- @expo/package-manager@0.0.38
- pod-install@0.1.18
- expo-pwa@0.0.64
- @expo/schemer@1.3.26
- uri-scheme@1.0.65
- @expo/webpack-config@0.12.58
- @expo/xdl@59.0.22

## [Tue, 01 Feb 2021 08:55:22 -0800](https://github.com/expo/expo-cli/commit/51c6adb941b74df413834ab3ae3f2578e336d60d)

### 🛠 Breaking changes

### 🎉 New features

### 🐛 Bug fixes

- [xdl] Define max content and body lengths in Axios 0.21 ([#3162](https://github.com/expo/expo-cli/pull/3162))

### 📦 Packages updated

- @expo/dev-tools@0.13.81
- expo-cli@4.1.5
- @expo/xdl@59.0.21

## [Tue, 26 Jan 2021 18:21:34 -0800](https://github.com/expo/expo-cli/commit/ee77eaa57684c3ac496eae24b5e10b8acb6b6e32)

### 🛠 Breaking changes

### 🎉 New features

### 🐛 Bug fixes

- [xdl] Fix flicker when switching to tunnel connection due to null urlType

### 📦 Packages updated

- @expo/dev-tools@0.13.79
- expo-cli@4.1.3
- @expo/xdl@59.0.19

## [Tue, 26 Jan 2021 17:34:40 -0800](https://github.com/expo/expo-cli/commit/c9a57c31bc2309de5c8ddfa13986209c5dffcecf)

### 🛠 Breaking changes

### 🎉 New features

- [xdl] Use global ngrok for xdl ([#3123](https://github.com/expo/expo-cli/issues/3123))
- [configure-splash-screen] publish @expo/configure-splash-screen

### 🐛 Bug fixes

- [cli] prevent throwing duplicate warning ([#3130](https://github.com/expo/expo-cli/issues/3130))
- [cli] Auto-login when envvars are defined ([#3127](https://github.com/expo/expo-cli/issues/3127))
- [cli] Improve handling of no answer for customize:web ([#3128](https://github.com/expo/expo-cli/issues/3128))
- [xdl] Support Expo Go name in shellapp template ([#3125](https://github.com/expo/expo-cli/issues/3125))

### 📦 Packages updated

- @expo/config-plugins@1.0.17
- @expo/config@3.3.26
- @expo/dev-server@0.1.52
- @expo/dev-tools@0.13.78
- @expo/electron-adapter@0.0.43
- expo-cli@4.1.2
- expo-optimize@0.1.74
- @expo/metro-config@0.1.52
- @expo/next-adapter@2.1.57
- @expo/package-manager@0.0.36
- pod-install@0.1.16
- expo-pwa@0.0.62
- uri-scheme@1.0.63
- @expo/webpack-config@0.12.56
- @expo/xdl@59.0.18

## [Mon, 25 Jan 2021 11:50:33 -0800](https://github.com/expo/expo-cli/commit/ded0c2af2180d76dd9f420f00b92b5167ab52312)

### 🛠 Breaking changes

- [cli] Open signup page in browser instead of CLI-based registration
- [config] Only use wasm on web platforms ([#3100](https://github.com/expo/expo-cli/issues/3100))

### 🎉 New features

- [cli] Auto configure TypeScript ([#3096](https://github.com/expo/expo-cli/issues/3096))
- [cli] Use the versions endpoint for TypeScript packages ([#3109](https://github.com/expo/expo-cli/issues/3109))
- [cli] Copy over EAS Apple API methods ([#3113](https://github.com/expo/expo-cli/issues/3113))
- [cli] add --experimental-bundle flag to 'export' command ([#3074](https://github.com/expo/expo-cli/issues/3074))
- [config-plugins] improve monorepo support - fix setting path to create-manifest-\* script ([#3103](https://github.com/expo/expo-cli/issues/3103))
- [config-plugins] export more types from config-plugins ([#3083](https://github.com/expo/expo-cli/issues/3083))
- [metro-config] Enable allowOptionalDependencies by default ([#3088](https://github.com/expo/expo-cli/issues/3088))
- [xdl] improve simulator errors ([#3104](https://github.com/expo/expo-cli/issues/3104))

### 🐛 Bug fixes

- [cli] Check for optional `devDependencies` ([#3121](https://github.com/expo/expo-cli/issues/3121))
- [cli] Validate project owner when publishing ([#3061](https://github.com/expo/expo-cli/issues/3061))
- [cli] Remove EAS Build related code ([#3079](https://github.com/expo/expo-cli/issues/3079))
- [cli] add option to assign created push key to current project ([#3098](https://github.com/expo/expo-cli/issues/3098))
- [cli] Only change react-native version when it's a fork ([#3097](https://github.com/expo/expo-cli/issues/3097))
- [cli] remove lottie extra step warning ([#3099](https://github.com/expo/expo-cli/issues/3099))
- [cli] improvement: Handle keychain save error ([#3067](https://github.com/expo/expo-cli/issues/3067))
- [config-plugins] Prevent adding duplicate Xcode references for files ([#3107](https://github.com/expo/expo-cli/issues/3107))
- [config-plugins] Fix app gradle versionName replacement after ejecting twice ([#3082](https://github.com/expo/expo-cli/issues/3082))
- [xdl] fix expo export --dump-sourcemap for sdk 40+ and bare projects ([#3095](https://github.com/expo/expo-cli/issues/3095))

### 📦 Packages updated

- @expo/config-plugins@1.0.15
- @expo/config@3.3.24
- @expo/dev-server@0.1.50
- @expo/dev-tools@0.13.76
- @expo/electron-adapter@0.0.41
- expo-cli@4.1.0
- expo-optimize@0.1.72
- @expo/metro-config@0.1.50
- @expo/next-adapter@2.1.55
- expo-pwa@0.0.60
- uri-scheme@1.0.61
- @expo/webpack-config@0.12.54
- @expo/xdl@59.0.16

## [Thu Jan 14 14:34:05 2021 +0100](https://github.com/expo/expo-cli/commit/e8dfcc425fa8128aeaf21fb8bbba6760dc196fcf)

### 🛠 Breaking changes

- [cli] Environment variables matching `EXPO_` or `REACT_NATIVE_` are no longer exposed publicly to the development-mode app or website ([#3063](https://github.com/expo/expo-cli/issues/3063))
- [cli] Remove EAS Build code, it now lives in `eas-cli` ([#3079](https://github.com/expo/expo-cli/pull/3079))

### 🎉 New features

- [config-plugins] ProvisioningProfile: allow setting provisioning profile for a particular target (not only for the first one)

### 📦 Packages updated

- @expo/config-plugins@1.0.14
- @expo/config@3.3.23
- @expo/dev-server@0.1.49
- @expo/dev-tools@0.13.75
- @expo/electron-adapter@0.0.40
- expo-cli@4.0.18
- expo-codemod@1.0.30
- expo-optimize@0.1.71
- @expo/image-utils@0.3.10
- @expo/metro-config@0.1.49
- @expo/next-adapter@2.1.54
- expo-pwa@0.0.59
- uri-scheme@1.0.60
- @expo/webpack-config@0.12.53
- @expo/xdl@59.0.15

## [Sun, 27 Dec 2020 13:14:17 -0800](https://github.com/expo/expo-cli/commit/a14f18284efda89a08910d5a753b1749897f54a2)

### 🛠 Breaking changes

- [cli] Mark expo upload:ios as unsupported ([#3030](https://github.com/expo/expo-cli/issues/3030))

### 📦 Packages updated

- expo-cli@4.0.17

## [Mon, 21 Dec 2020 18:18:20 -0800](https://github.com/expo/expo-cli/commit/62339b5fb7300569ca6cbb034251070bf8a63999)

### 🛠 Breaking changes

- [xdl] Update iOS deployment target in ejected Podfile (internal)

### 🎉 New features

- [xdl][dev-tools][cli] Update --dev-client for new requirements ([#2938](https://github.com/expo/expo-cli/issues/2938))

### 📦 Packages updated

- @expo/dev-server@0.1.48
- @expo/dev-tools@0.13.74
- kkexpo-cli@4.0.16
- @expo/metro-config@0.1.48
- @expo/xdl@59.0.14

## [Mon, 14 Dec 2020 20:47:39 -0800](https://github.com/expo/expo-cli/commit/ad6570659b8ad9fccdec8c79791b6f5d6578b824)

### 🐛 Bug fixes

- [configure-splash-screen][config-plugins] Bump @expo/configure-splash-screen
- [configure-splash-screen] Remove peer dependency
- [english] effect -> affect ([#3013](https://github.com/expo/expo-cli/issues/3013))

### 📦 Packages updated

- @expo/config-plugins@1.0.12
- @expo/dev-tools@0.13.72
- expo-cli@4.0.14
- uri-scheme@1.0.58
- @expo/xdl@59.0.12

## [Wed, 9 Dec 2020 17:12:12 -0800](https://github.com/expo/expo-cli/commit/cbbfa68a6eac9639b4217a9bcc0ca3ce30eb1378)

### 🐛 Bug fixes

- [cli][xdl] Clear versions cache when running expo upgrade, to be safe
- [config] fix mod serialization ([#3008](https://github.com/expo/expo-cli/issues/3008))
- [config-plugins] use env variable for debug when \_internal isn't defined ([#3011](https://github.com/expo/expo-cli/issues/3011))

### 📦 Packages updated

- @expo/config-plugins@1.0.11
- @expo/config@3.3.21
- @expo/dev-server@0.1.46
- @expo/dev-tools@0.13.71
- @expo/electron-adapter@0.0.38
- expo-cli@4.0.13
- expo-optimize@0.1.69
- @expo/metro-config@0.1.46
- @expo/next-adapter@2.1.52
- expo-pwa@0.0.57
- uri-scheme@1.0.57
- @expo/webpack-config@0.12.51
- @expo/xdl@59.0.11

## [Tue, 8 Dec 2020 18:21:57 -0800](https://github.com/expo/expo-cli/commit/a875d06d4ab529ff9b4e7fe570692a47bf46f1b6)

### 🎉 New features

- [cli] Add expo-random when upgrading to >= SDK 40 with expo-auth-session
- [cli] Add cmd.exe detection on windows & warn about it ([#2838](https://github.com/expo/expo-cli/issues/2838))
- [cli] Skip warning about expo-constants when ejecting in SDK 40 and greater ([#3006](https://github.com/expo/expo-cli/issues/3006))
- [xdl] Add robots as new supported user type ([#2440](https://github.com/expo/expo-cli/issues/2440))

### 📦 Packages updated

- @expo/dev-tools@0.13.70
- expo-cli@4.0.12
- @expo/xdl@59.0.10

## [Mon, 7 Dec 2020 22:27:44 -0800](https://github.com/expo/expo-cli/commit/3fb08fdff7a03fb49a1f2ddc6d968ceb14be9519)

### 🎉 New features

- [config-plugins] Added support for static plugins ([#2943](https://github.com/expo/expo-cli/issues/2943))
- [config-plugins] Support splash screen config on SDK 40 ([#3003](https://github.com/expo/expo-cli/issues/3003))
- [config-plugins] added method for adding frameworks ([#2997](https://github.com/expo/expo-cli/issues/2997))

### 🐛 Bug fixes

- [xdl] Check for client updates for the given sdk version by default
- [cli] fix windows post install message
- [cli] Use unified website route for all builds (no more /v2) ([#2995](https://github.com/expo/expo-cli/issues/2995))

### 📦 Packages updated

- @expo/config-plugins@1.0.10
- @expo/config@3.3.20
- @expo/dev-server@0.1.45
- @expo/dev-tools@0.13.69
- @expo/electron-adapter@0.0.37
- expo-cli@4.0.11
- expo-optimize@0.1.68
- @expo/metro-config@0.1.45
- @expo/next-adapter@2.1.51
- pod-install@0.1.14
- expo-pwa@0.0.56
- @expo/schemer@1.3.23
- uri-scheme@1.0.56
- @expo/webpack-config@0.12.50
- @expo/xdl@59.0.9

## [Fri, 4 Dec 2020 10:38:20 -0800](https://github.com/expo/expo-cli/commit/65cb9a64cfa4cc6fb89bdc2a432acd16c6043def)

### 🎉 New features

- [cli] Added ability to skip platforms when ejecting ([#2988](https://github.com/expo/expo-cli/issues/2988))
- [cli] Fallback to jest-expo@sdkVersion-beta when using beta sdk if not otherwise defined ([#2985](https://github.com/expo/expo-cli/issues/2985))
- [cli] Update supported Node version ranges
- [xdl] Install the client version for the given SDK by default when opening project ([#2986](https://github.com/expo/expo-cli/issues/2986))

### 📦 Packages updated

- @expo/config-plugins@1.0.7
- @expo/dev-tools@0.13.66
- expo-cli@4.0.8
- uri-scheme@1.0.53
- @expo/xdl@59.0.6

## [Tue, 1 Dec 2020 16:30:17 -0800](https://github.com/expo/expo-cli/commit/bc951645e2b7771ad2c2e81dbb50d1ffa7b22dc1)

### 🛠 Breaking changes

### 🎉 New features

### 🐛 Bug fixes

- [cli] Fix installing client for selected target SDK version in upgrade ([#2981](https://github.com/expo/expo-cli/issues/2981))

### 📦 Packages updated

- @expo/config-plugins@1.0.6
- expo-cli@4.0.7
- uri-scheme@1.0.52

## [Mon, 30 Nov 2020 15:41:46 -0800](https://github.com/expo/expo-cli/commit/d68bfc944016efa0c553109ffca3d3222b1a92ac)

### 🛠 Breaking changes

### 🎉 New features

- [config-plugins] Add withInternal plugin ([#2975](https://github.com/expo/expo-cli/issues/2975))
- [config-plugins] Created withRunOnce ([#2965](https://github.com/expo/expo-cli/issues/2965))
- [config-plugins] fix isPlistVersionConfigurationSynced condition ([#2974](https://github.com/expo/expo-cli/issues/2974))

### 🐛 Bug fixes

- [xdl][cli] Fix beta integration of init ([#2978](https://github.com/expo/expo-cli/issues/2978))

### 📦 Packages updated

- @expo/config-plugins@1.0.5
- @expo/config@3.3.18
- @expo/dev-server@0.1.43
- @expo/dev-tools@0.13.64
- @expo/electron-adapter@0.0.35
- expo-cli@4.0.5
- expo-optimize@0.1.66
- @expo/metro-config@0.1.43
- @expo/next-adapter@2.1.49
- expo-pwa@0.0.54
- uri-scheme@1.0.51
- @expo/webpack-config@0.12.48
- @expo/xdl@59.0.4

## [Sat, 28 Nov 2020 12:49:14 -0800](https://github.com/expo/expo-cli/commit/57ddd2cadfc85b663df7dbb23dc442b9d5803b7c)

### 🎉 New features

- [config] fill \_internal object ([#2968](https://github.com/expo/expo-cli/issues/2968))

### 🐛 Bug fixes

- [cli] Fix register command and some cleanup on messaging ([#2971](https://github.com/expo/expo-cli/issues/2971))

### 📦 Packages updated

- @expo/config-plugins@1.0.4
- @expo/config@3.3.17
- @expo/dev-server@0.1.42
- @expo/dev-tools@0.13.63
- @expo/electron-adapter@0.0.34
- expo-cli@4.0.4
- expo-optimize@0.1.65
- @expo/metro-config@0.1.42
- @expo/next-adapter@2.1.48
- expo-pwa@0.0.53
- uri-scheme@1.0.50
- @expo/webpack-config@0.12.47
- @expo/xdl@59.0.3

## [Fri, 27 Nov 2020 14:33:45 -0800](https://github.com/expo/expo-cli/commit/7bb61ba51da0eafce3faa8cbf59124f56ebe7e7d)

### 🎉 New features

- [image-utils] Upgraded jimp to the smaller version ([#2963](https://github.com/expo/expo-cli/issues/2963))
- [cli] Make it possible to run expo upgrade with beta release prior to actually setting beta flag ([#2967](https://github.com/expo/expo-cli/issues/2967))

### 📦 Packages updated

- @expo/config-plugins@1.0.3
- @expo/dev-tools@0.13.62
- @expo/electron-adapter@0.0.33
- expo-cli@4.0.3
- expo-optimize@0.1.64
- @expo/image-utils@0.3.9
- @expo/next-adapter@2.1.47
- expo-pwa@0.0.52
- uri-scheme@1.0.49
- @expo/webpack-config@0.12.46
- @expo/xdl@59.0.2

## [Fri, 27 Nov 2020 10:31:00 -0800](https://github.com/expo/expo-cli/commit/939de8ba6eb90979f7975de5ae2197208319773b)

### 🛠 Breaking changes

### 🎉 New features

### 🐛 Bug fixes

- [cli] fix prompt selection ([#2966](https://github.com/expo/expo-cli/issues/2966))

### 📦 Packages updated

- expo-cli@4.0.2

## [Thu, 26 Nov 2020 16:54:28 -0800](https://github.com/expo/expo-cli/commit/1995c2f93d03a733480d95f22145170622158b01)

### 🛠 Breaking changes

### 🎉 New features

### 🐛 Bug fixes

- [cli] Disable strikethrough in expo-cli select prompts
- [config] Run splash first config in dangerous configs to fix race condition ([#2959](https://github.com/expo/expo-cli/issues/2959))

### 📦 Packages updated

- @expo/config-plugins@1.0.2
- @expo/dev-tools@0.13.61
- expo-cli@4.0.1
- uri-scheme@1.0.48
- @expo/xdl@59.0.1

## [Thu, 26 Nov 2020 12:25:12 -0800](https://github.com/expo/expo-cli/commit/a69fdfdcda48ca1ebf09b1e862fe84043f569d9d)

### 🛠 Breaking changes

- [cli] Removed `generate-module` command ([#2903](https://github.com/expo/expo-cli/pull/2903))
- [cli] Use submission service by default ([#2876](https://github.com/expo/expo-cli/issues/2876))
- [cli] Delete apply command in favor of eject. Don't worry, you probably were not using this command anyways. ([#2899](https://github.com/expo/expo-cli/issues/2899))

### 🎉 New features

- [cli] Record simctl error ([#2887](https://github.com/expo/expo-cli/issues/2887))
- [cli] Replace process.exits with errors ([#2901](https://github.com/expo/expo-cli/issues/2901))
- [cli] Support grouping and hiding in the introspect script ([#2931](https://github.com/expo/expo-cli/issues/2931))
- [cli] debug logging ([#2946](https://github.com/expo/expo-cli/issues/2946))
- [config plugins] Implement debug logging for mods ([#2950](https://github.com/expo/expo-cli/issues/2950))
- [config plugins] Prevent passing a plugin that requires props without props ([#2937](https://github.com/expo/expo-cli/issues/2937))
- [config plugins] Support updating the project settings.gradle name ([#2955](https://github.com/expo/expo-cli/issues/2955))
- [config plugins] base mod improvements ([#2948](https://github.com/expo/expo-cli/issues/2948))
- [config plugins] name all config plugins ([#2949](https://github.com/expo/expo-cli/issues/2949))
- [config-plugins] create package ([#2956](https://github.com/expo/expo-cli/issues/2956))
- [config] add option to get public expo config method ([#2863](https://github.com/expo/expo-cli/issues/2863))
- [config] android plugins ([#2849](https://github.com/expo/expo-cli/issues/2849))
- [deps] remove inquirer
- [deps] upgrade react-dev-utils to 11.0.1 ([#2906](https://github.com/expo/expo-cli/issues/2906))
- [deps] upgrade to bunyan 4.0.0 ([#2920](https://github.com/expo/expo-cli/issues/2920))
- [web] Improve PWA warning ([#2907](https://github.com/expo/expo-cli/issues/2907))
- [web] promote web warning to late beta ([#2889](https://github.com/expo/expo-cli/issues/2889))
- [xdl] Switch to in-process Metro JS bundling through `@expo/dev-server` starting from SDK 40 ([#2921](https://github.com/expo/expo-cli/pull/2921))

### 🐛 Bug fixes

- [actions] Upgrade cache to v2 ([#2872](https://github.com/expo/expo-cli/issues/2872))
- [cli] Fix build/status return types ([#2915](https://github.com/expo/expo-cli/issues/2915))
- [cli] Replace inquirer with prompts in init ([#2905](https://github.com/expo/expo-cli/issues/2905))
- [cli] Resolve main fields to determine if an index.js should be generated ([#2874](https://github.com/expo/expo-cli/issues/2874))
- [cli] delete generate-module ([#2903](https://github.com/expo/expo-cli/issues/2903))
- [cli][upgrade] support projects without a config ([#2888](https://github.com/expo/expo-cli/issues/2888))
- [config plugins] Enable notifications by default ([#2958](https://github.com/expo/expo-cli/issues/2958))
- [config plugins] add files to 'copy bundle resources', not 'compile sources' build phase ([#2936](https://github.com/expo/expo-cli/issues/2936))
- [config] permissions plugins ([#2871](https://github.com/expo/expo-cli/issues/2871))
- [config][xdl] migrate project/publish to getPublicExpoConfig ([#2864](https://github.com/expo/expo-cli/issues/2864))
- [eject] Added more packages with extra setup ([#2870](https://github.com/expo/expo-cli/issues/2870))
- [image-utils] Fix blurry web favicon ([#2914](https://github.com/expo/expo-cli/issues/2914))
- [traveling-fastlane] add slightly modified manage_provisioning_profile ([#2928](https://github.com/expo/expo-cli/issues/2928))
- [xdl] On Android remove default template splash image when no splash image is specified in the app manifest ([#2883](https://github.com/expo/expo-cli/pull/2883))
- [xdl] Switch to in-process Metro JS bundling starting from SDK 40 ([#2921](https://github.com/expo/expo-cli/issues/2921))
- [xdl] Update web terminal UI ([#2890](https://github.com/expo/expo-cli/issues/2890))

### 📦 Packages updated

- @expo/config-plugins@1.0.1
- @expo/config@3.3.16
- @expo/dev-server@0.1.41
- @expo/dev-tools@0.13.60
- @expo/electron-adapter@0.0.32
- expo-cli@4.0.0
- expo-optimize@0.1.63
- @expo/image-utils@0.3.8
- @expo/json-file@8.2.25
- @expo/metro-config@0.1.41
- @expo/next-adapter@2.1.46
- @expo/package-manager@0.0.34
- pod-install@0.1.13
- expo-pwa@0.0.51
- @expo/schemer@1.3.22
- uri-scheme@1.0.47
- @expo/webpack-config@0.12.45
- @expo/xdl@59.0.0

## [Thu Nov 26 12:36:20 2020 +0100](https://github.com/expo/expo-cli/commit/5c432616d39fe0a8894b50d2e613284674a536e1)

### 🐛 Bug fixes

- [configure-splash-screen] On iOS fix auto-configuration when there's no PBXVariantGroup in the project ([#2945](https://github.com/expo/expo-cli/pull/2945))

### 📦 Packages updated

- @expo/configure-splash-screen@0.3.1

## [Mon, 9 Nov 2020 13:44:59 -0800](https://github.com/expo/expo-cli/commit/d5b8759b32d5a7747067a969728d9ba732926824)

### 🛠 Breaking changes

### 🎉 New features

- [cli] Added support for a custom scheme property ([#2860](https://github.com/expo/expo-cli/issues/2860))
- [cli] Clarify the experimental nature of the --dev-client flag
- [cli] Created scheme resolver for dev-client ([#2861](https://github.com/expo/expo-cli/issues/2861))
- [uri-scheme] sort Info.plist files by length ([#2859](https://github.com/expo/expo-cli/issues/2859))

### 🐛 Bug fixes

- [xdl] speed improvement - remove extra config read when resolving entry point ([#2836](https://github.com/expo/expo-cli/issues/2836))
- [xdl] fix updates ON_ERROR_RECOVERY setting for SDK 39 ([#2856](https://github.com/expo/expo-cli/issues/2856))

### 📦 Packages updated

- @expo/config@3.3.15
- @expo/dev-server@0.1.40
- @expo/dev-tools@0.13.59
- @expo/electron-adapter@0.0.31
- expo-cli@3.28.6
- expo-optimize@0.1.62
- @expo/metro-config@0.1.40
- @expo/next-adapter@2.1.45
- expo-pwa@0.0.50
- uri-scheme@1.0.46
- @expo/webpack-config@0.12.44
- @expo/xdl@58.0.20

## [Wed, 4 Nov 2020 19:04:11 -0800](https://github.com/expo/expo-cli/commit/4a29c163952ea8f4a27e3621b2aa08fce164923e)

### 🛠 Breaking changes

### 🎉 New features

- [xdl][cli] <feat>: Add READMEs to the .expo & .expo-shared folders ([#2830](https://github.com/expo/expo-cli/issues/2830))

### 🐛 Bug fixes

- [configure-splash-screen] Use proper bin paths to files ([#2840](https://github.com/expo/expo-cli/issues/2840))
- [config] android fixes ([#2851](https://github.com/expo/expo-cli/issues/2851))
- [config] iOS fix types ([#2852](https://github.com/expo/expo-cli/issues/2852))
- [config] Updated Android Facebook module to better accommodate plugins ([#2848](https://github.com/expo/expo-cli/issues/2848))
- [pkcs12] add fingerprint support for unparseable x509 certs ([#2854](https://github.com/expo/expo-cli/issues/2854))
- [traveling-fastlane] publish 1.15.2
- [travelling-fastlane] Update app_produce to return App ID ([#2855](https://github.com/expo/expo-cli/issues/2855))

### 📦 Packages updated

- @expo/config@3.3.14
- @expo/dev-server@0.1.39
- @expo/dev-tools@0.13.58
- @expo/electron-adapter@0.0.30
- expo-cli@3.28.5
- expo-optimize@0.1.61
- @expo/metro-config@0.1.39
- @expo/next-adapter@2.1.44
- @expo/pkcs12@0.0.4
- expo-pwa@0.0.49
- uri-scheme@1.0.45
- @expo/webpack-config@0.12.43
- @expo/xdl@58.0.19

## [Tue, 3 Nov 2020 10:49:55 -0800](https://github.com/expo/expo-cli/commit/de4124a9cfc50715e0c9748151dfdbe254e57074)

### 🛠 Breaking changes

### 🎉 New features

- [config] config plugins iOS ([#2789](https://github.com/expo/expo-cli/issues/2789))

### 🐛 Bug fixes

- [cli] Use exact @expo/eas-build-job version, update it, and fix related TS errors ([#2850](https://github.com/expo/expo-cli/issues/2850))
- [cli] Fix eas gradle script not working when used with react-native-config
- [config] Force entitlement paths to be in posix ([#2841](https://github.com/expo/expo-cli/issues/2841))

### 📦 Packages updated

- @expo/config@3.3.13
- @expo/dev-server@0.1.38
- @expo/dev-tools@0.13.57
- @expo/electron-adapter@0.0.29
- expo-cli@3.28.4
- expo-optimize@0.1.60
- @expo/metro-config@0.1.38
- @expo/next-adapter@2.1.43
- expo-pwa@0.0.48
- uri-scheme@1.0.44
- @expo/webpack-config@0.12.42
- @expo/xdl@58.0.18

## [Thu, 22 Oct 2020 15:31:16 -0700](https://github.com/expo/expo-cli/commit/8def7d96509daf819754b0b7af09e1f3159896c1)

### 🛠 Breaking changes

### 🎉 New features

- [cli] Support --platform option for eas:build:init
- [cli] Update --latest flag help message
- [cli] Validate the credentials for android keystore

### 🐛 Bug fixes

- [cli][xdl] Pass owner through to findReusableBuildAsync
- [xdl] Rename debug to expo raw log to avoid collision ([#2818](https://github.com/expo/expo-cli/issues/2818))

### 📦 Packages updated

- @expo/dev-tools@0.13.55
- expo-cli@3.28.2
- @expo/xdl@58.0.16

## [Mon, 19 Oct 2020 16:43:59 -0700](https://github.com/expo/expo-cli/commit/1062d0bba966500dba751a890938445ee195d919)

### 🎉 New features

- [cli] Add support for --latest flag in client:install:x ([#2804](https://github.com/expo/expo-cli/issues/2804))
- [cli] Add `releaseChannel` field to the profile in `eas.json`
- [config] Created AssetContents ([#2798](https://github.com/expo/expo-cli/issues/2798))
- [config] disjointed features from plugins ios ([#2811](https://github.com/expo/expo-cli/issues/2811))
- [pkcs12] return null if pkcs keystore has no cert under friendly name ([#2805](https://github.com/expo/expo-cli/issues/2805))
- [pkcs12] amend readme with updated method names

### 🐛 Bug fixes

- [config] fix entitlements functionality ([#2797](https://github.com/expo/expo-cli/issues/2797))
- [config] setFacebookConfig needs to be async function due to ensureFacebookActivityAsync
- [cli] Use expo/plist instead of xdl IosPlist ([#2799](https://github.com/expo/expo-cli/issues/2799))
- [cli] Fix custom Expo client build ([#2796](https://github.com/expo/expo-cli/issues/2796))

### 📦 Packages updated

- @expo/config@3.3.11
- @expo/dev-server@0.1.36
- @expo/dev-tools@0.13.54
- @expo/electron-adapter@0.0.27
- expo-cli@3.28.1
- expo-optimize@0.1.58
- @expo/metro-config@0.1.36
- @expo/next-adapter@2.1.41
- @expo/pkcs12@0.0.2
- expo-pwa@0.0.46
- uri-scheme@1.0.42
- @expo/webpack-config@0.12.40
- @expo/xdl@58.0.15

## [Wed, 14 Oct 2020 14:27:23 -0700](https://github.com/expo/expo-cli/commit/0fde837f6024c2cd53e089df894063b3f4b38ca2)

### 🎉 New features

- [configure-splash-screen] Added `--version, -V` option for version printing. ([#2785](https://github.com/expo/expo-cli/pull/2785))
- [pkcs12] new package for PKCS#12 utilities ([#2773](https://github.com/expo/expo-cli/issues/2773))
- [config] Created paths module for ios ([#2784](https://github.com/expo/expo-cli/issues/2784))
- [cli] Skip ejecting iOS on Windows - this doesn't work properly at the moment, so we instead encourage people to use macOS or Linux for ejecting the iOS project.
- [cli] Update expo.io URLs used in expo-cli to match changes to the website ([#2767](https://github.com/expo/expo-cli/issues/2767))

### 🐛 Bug fixes

- [cli] Fix parallel uploads ([#2736](https://github.com/expo/expo-cli/issues/2736))
- [cli] Add "client" copy to Android and iOS open option ([#2778](https://github.com/expo/expo-cli/issues/2778))
- [cli] Add a EAS_OUTPUT_JOB_JSON environment variable to output JSON for the job
- [cli] Update Android install/uninstall copy ([#2763](https://github.com/expo/expo-cli/issues/2763))
- [cli] Disable error message when aborting ([#2751](https://github.com/expo/expo-cli/issues/2751))
- [cli] use correct description for openDevToolsAtStartup in the ? message ([#2755](https://github.com/expo/expo-cli/issues/2755))
- [config] minor plugin updates ([#2788](https://github.com/expo/expo-cli/issues/2788))
- [config] Fix Android scandir error when ejecting on windows ([#2774](https://github.com/expo/expo-cli/issues/2774))

### 📦 Packages updated

- @expo/config@3.3.10
- @expo/configure-splash-screen@0.3.0
- @expo/dev-server@0.1.35
- @expo/dev-tools@0.13.53
- @expo/electron-adapter@0.0.26
- expo-cli@3.28.0
- expo-optimize@0.1.57
- @expo/metro-config@0.1.35
- @expo/next-adapter@2.1.40
- @expo/pkcs12@0.0.1
- expo-pwa@0.0.45
- uri-scheme@1.0.41
- @expo/webpack-config@0.12.39
- @expo/xdl@58.0.14

## [Sat, 3 Oct 2020 22:11:17 -0700](https://github.com/expo/expo-cli/commit/6d8f7c734f501b9f194d232df7a0f65d9b9415e7)

### 🛠 Breaking changes

### 🎉 New features

### 🐛 Bug fixes

- [xdl] Revert regex replace for < SDK 39 splash screen
- [expo-cli] Disable TerminalUI sign in/out method (s) ([#2752](https://github.com/expo/expo-cli/issues/2752))

### 📦 Packages updated

- @expo/dev-tools@0.13.52
- expo-cli@3.27.14
- @expo/xdl@58.0.13

## [Fri, 2 Oct 2020 11:17:40 -0700](https://github.com/expo/expo-cli/commit/b02ce39f257045aa512ead62bdffa3a766a02c97)

### 🛠 Breaking changes

### 🎉 New features

- [cli] Add two-factor authentication to login ([#2581](https://github.com/expo/expo-cli/issues/2581))
- [cli] Make `expo install` pass through to npm or yarn directly when running it in a bare React Native app without the expo package installed. ([#2729](https://github.com/expo/expo-cli/issues/2729))
- [cli] EAS Build: Configure `expo-updates` automatically if it's installed when running `eas:build:init` [#2587](https://github.com/expo/expo-cli/pull/2587)
- [cli] Support absolute path in credentials.json for gradle

### 🐛 Bug fixes

- [config] Fix relative module resolution for config files ([#2744](https://github.com/expo/expo-cli/issues/2744))
- [configure-splash-screen] don't export color-string types ([#2739](https://github.com/expo/expo-cli/issues/2739))
- [cli] Fix simulator picking when multiple device versions exist ([#2742](https://github.com/expo/expo-cli/issues/2742))
- [cli] Fix EXPO_DEBUG on expo upgrade
- [cli] Fix command help options order ([#2721](https://github.com/expo/expo-cli/issues/2721))
- [xdl] Add support for splash screen SDK-39 standalone app configuration & building ([#2747](https://github.com/expo/expo-cli/issues/2747))

### 📦 Packages updated

- @expo/config@3.3.9
- @expo/dev-server@0.1.34
- @expo/dev-tools@0.13.51
- @expo/electron-adapter@0.0.25
- expo-cli@3.27.13
- expo-optimize@0.1.56
- @expo/image-utils@0.3.7
- @expo/metro-config@0.1.34
- @expo/next-adapter@2.1.39
- expo-pwa@0.0.44
- uri-scheme@1.0.40
- @expo/webpack-config@0.12.38
- @expo/xdl@58.0.12

## [Mon, 28 Sep 2020 12:02:49 -0700](https://github.com/expo/expo-cli/commit/19e206bdc3973aa5263a11999c9624ef3590b00d)

### 🛠 Breaking changes

- [config-types] remove loading key ([#2722](https://github.com/expo/expo-cli/issues/2722))

### 🎉 New features

- [config-types] Split up platform configs ([#2716](https://github.com/expo/expo-cli/issues/2716))
- [config-types] Rename root config file to ExpoConfig ([#2715](https://github.com/expo/expo-cli/issues/2715))

### 🐛 Bug fixes

- [config-types] android.intentFilters.data type fix ([#2707](https://github.com/expo/expo-cli/issues/2707))
- [cli] Fix typo when JS installation fails on eject ([#2712](https://github.com/expo/expo-cli/issues/2712))
- [cli] Revert "Improved package name validation ([#2687](https://github.com/expo/expo-cli/issues/2687))"
- [cli] Fix link to hashAsseFiles information on eject
- [cli] Remove short form of --count (-count didn't work, -c is taken)
- [cli] Fix windows build compatibility ([#2705](https://github.com/expo/expo-cli/issues/2705))

### 📦 Packages updated

- @expo/config@3.3.7
- @expo/configure-splash-screen@0.2.1
- @expo/dev-server@0.1.32
- @expo/dev-tools@0.13.49
- @expo/electron-adapter@0.0.23
- expo-cli@3.27.11
- expo-optimize@0.1.54
- @expo/metro-config@0.1.32
- @expo/next-adapter@2.1.37
- expo-pwa@0.0.42
- uri-scheme@1.0.38
- @expo/webpack-config@0.12.36
- @expo/xdl@58.0.10

## [Mon, 28 Sep 2020 15:47:29 +0200](https://github.com/expo/expo-cli/commit/3407fb46596c77197b8dd140046a5388026aec36)

### 🎉 New features

- [configure-splash-screen]<feat>: Accommodate Android singletons.SplashScreen import from the subpackage ([#2699](https://github.com/expo/expo-cli/issues/2699))
- [configure-splash-screen]<feat>: Make Android configuration conform to the new native API ([#2698](https://github.com/expo/expo-cli/issues/2698))

## [Thu, 24 Sep 2020 16:18:06 -0700](https://github.com/expo/expo-cli/commit/8443580c8093f28550c7ebbb8d1b66bacc83a201)

### 🛠 Breaking changes

### 🎉 New features

### 🐛 Bug fixes

- [config] Disable splash screen applying on eject until we fix issue with @expo/configure-splash-screen versioning. [#2700](https://github.com/expo/expo-cli/pull/2700).

### 📦 Packages updated

- @expo/config@3.3.6
- @expo/dev-server@0.1.31
- @expo/dev-tools@0.13.48
- @expo/electron-adapter@0.0.22
- expo-cli@3.27.10
- expo-optimize@0.1.53
- @expo/metro-config@0.1.31
- @expo/next-adapter@2.1.36
- expo-pwa@0.0.41
- uri-scheme@1.0.37
- @expo/webpack-config@0.12.35
- @expo/xdl@58.0.9

## [Thu, 24 Sep 2020 15:27:32 -0700](https://github.com/expo/expo-cli/commit/c76d808751c8f20203b0d3555ec3a210a37d0d1d)

### 🎉 New features

- [cli] Improved package name validation ([#2687](https://github.com/expo/expo-cli/issues/2687))
- [cli] Recommend Transporter.app if expo upload:ios fails
- [cli] Only show upload:ios command when build is for an iOS archive
- [config] Created XML module ([#2694](https://github.com/expo/expo-cli/issues/2694))
- [config][eject] Added ios.entitlements ([#2624](https://github.com/expo/expo-cli/issues/2624))
- [config] Created Paths module ([#2695](https://github.com/expo/expo-cli/issues/2695))
- [config] Resolve inline locales ([#2691](https://github.com/expo/expo-cli/issues/2691))
- [config-types] Update for schema changes ([#2690](https://github.com/expo/expo-cli/issues/2690))
- [xdl] use `process.env.METRO_NODE_OPTIONS` when starting Metro ([#2401](https://github.com/expo/expo-cli/issues/2401))

### 🐛 Bug fixes

- [xdl] add export modificator for Project.startExpoServerAsync function ([#2697](https://github.com/expo/expo-cli/issues/2697))

### 📦 Packages updated

- @expo/config@3.3.5
- @expo/dev-server@0.1.30
- @expo/dev-tools@0.13.47
- @expo/electron-adapter@0.0.21
- expo-cli@3.27.9
- expo-optimize@0.1.52
- @expo/metro-config@0.1.30
- @expo/next-adapter@2.1.35
- expo-pwa@0.0.40
- uri-scheme@1.0.36
- @expo/webpack-config@0.12.34
- @expo/xdl@58.0.8

## [Tue, 22 Sep 2020 22:27:01 -0700](https://github.com/expo/expo-cli/commit/877053dc8395e1cd98d2296eccf336d4f7c08f05)

### 🛠 Breaking changes

- [xdl] Deprecated `Project.getManifestUrlWithFallbackAsync()` in favor of `UrlUtils.constructManifestUrlAsync()`. [#2684](https://github.com/expo/expo-cli/pull/2684)
- [xdl] Deprecated `Project.getUrlAsync()` in favor of `UrlUtils.constructManifestUrlAsync()`. [#2684](https://github.com/expo/expo-cli/pull/2684)
- [xdl] Removed `Project.getSlugAsync()`, `Project.stopTunnelsAsync()`, `Project.startExpoServerAsync()`, `Project.stopExpoServerAsync()`, `Project.ProjectStatus`. [#2684](https://github.com/expo/expo-cli/pull/2684)

### 🎉 New features

- [expo-cli] replace @expo/build-tools with @expo/eas-build-job to reduce dependencies size. [#2679](https://github.com/expo/expo-cli/pull/2679)
- [expo-cli] Upgrade - skip installing the expo package if it is already set to the correct version
- [expo-cli] Upgrade - link to upgrade-helper in bare workflow when relevant

### 🐛 Bug fixes

- [config] improve modules ([#2674](https://github.com/expo/expo-cli/issues/2674))
- [expo-cli] Support unauthorized devices ([#2681](https://github.com/expo/expo-cli/issues/2681))

### 📦 Packages updated

- @expo/config@3.3.4
- @expo/dev-server@0.1.29
- @expo/dev-tools@0.13.46
- @expo/electron-adapter@0.0.20
- expo-cli@3.27.8
- expo-optimize@0.1.51
- @expo/metro-config@0.1.29
- @expo/next-adapter@2.1.34
- expo-pwa@0.0.39
- uri-scheme@1.0.35
- @expo/webpack-config@0.12.33
- @expo/xdl@58.0.7

## [Mon, 21 Sep 2020 19:11:42 -0700](https://github.com/expo/expo-cli/commit/d77fcb4613fa535ca809c833acc016759d93d996)

### 🛠 Breaking changes

### 🎉 New features

- [configure-splash-screen] Simplified and unified arguments, parameters and `--help` output. See `configure-splash-screen --help` to see the changes. [#2297](https://github.com/expo/expo-cli/pull/2297)

### 🐛 Bug fixes

- [xdl] Fix downloadApkAsync so it uses passed in URL rather than always depending on versions endpoint `androidUrl`
- [cli] Bring back support for EXPO_APPLE_ID ([#2671](https://github.com/expo/expo-cli/issues/2671))

### 📦 Packages updated

- @expo/config@3.3.3
- @expo/configure-splash-screen@0.1.19
- @expo/dev-server@0.1.28
- @expo/dev-tools@0.13.45
- @expo/electron-adapter@0.0.19
- expo-cli@3.27.7
- expo-optimize@0.1.50
- @expo/metro-config@0.1.28
- @expo/next-adapter@2.1.33
- expo-pwa@0.0.38
- uri-scheme@1.0.34
- @expo/webpack-config@0.12.32
- @expo/xdl@58.0.6

## [Fri, 18 Sep 2020 12:23:25 -0700](https://github.com/expo/expo-cli/commit/a5eb9cafd0b46120d3fcafa861b4fac164c7d978)

### 🛠 Breaking changes

### 🎉 New features

- [json-file] Add `ensureDir` option [#2664](https://github.com/expo/expo-cli/pull/2664)
- [configure-splash-screen] Refactor and integrate with `@expo/config` ([#2297](https://github.com/expo/expo-cli/issues/2297))

### 🐛 Bug fixes

- [cli] `build:android` fix missing keytool warning if user want to specify ceredentials manually [#2662](https://github.com/expo/expo-cli/pull/2662)
- [cli] Re-use source root lookup from @expo/config to fix updates config on init for projects with names that are altered for native project compat
- [cli] fix prompt helpers ([#2667](https://github.com/expo/expo-cli/issues/2667))
- [xdl] Build iOS shell app artifact in the current directory (instead of one level up). ([#2608](https://github.com/expo/expo-cli/issues/2608))
- [next-adapter] ReferenceError Html is not defined ([#2666](https://github.com/expo/expo-cli/issues/2666))

### 📦 Packages updated

- @expo/config@3.3.2
- @expo/configure-splash-screen@0.1.17
- @expo/dev-server@0.1.27
- @expo/dev-tools@0.13.44
- @expo/electron-adapter@0.0.18
- expo-cli@3.27.6
- expo-optimize@0.1.49
- @expo/json-file@8.2.24
- @expo/metro-config@0.1.27
- @expo/next-adapter@2.1.32
- @expo/package-manager@0.0.33
- pod-install@0.1.12
- expo-pwa@0.0.37
- uri-scheme@1.0.33
- @expo/webpack-config@0.12.31
- @expo/xdl@58.0.5

## [Thu, 17 Sep 2020 13:28:59 -0700](https://github.com/expo/expo-cli/commit/f0c9270058f38cc1b58bd03765e3e1de747c7b39)

### 🛠 Breaking changes

- [cli] Remove deprecated --web-only flag from start command

### 🎉 New features

- [cli] EAS Build: Improve errors and warnings when deprecating API [#2639](https://github.com/expo/expo-cli/pull/2639)
- [cli] support `--config` flag in `expo credentials:manager` [#2641](https://github.com/expo/expo-cli/pull/2641)
- [cli] warn the user when the bundle ID or package name is already in use ([#2616](https://github.com/expo/expo-cli/issues/2616))
- [cli] Make gitignore and native project step idempotent in eject ([#2620](https://github.com/expo/expo-cli/issues/2620))
- [cli] Added no-install and npm args to eject ([#2621](https://github.com/expo/expo-cli/issues/2621))
- [cli] Improve JSON error formatting ([#2635](https://github.com/expo/expo-cli/issues/2635))
- [cli] warn about Constants.manifest and assetBundlePatterns on eject ([#2648](https://github.com/expo/expo-cli/issues/2648))
- [cli] Log about upload after build:ios completes ([#2649](https://github.com/expo/expo-cli/issues/2649))
- [config-types] Generate types for Expo config ([#2622](https://github.com/expo/expo-cli/issues/2622))
- [optimize] Compile expo/config in expo-optimize - faster install time! ([#2643](https://github.com/expo/expo-cli/issues/2643))
- [xdl] Exclude IDFA code from Branch ([#2655](https://github.com/expo/expo-cli/issues/2655))

### 🐛 Bug fixes

- [configure-splash-screen] Fix error when project's name contains only numeric characters [#2657](https://github.com/expo/expo-cli/pull/2657)
- [cli] Fix credential fetching for team members acting on behalf of a project owner [#2660](https://github.com/expo/expo-cli/pull/2660)
- [cli] Fix errors preventing expo eas:build:init from working
- [cli] add missing owner query param ([#2660](https://github.com/expo/expo-cli/issues/2660))
- [next-adapter] Next warning Expected Document Component Html was not rendered ([#2661](https://github.com/expo/expo-cli/issues/2661))
- [config] Disable using the project's babel.config.js for transpiling app.config.js ([#2656](https://github.com/expo/expo-cli/issues/2656))
- [configure-splash-screen] Fix error up upon numeric name ([#2657](https://github.com/expo/expo-cli/issues/2657))
- [xdl] resolve locales from project root ([#2647](https://github.com/expo/expo-cli/issues/2647))
- [cli] Remove external config evaluation script ([#2625](https://github.com/expo/expo-cli/issues/2625))
- [cli] remove extra config reads ([#2636](https://github.com/expo/expo-cli/issues/2636))
- [xdl] Fix path to expo-random
- [xdl] Add expo-random to SDK39+ iOS shell apps ([#2640](https://github.com/expo/expo-cli/issues/2640))
- [cli] Added better logs for invalid custom config paths ([#2626](https://github.com/expo/expo-cli/issues/2626))

### 📦 Packages updated

- @expo/babel-preset-cli@0.2.18
- @expo/config@3.3.1
- @expo/configure-splash-screen@0.1.16
- @expo/dev-server@0.1.26
- @expo/dev-tools@0.13.43
- @expo/electron-adapter@0.0.17
- expo-cli@3.27.5
- expo-codemod@1.0.29
- expo-optimize@0.1.48
- @expo/image-utils@0.3.6
- @expo/json-file@8.2.23
- @expo/metro-config@0.1.26
- @expo/next-adapter@2.1.30
- @expo/osascript@2.0.24
- @expo/package-manager@0.0.32
- @expo/plist@0.0.10
- pod-install@0.1.11
- expo-pwa@0.0.36
- @expo/schemer@1.3.21
- uri-scheme@1.0.32
- @expo/webpack-config@0.12.30
- @expo/xdl@58.0.4

## [Wed, 9 Sep 2020 13:28:10 -0700](https://github.com/expo/expo-cli/commit/7b9b00b12095ce6ea5c02c03f793fcc6bf0f55a7)

### 🎉 New features

- [expo-cli] Clean up TerminalUI ([#2614](https://github.com/expo/expo-cli/issues/2614))

### 🐛 Bug fixes

- [expo-cli] Default to silent when installing node dependencies through init

### 📦 Packages updated

- expo-cli@3.27.4

## [Wed, 9 Sep 2020 10:03:41 -0700](https://github.com/expo/expo-cli/commit/2a2a120e30d64ea535fb251ff203c97b457ab8bf)

### 🐛 Bug fixes

- [xdl] Use ~assets for publish and assets for export

### 📦 Packages updated

- @expo/dev-tools@0.13.42
- expo-cli@3.27.3
- @expo/xdl@58.0.3

## [Thu, 9 Sep 2020 16:32:14 +0200](https://github.com/expo/expo-cli/commit/58ac4c43d0b3e7cb8db5b2c46d8602bf101e33db)

### 🎉 New features

- [expo-cli] EAS Build: add `experimental.npmToken` to `credentials.json` [#2603](https://github.com/expo/expo-cli/pull/2603)
- [expo-cli] EAS Build: monorepo support [#2601](https://github.com/expo/expo-cli/pull/2601)

## [Thu, 8 Sep 2020 14:30:14 +0200](https://github.com/expo/expo-cli/commit/f0e24ee436806c109c19329c7e161fee0d2f0c81)

### 🛠 Breaking changes

- [xdl] Delete deprecated `Exp.extractAndInitializeTemplateApp`, `Exp.initGitRepoAsync`, `Exp.installDependenciesAsync`, `Exp.getPublishInfoAsync`, [#2590](https://github.com/expo/expo-cli/pull/2590)
- [expo-cli][export] No longer prompts to automatically delete conflicting files, they must now be manually deleted, or the command must be rerun with `--force` [#2576](https://github.com/expo/expo-cli/pull/2576)
- [xdl] Deleted deprecated `Web` module [#2588](https://github.com/expo/expo-cli/pull/2588)

### 🎉 New features

- [expo-cli][eject] support Facebook props being removed [#2566](https://github.com/expo/expo-cli/pull/2566))
- [expo-cli][config] Generate Android icons on eject and apply [#2087](https://github.com/expo/expo-cli/pull/2087)
- [expo-cli][export] List all conflicting files, allow for tolerable file collisions, prompt for `public-url` when it's not provided in interactive mode [#2576](https://github.com/expo/expo-cli/pull/2576)

### 🐛 Bug fixes

- [webpack] Fix copy webpack plugin for web overrides ([#2558](https://github.com/expo/expo-cli/issues/2558))

## [Thu, 3 Sep 2020 10:30:14 +0200](https://github.com/expo/expo-cli/commit/68920e489dd4508e30f0da14bbe91b36427380a7)

### 🐛 Bug fixes

- [expo-cli] fix Segment context format [#2560](https://github.com/expo/expo-cli/pull/2560)

### 📦 Packages updated

- expo-cli@3.26.2

## [Wed, 2 Sep 2020 11:12:02 -0700](https://github.com/expo/expo-cli/commit/c97aba21376324b2131bb5058d193aab5ceb77f4)

### 🎉 New features

- [expo-cli] EAS Build - track build process with Segment ([#2555](https://github.com/expo/expo-cli/issues/2555))

### 🐛 Bug fixes

- [cli] Fix requested sdk in upgrade command ([#2557](https://github.com/expo/expo-cli/issues/2557))

### 📦 Packages updated

- @expo/dev-tools@0.13.38
- expo-cli@3.26.1
- @expo/xdl@57.9.35

## [Tue, 1 Sep 2020 16:47:59 -0700](https://github.com/expo/expo-cli/commit/b4a945b6243f11555b5f1b37eba98289ca5f342b)

### 🛠 Breaking changes

- [expo-cli] remove `push:web:upload`, `push:web:generate`, `push:web:show`, `push:web:clear` ([#2531](https://github.com/expo/expo-cli/pull/2531) by [@EvanBacon](https://github.com/EvanBacon))

### 🎉 New features

- [expo-cli] expo --help redesigned ([#2538](https://github.com/expo/expo-cli/pull/2538) by [@EvanBacon](https://github.com/EvanBacon))
- [expo-cli] expo upload - support tar.gz files from builds v2 ([#2504](https://github.com/expo/expo-cli/pull/2504) by [@EvanBacon](https://github.com/EvanBacon))
- [expo-cli] Implemented keychain storage for Apple ID ([#2508](https://github.com/expo/expo-cli/pull/2508) by [@EvanBacon](https://github.com/EvanBacon))
- [expo-cli] expo publish - Clean up upload results logs ([#2516](https://github.com/expo/expo-cli/pull/2516) by [@EvanBacon](https://github.com/EvanBacon))
- [expo-cli] expo eject - Added support for locales in eject and apply ([#2496](https://github.com/expo/expo-cli/pull/2496) by [@EvanBacon](https://github.com/EvanBacon))
- [expo-cli] expo publish - Log bundles after building ([#2527](https://github.com/expo/expo-cli/pull/2527) by [@EvanBacon](https://github.com/EvanBacon))
- [expo-cli] Improve warning logging on publish ([#2524](https://github.com/expo/expo-cli/issues/2524) by [@EvanBacon](https://github.com/EvanBacon))
- [expo-cli] Add shift+i hotkey in interactive prompt to select iOS simulator to open ([#2541](https://github.com/expo/expo-cli/pull/2541) by [@EvanBacon](https://github.com/EvanBacon))
- [expo-cli] Add shift+a hotkey in interactive prompt to select Android device/emulator to open ([#2550](https://github.com/expo/expo-cli/pull/2550) by [@EvanBacon](https://github.com/EvanBacon))
- [expo-cli] Improve edge case handling when upgrading Expo client in iOS simulator ([#2541](https://github.com/expo/expo-cli/pull/2541) by [@EvanBacon](https://github.com/EvanBacon))
- [expo-cli] expo eas:build - Add --skip-credentials-check option ([#2442](https://github.com/expo/expo-cli/pull/2442) by [@satya164](https://github.com/satya164))
- [expo-cli] Add a `eas:build:init` command ([#2443](https://github.com/expo/expo-cli/pull/2443) by [@satya164](https://github.com/satya164))
- [expo-cli] expo generate-module - Support for templates with Android native unit tests ([#2548](https://github.com/expo/expo-cli/pull/2548) by [@barthap](https://github.com/barthap))
- [expo-cli] eas build: collect build metadata ([#2532](https://github.com/expo/expo-cli/issues/2532))
- [xdl] Add support for passing app.json updates config to expo-updates in SDK 39 standalone apps ([#2539](https://github.com/expo/expo-cli/pull/2539) by [@esamelson](https://github.com/esamelson))

### 🐛 Bug fixes

- [dev-server] Use minify in prod ([#2526](https://github.com/expo/expo-cli/issues/2526) by [@EvanBacon](https://github.com/EvanBacon))
- [dev-tools] Fix layout shifting when url becomes available by rendering a placeholder for QR code ([c34397c41](https://github.com/expo/expo-cli/commit/c34397c41d2661a37235fa2a8b2dde027e1c5b87) by [@brentvatne](https://github.com/brentvatne))
- [expo-cli] Eas build fix prompt for unsynced credentials ([#2546](https://github.com/expo/expo-cli/issues/2546) by [@wkozyra95](https://github.com/wkozyra95))
- [expo-cli] expo upload:android - fix `--use-submission-service` not resulting in non-zero exit code when upload fails ([#2530](https://github.com/expo/expo-cli/pull/2530) by [@mymattcarroll](https://github.com/mymattcarroll))
- [expo-cli] Fix `generate-module` to support latest `expo-module-template` ([#2510](https://github.com/expo/expo-cli/pull/2510) by [@barthap](https://github.com/barthap))
- [expo-cli] Fix `generate-module` filename generation for modules without `expo-` prefix ([#2548](https://github.com/expo/expo-cli/pull/2548) by [@barthap](https://github.com/barthap))
- [image-utils] Fix setting background color when calling `Jimp.resize` ([#2535](https://github.com/expo/expo-cli/pull/2535) by [@cruzach](https://github.com/cruzach))
- [xdl] Remove undistributable code from root build.gradle ([#2547](https://github.com/expo/expo-cli/issues/2547) by [@sjchmiela](https://github.com/sjchmiela))
- [xdl] Remove expo-image from SDK39 standalone apps ([#2533](https://github.com/expo/expo-cli/issues/2533) by [@sjchmiela](https://github.com/sjchmiela))

### 📦 Packages updated

- @expo/config@3.2.22
- @expo/dev-server@0.1.24
- @expo/dev-tools@0.13.37
- @expo/electron-adapter@0.0.15
- expo-cli@3.26.0
- expo-optimize@0.1.46
- @expo/image-utils@0.3.4
- @expo/metro-config@0.1.24
- @expo/next-adapter@2.1.28
- expo-pwa@0.0.34
- uri-scheme@1.0.30
- @expo/webpack-config@0.12.28
- @expo/xdl@57.9.34

## [Thu Aug 27 10:25:29 2020 -0700](https://github.com/expo/expo-cli/commit/5f41c9306d9da10ab8a85e99659d9a039cf9e90b)

### 🎉 New features

- [eject] Added support for allowBackup ([#2506](https://github.com/expo/expo-cli/pull/2506) by [@EvanBacon](https://github.com/EvanBacon))
- [eject] Warn before ejecting that some config needs to be set on dynamic config ([#1761](https://github.com/expo/expo-cli/pull/1761) by [@brentvatne](https://github.com/brentvatne))
- [expo-cli] Added no-install option to expo init ([#2515](https://github.com/expo/expo-cli/pull/2515) by [@EvanBacon](https://github.com/EvanBacon))

### 🐛 Bug fixes

- [image-utils] Add missing dependencies ([#2512](https://github.com/expo/expo-cli/pull/2512) by [@byCedric](https://github.com/byCedric))
- [webpack-config] fix: handle empty favicons ([#2423](https://github.com/expo/expo-cli/pull/2423) by [@jaulz](https://github.com/jaulz))
- [config] Update "googleMobileAdsAutoInit" to be optional ([#2317](https://github.com/expo/expo-cli/pull/2317) by [@JamieS1211](https://github.com/JamieS1211))
- [webpack-config] add compatibility for node-pushnotifications in service worker ([#1440](https://github.com/expo/expo-cli/pull/1440) by [@jaulz](https://github.com/jaulz))

### 📦 Packages updated

- @expo/config@3.2.21
- @expo/dev-server@0.1.23
- @expo/dev-tools@0.13.36
- @expo/electron-adapter@0.0.14
- expo-cli@3.25.1
- expo-optimize@0.1.45
- @expo/image-utils@0.3.3
- @expo/metro-config@0.1.23
- @expo/next-adapter@2.1.27
- expo-pwa@0.0.33
- uri-scheme@1.0.29
- @expo/webpack-config@0.12.27
- @expo/xdl@57.9.33

## [Wed Aug 26 12:13:11 2020 +0200](https://github.com/expo/expo-cli/commit/7d5820b3d6a32862205355a01684c66f3787354e)

### 🎉 New features

- [expo-cli] EAS Build: warn user when credentials are not git ignored ([#2482](https://github.com/expo/expo-cli/pull/2482) by [@wkozyra95](https://github.com/wkozyra95))
- [expo-cli] EAS Build: tweaks ([#2485](https://github.com/expo/expo-cli/pull/2485) by [@dsokal](https://github.com/dsokal)):
  - initialize a git repository if it does not exist yet
  - improve reading the bundle identifier from the Xcode project (handle the string interpolation case)
- [xdl] Add EXPO_TOKEN authentication method ([#2415](https://github.com/expo/expo-cli/pull/2415) by [@byCedric](https://github.com/byCedric))
- [expo-cli] Generate iOS icons on eject and apply ([#2495](https://github.com/expo/expo-cli/pull/2495) by [@EvanBacon](https://github.com/EvanBacon))
- [expo-cli] expo apply - prompt for bundle ID and package name ([#2498](https://github.com/expo/expo-cli/pull/2498) by [@EvanBacon](https://github.com/EvanBacon))
- [expo-cli] expo eject - added support for device families ([#2505](https://github.com/expo/expo-cli/pull/2505) by [@EvanBacon](https://github.com/EvanBacon))
- [expo-cli] EAS build: allow choosing scheme for ios project build ([#2501](https://github.com/expo/expo-cli/pull/2501) by [@dsokal](https://github.com/dsokal))

### 🐛 Bug fixes

- [expo-cli][xdl] EAS Build: Skip SDK version validation ([#2481](https://github.com/expo/expo-cli/pull/2481) by [@brentvatne](https://github.com/brentvatne))
- [expo-cli] expo apply - fix iOS name changing ([#2497](https://github.com/expo/expo-cli/pull/2497) by [@EvanBacon](https://github.com/EvanBacon))
- [expo-cli] expo apply - fix android schemes being added incorrectly ([#2507](https://github.com/expo/expo-cli/pull/2507) by [@EvanBacon](https://github.com/EvanBacon))
- [expo-cli] Fix progress bar when uploading iOS ([#2502](https://github.com/expo/expo-cli/pull/2502) by [@byCedric](https://github.com/byCedric))
- [expo-cli] Fix default bare project name to match regex in `expo-init` ([#2509](https://github.com/expo/expo-cli/pull/2509) by [@barthap](https://github.com/barthap))

### 📦 Packages updated

- @expo/config@3.2.20
- @expo/dev-server@0.1.22
- @expo/dev-tools@0.13.35
- @expo/electron-adapter@0.0.13
- expo-cli@3.25.0
- expo-optimize@0.1.44
- @expo/image-utils@0.3.2
- @expo/metro-config@0.1.22
- @expo/next-adapter@2.1.26
- expo-pwa@0.0.32
- uri-scheme@1.0.28
- @expo/webpack-config@0.12.26
- @expo/xdl@57.9.32

## [Tue, 18 Aug 2020 21:14:50 -0700](https://github.com/expo/expo-cli/commit/e98f6916378a5db2a670f0a86ad1f5eaccd7a053)

### 🛠 Breaking changes

- [webpack-config] Disable offline support by default in SDK 39 ([#2475](https://github.com/expo/expo-cli/issues/2475) by [@EvanBacon](https://github.com/EvanBacon))

### 🎉 New features

- [expo-cli]: EAS Build: add command `eas:credentials:sync` ([#2460](https://github.com/expo/expo-cli/pull/2460) by [@wkozyra95](https://github.com/wkozyra95))
- [xdl] update ios Podfile excluded unimodules for SDK 39 ([#2471](https://github.com/expo/expo-cli/issues/2471) by [esamelson](https://github.com/esamelson))

### 🐛 Bug fixes

- [expo-cli] Only run expo service checks from the doctor command ([#2474](https://github.com/expo/expo-cli/issues/2474) by [@byCedric](https://github.com/byCedric))

### 📦 Packages updated

- @expo/dev-tools@0.13.34
- @expo/electron-adapter@0.0.12
- expo-cli@3.24.2
- @expo/next-adapter@2.1.25
- @expo/webpack-config@0.12.25
- @expo/xdl@57.9.31

## [Tue Aug 18 14:03:16 2020 +0200](https://github.com/expo/expo-cli/commit/2329769df21245f3cb625fd9b2aeac10baa06969)

### 🛠 Breaking changes

- [expo-cli] EAS Build: Upgrade `@expo/build-tools` to `0.1.14` to add support for glob patterns for `artifactPath`.

### 🎉 New features

- [expo-cli] Force users to confirm deleting android credentials ([#2457](https://github.com/expo/expo-cli/pull/2457) by [@byCedric](https://github.com/byCedric))
- [expo-cli] EAS Build: print credentials source before running build ([#2453](https://github.com/expo/expo-cli/pull/2453) by [@dsokal](https://github.com/dsokal))
- [expo-cli][xdl] expo doctor - add network check ([#2424](https://github.com/expo/expo-cli/pull/2424) by [@byCedric](https://github.com/byCedric))
- [expo-cli] expo eject - support projects with dynamic or missing configs ([#2464](https://github.com/expo/expo-cli/pull/2464) by [@EvanBacon](https://github.com/EvanBacon))
- [config] Allow scheme arrays ([#2462](https://github.com/expo/expo-cli/pull/2462) by [@EvanBacon](https://github.com/EvanBacon))

### 🐛 Bug fixes

- [expo-cli] EAS Build: better error handling when using local credentials.json ([#2452](https://github.com/expo/expo-cli/pull/2452) by [@wkozyra95](https://github.com/wkozyra95))
- [package-manager] fix pod-install for macOS projects ([#2461](https://github.com/expo/expo-cli/pull/2461) by [@Simek](https://github.com/Simek))
- [xdl] Expand Android permissions blacklist and add annotations ([#2458](https://github.com/expo/expo-cli/pull/2458) by [@byCedric](https://github.com/byCedric))

### 📦 Packages updated

- @expo/config@3.2.19
- @expo/dev-server@0.1.21
- @expo/dev-tools@0.13.33
- @expo/electron-adapter@0.0.11
- expo-cli@3.24.1
- expo-optimize@0.1.43
- @expo/metro-config@0.1.21
- @expo/next-adapter@2.1.24
- @expo/package-manager@0.0.31
- pod-install@0.1.10
- expo-pwa@0.0.31
- uri-scheme@1.0.27
- @expo/webpack-config@0.12.24
- @expo/xdl@57.9.30

## [Tue Aug 11 10:28:08 2020 +0200](https://github.com/expo/expo-cli/commit/199f5ef051a5829feb7e27a48031bed4e2f5f40f)

### 🛠 Breaking changes

- [expo-cli][xdl] Stop using api v1 endpoints for credentials ([#2422](https://github.com/expo/expo-cli/pull/2422) by [@wkozyra95](https://github.com/wkozyra95)).
- [expo-cli] Rename eas.json field: `buildCommand` -> `gradleCommand` ([#2432](https://github.com/expo/expo-cli/pull/2432) by [@dsokal](https://github.com/dsokal)).
- [expo-cli] Upgrade `@expo/build-tools` to `0.1.13` to change the default Gradle task (`:app:assembleRelease` -> `:app:bundleRelease`) for generic Android build.

### 🎉 New features

- [expo-cli] Implement auto-configuration for Android projects ([#2427](https://github.com/expo/expo-cli/pull/2427) by [@satya164](https://github.com/satya164)).
- [expo-cli] Make output of the `expo eas:build` command more readable ([#2428](https://github.com/expo/expo-cli/pull/2428) by [@wkozyra95](https://github.com/wkozyra95)).
- [expo-cli] Add `artifactPath` for generic iOS build profiles & set `app-bundle` as the default build type for managed Android builds ([#2435](https://github.com/expo/expo-cli/pull/2435) by [@dsokal](https://github.com/dsokal)).

### 🐛 Bug fixes

- [config] Fix generated orientation in AndroidManifest.xml ([#2431](https://github.com/expo/expo-cli/pull/2431) by [@barthap](https://github.com/barthap)).

### 📦 Packages updated

- @expo/config@3.2.18
- @expo/dev-server@0.1.20
- @expo/dev-tools@0.13.32
- @expo/electron-adapter@0.0.10
- expo-cli@3.24.0
- expo-optimize@0.1.42
- @expo/metro-config@0.1.20
- @expo/next-adapter@2.1.23
- expo-pwa@0.0.30
- uri-scheme@1.0.26
- @expo/webpack-config@0.12.23
- @expo/xdl@57.9.29

## [Tue Aug 4 11:44:18 2020 +0200](https://github.com/expo/expo-cli/commit/1110d7a2526d5c586c057aa1db7191011b6bb508)

### 🛠 Breaking changes

- Renamed commands for EAS Builds ([#2419](https://github.com/expo/expo-cli/pull/2419) by [@dsokal](https://github.com/dsokal)):
  - `expo build` -> `expo eas:build`
  - `expo build-status` -> `expo eas:build:status`

### 🎉 New features

- Reimplement bundling with Metro JS APIs (no file watching or HTTP servers), enabled in `expo publish` and `expo export` when `EXPO_USE_DEV_SERVER` is set to `true`. ([#2149](https://github.com/expo/expo-cli/pull/2149) by [@fson](https://github.com/fson)).
- Implement autoconfiguring bare iOS projects so they are buildable with EAS Builds. ([#2395](https://github.com/expo/expo-cli/pull/2395) by [@dsokal](https://github.com/dsokal)).

### 📦 Packages updated

- @expo/config@3.2.17
- @expo/configure-splash-screen@0.1.14
- @expo/dev-server@0.1.19
- @expo/dev-tools@0.13.30
- @expo/electron-adapter@0.0.9
- expo-cli@3.23.2
- expo-optimize@0.1.41
- @expo/metro-config@0.1.19
- @expo/next-adapter@2.1.22
- expo-pwa@0.0.29
- uri-scheme@1.0.25
- @expo/webpack-config@0.12.22
- @expo/xdl@57.9.27

## [Thu, 30 Jul 2020 13:42:33 -0700](https://github.com/expo/expo-cli/commit/5adda7a1af91bd05b299db8a342ef43e9035dd61)

### 🛠 Breaking changes

- Delete the deprecated `expo android` command ([#2215](https://github.com/expo/expo-cli/issues/2215))
- Delete deprecated `expo ios` command ([#2216](https://github.com/expo/expo-cli/issues/2216))

### 🎉 New features

- [xdl] Log output from Gradle Wrapper is a lot cleaner now. It doesn't print dots when the appropriate Gradle version is being downloaded ([#2355](https://github.com/expo/expo-cli/pull/2355)).
- [expo-cli] expo upload:android - Add better error messages when downloading archive file failed [#2384](https://github.com/expo/expo-cli/pull/2384).
- [expo-cli] perfomance improvment for operations on credentials (more efficient internal caching) [#2380](https://github.com/expo/expo-cli/pull/2380).
- [expo-cli] Add a command to get build status for turtle v2 builds

### 🐛 Bug fixes

- [configure-splash-screen] Bump cli-platform-[ios/android] versions for logkitty security fix
- [nextjs] Fix next.js adapter bug ([#2412](https://github.com/expo/expo-cli/issues/2412))
- [expo-cli] cleanup apple id credentials logic ([#2409](https://github.com/expo/expo-cli/issues/2409))
- [expo-cli] don't print function string in error message ([#2407](https://github.com/expo/expo-cli/issues/2407))
- [expo-cli] fix lint error
- [expo-cli]: IosApi handle properly missing credentials
- [expo-cli] base64 decode when saving p8 file ([#2404](https://github.com/expo/expo-cli/issues/2404))
- [expo-cli] revert PR #2404 and remove encoding from IosPushCredentials ([#2406](https://github.com/expo/expo-cli/issues/2406))
- [expo-cli] check `when` field when prompting in noninteractive mode ([#2393](https://github.com/expo/expo-cli/issues/2393))
- [xdl] Remove UpdateVersions from xdl ([#2387](https://github.com/expo/expo-cli/issues/2387))
- [xdl] Stop ADB daemon only when it was launched by xdl ([#2064](https://github.com/expo/expo-cli/issues/2064))
- [config] Implement "useNextNotificationsApi" configuration SDK 38 ([#2318](https://github.com/expo/expo-cli/issues/2318))
- [configure-splash-screen] fix a command instructions ([#2370](https://github.com/expo/expo-cli/issues/2370))
- [expo-cli] upload:android - add better error messages for issues with downloading archive file ([#2384](https://github.com/expo/expo-cli/issues/2384))
- [expo-cli] submission service: fix passing archive type from command line ([#2383](https://github.com/expo/expo-cli/issues/2383))
- [expo-cli] expo upload:android - fix help output - --latest is not default
- [xdl] Fix incorrect check of the packager port in the "setOptionsAsync" function. Fixes #2270
- [expo-cli] consolidate env variables. ([#2358](https://github.com/expo/expo-cli/issues/2358))

### 📦 Packages updated

- @expo/babel-preset-cli@0.2.17
- @expo/config@3.2.16
- @expo/configure-splash-screen@0.1.13
- @expo/dev-server@0.1.17
- @expo/dev-tools@0.13.28
- @expo/electron-adapter@0.0.8
- expo-cli@3.23.0
- expo-codemod@1.0.28
- expo-optimize@0.1.40
- @expo/image-utils@0.3.1
- @expo/json-file@8.2.22
- @expo/metro-config@0.1.17
- @expo/next-adapter@2.1.21
- @expo/osascript@2.0.23
- @expo/package-manager@0.0.30
- @expo/plist@0.0.9
- pod-install@0.1.9
- expo-pwa@0.0.28
- @expo/schemer@1.3.20
- uri-scheme@1.0.24
- @expo/webpack-config@0.12.21
- @expo/xdl@57.9.25

## [Wed Jul 15 2020 05:42:45 GMT-0700](https://github.com/expo/expo-cli/commit/05a88e6a69a1c0ab78dcb9a523a35b4bba26c694)

### 🛠 Breaking changes

- [expo-cli] Prefer `--apple-id-password` flag to environment variable `EXPO_APPLE_PASSWORD` when both are set([#2280](https://github.com/expo/expo-cli/issues/2280)).
- [expo-cli] Use `EXPO_APPLE_PASSWORD` instead of `EXPO_APPLE_ID_PASSWORD`.

## [Tue, 14 Jul 2020 21:37:53 -0700](https://github.com/expo/expo-cli/commit/2607c01f75eae079dd7ce4a8295cc7f47921096c)

### 🐛 Bug fixes

- [xdl] fix analytics for expo start ([#2357](https://github.com/expo/expo-cli/issues/2357))
- [xdl] Update link to third party library docs

### 📦 Packages updated

- @expo/dev-tools@0.13.27
- expo-cli@3.22.3
- @expo/xdl@57.9.24

## [Thu, 9 Jul 2020 13:45:20 -0700](https://github.com/expo/expo-cli/commit/30981cf510b4f72b365751ca4d83f43ed13a6cdc)

### 🐛 Bug fixes

- [webpack-config] Interop assets like Metro bundler ([#2346](https://github.com/expo/expo-cli/issues/2346))

### 📦 Packages updated

- @expo/dev-tools@0.13.25
- @expo/electron-adapter@0.0.6
- expo-cli@3.22.1
- @expo/next-adapter@2.1.19
- @expo/webpack-config@0.12.19
- @expo/xdl@57.9.22

## [Tue, 7 Jul 2020 11:39:19 -0700](https://github.com/expo/expo-cli/commit/e6de6aae5c90f006bff7b89e55cd702103a177e8)

### 🎉 New features

- [expo-cli] print turtle v2 build logs url
- [cli] add owner support for push:android cmds ([#2330](https://github.com/expo/expo-cli/issues/2330))
- [expo-cli] give another attempt to enter apple id credentials if it fails authentication with Apple ([#2338](https://github.com/expo/expo-cli/issues/2338))
- Add owner field support to expo start ([#2329](https://github.com/expo/expo-cli/issues/2329))
- Updated webpack version ([#2336](https://github.com/expo/expo-cli/issues/2336))
- [expo-cli] implement webhooks v2 ([#2212](https://github.com/expo/expo-cli/issues/2212))
- Add e2e tests for `expo export` ([#2237](https://github.com/expo/expo-cli/issues/2237))
- [expo-cli] Combined ID prompts for build and eject ([#2313](https://github.com/expo/expo-cli/issues/2313))
- Upgraded copy-webpack-plugin ([#2334](https://github.com/expo/expo-cli/issues/2334))

### 🐛 Bug fixes

- fix(config): use basename to avoid mixed path separators from glob ([#2319](https://github.com/expo/expo-cli/issues/2319))
- [webpack-config] Remove yup validation ([#2335](https://github.com/expo/expo-cli/issues/2335))

### 📦 Packages updated

- @expo/config@3.2.15
- @expo/dev-server@0.1.16
- @expo/dev-tools@0.13.24
- @expo/electron-adapter@0.0.5
- expo-cli@3.22.0
- expo-optimize@0.1.38
- @expo/metro-config@0.1.16
- @expo/next-adapter@2.1.18
- expo-pwa@0.0.26
- uri-scheme@1.0.23
- @expo/webpack-config@0.12.18
- @expo/xdl@57.9.21

## [Fri Jun 26 11:37:33 2020 -0700](https://github.com/expo/expo-cli/commit/8a9d17f699c07747c8198d5670eb779006e9b961)

### 🐛 Bug fixes

- Fix bug in credential manager when the user specifies a push key manually and appleCtx is not intialized.
- Simplify findProjectRootAsync to not use getConfig and swallow its errors.
- Workaround for iOS eject entitlements step failing on Windows - try/catch and warn if it doesn't work.

### 📦 Packages updated

- expo-cli@3.21.13

## [Thu Jun 25 14:51:58 2020 -0700](https://github.com/expo/expo-cli/commit/9fcad4c28b250bcf5a7a8c3f91ef79c1420cdeee)

### 🐛 Bug fixes

- Fix `expo upgrade` in projects that use dynamic configuration

### 📦 Packages updated

- @expo/dev-tools@0.13.23
- expo-cli@3.21.12
- @expo/xdl@57.9.20

## [Thu Jun 25 13:06:44 2020 -0700](https://github.com/expo/expo-cli/commit/8a03a18faa1af8711947698bba94c227f6ece5ec)

### 🛠 Breaking changes

- Mark unused XDL functions as deprecated

### 🎉 New features

- Prompt for iOS bundle identifier on build
- Add allowBackup customization feature for android
- Make the tabs template use TypeScript
- Use sudo for CocoaPods installation in pod-install, as recommended by CocoaPods docs

### 🐛 Bug fixes

- Fix `expo credentials:manager` listing all credentials on android and respect owner field` ([#2311](https://github.com/expo/expo-cli/pull/2311) by [@wkozyra95](https://github.com/wkozyra95)).
- Fix client_log warning in SDK 38 apps

### 📦 Packages updated

- @expo/config@3.2.14
- @expo/dev-server@0.1.15
- @expo/dev-tools@0.13.22
- @expo/electron-adapter@0.0.4
- expo-cli@3.21.11
- expo-optimize@0.1.37
- @expo/metro-config@0.1.15
- @expo/next-adapter@2.1.17
- @expo/package-manager@0.0.29
- pod-install@0.1.8
- expo-pwa@0.0.25
- uri-scheme@1.0.22
- @expo/webpack-config@0.12.17
- @expo/xdl@57.9.19

## [Tue Jun 23 17:55:00 2020 -0700](https://github.com/expo/expo-cli/commit/4bc73721d5a46fcac35096a0e86a1ceaa333b459)

### 🎉 New features

- Configure expo-updates on expo init in bare projects.

### 🐛 Bug fixes

- Add ttf and otf to binary extensions to fix font in tabs project.
- Upgrade fastlane.
- Replace calls to /bin/cp and /bin/rm with their xplat equivalents in fs-extra in xdl's IosPlist.

### 📦 Packages updated

- @expo/config@3.2.13
- @expo/dev-server@0.1.14
- @expo/dev-tools@0.13.21
- @expo/electron-adapter@0.0.3
- expo-cli@3.21.10
- expo-optimize@0.1.36
- @expo/metro-config@0.1.14
- @expo/next-adapter@2.1.16
- expo-pwa@0.0.24
- uri-scheme@1.0.21
- @expo/webpack-config@0.12.16
- @expo/xdl@57.9.18

## [Fri Jun 19 11:46:02 2020 -0700](https://github.com/expo/expo-cli/commit/d983fade1414f674c7dfff1c853d3e82fd787207)

### 🎉 New features

- `expo install` now also uses `bundledNativeModules.json` on bare projects.

### 📦 Packages updated

- @expo/dev-tools@0.13.20
- expo-cli@3.21.9
- @expo/xdl@57.9.17

## [Fri Jun 19 10:36:25 2020 +0200](https://github.com/expo/expo-cli/commit/4bc7d72f46f33349a974bfb38f1ee325297a2c16)

### 🎉 New features

- `expo upload:android --use-submission-service` is now ensuring the project is registered on Expo Servers before submitting a build.

### 📦 Packages updated

- @expo/config@3.2.12
- @expo/dev-server@0.1.13
- @expo/dev-tools@0.13.19
- @expo/electron-adapter@0.0.2
- expo-cli@3.21.8
- expo-optimize@0.1.35
- @expo/metro-config@0.1.13
- @expo/next-adapter@2.1.15
- expo-pwa@0.0.23
- uri-scheme@1.0.20
- @expo/webpack-config@0.12.15
- @expo/xdl@57.9.16

## [Thu Jun 18 11:13:34 2020 +0300](https://github.com/expo/expo-cli/commit/d868f8e4340f40a39f8e3a0d3b0c63f0ed116544)

### 🎉 New features

- Add `EXPO_IMAGE_UTILS_NO_SHARP` environment variable: it can be used to disable `sharp-cli` for image processing. ([#2269](https://github.com/expo/expo-cli/pull/2269) by [@EvanBacon](https://github.com/EvanBacon)).

### 🐛 Bug fixes

- Fix `expo build:android` throwing `_joi(...).default.strict is not a function` ([#2277](https://github.com/expo/expo-cli/issues/2277) by [@byCedric](https://github.com/byCedric)).
- Replace `newestSdkVersionAsync` with `newestReleasedSdkVersionAsync` ([#2266](https://github.com/expo/expo-cli/pull/2266) by [@cruzach](https://github.com/cruzach)).
- Use default `splash.resizeMode` on web ([#2268](https://github.com/expo/expo-cli/pull/2268) by [@EvanBacon](https://github.com/EvanBacon)).

### 📦 Packages updated

- @expo/config@3.2.11
- @expo/dev-server@0.1.12
- @expo/dev-tools@0.13.18
- @expo/electron-adapter@0.0.1
- expo-cli@3.21.7
- expo-optimize@0.1.34
- @expo/image-utils@0.3.0
- @expo/metro-config@0.1.12
- @expo/next-adapter@2.1.14
- expo-pwa@0.0.22
- uri-scheme@1.0.19
- @expo/webpack-config@0.12.14
- @expo/xdl@57.9.15

## [Mon Jun 15 14:40:35 2020 +0200](https://github.com/expo/expo-cli/commit/6b4992ca3bc4e23d32c5fc95110d3750c54dedfe)

### 🛠 Breaking changes

- Remove `opt-in-google-play-signing` command ([#2247](https://github.com/expo/expo-cli/pull/2247) by [@wkozyra95](https://github.com/wkozyra95)).
- Drop support for Node.js 13.x.x and 12.0.0-12.13.0 ([#2219](https://github.com/expo/expo-cli/pull/2219) by [@fson](https://github.com/fson)).

### 🎉 New features

- Allow providing a `postExport` hook ([#2227](https://github.com/expo/expo-cli/pull/2227) by [@vernondegoede](https://github.com/vernondegoede)).

### 🐛 Bug fixes

- Set EXPO_TARGET to correct value when starting dev server ([#2250](https://github.com/expo/expo-cli/pull/2250) by [esamelson](https://github.com/esamelson)).

### 📦 Packages updated

- @expo/config@3.2.10
- @expo/configure-splash-screen@0.1.12
- @expo/dev-server@0.1.11
- @expo/dev-tools@0.13.17
- @expo/electron-adapter@0.0.0
- expo-cli@3.21.6
- expo-optimize@0.1.33
- @expo/metro-config@0.1.11
- @expo/next-adapter@2.1.13
- @expo/package-manager@0.0.28
- pod-install@0.1.7
- expo-pwa@0.0.21
- uri-scheme@1.0.18
- @expo/webpack-config@0.12.13
- @expo/xdl@57.9.14

## [Thu Jun 4 10:01:50 2020 +0200](https://github.com/expo/expo-cli/commit/eb8409e9e18ea9c208a79f998596469b40145ca7)

### 🐛 Bug fixes

- Fix behavior of the `--skip-credentials-check` flag for `expo build:ios` ([#2213](https://github.com/expo/expo-cli/pull/2213) by [@quinlanj](https://github.com/quinlanj)).
- Fix buggy import of the `md5-file` package - caused issues with uploading submissions to AWS S3 - ([https://github.com/expo/expo-cli/commit/f875c67e1eb1614031715a9a645a8516e467f620](https://github.com/expo/expo-cli/commit/f875c67e1eb1614031715a9a645a8516e467f620) by [@dsokal](https://github.com/dsokal)).

### 📦 Packages updated

- expo-cli@3.21.5

## [Tue Jun 2 13:03:08 2020 +0200](https://github.com/expo/expo-cli/commit/39a705ade41e7fd6807ab05288ddeab7ca17138d)

### 📦 Packages updated

- @expo/config@3.2.9
- @expo/configure-splash-screen@0.1.10
- @expo/dev-server@0.1.10
- @expo/dev-tools@0.13.16
- @expo/electron-adapter@0.0.0-alpha.60
- expo-cli@3.21.4
- expo-optimize@0.1.32
- @expo/image-utils@0.2.29
- @expo/json-file@8.2.21
- @expo/metro-config@0.1.10
- @expo/next-adapter@2.1.12
- @expo/package-manager@0.0.27
- pod-install@0.1.6
- expo-pwa@0.0.20
- uri-scheme@1.0.17
- @expo/webpack-config@0.12.12
- @expo/xdl@57.9.13

## [Wed May 27 15:42:30 2020 +0300](https://github.com/expo/expo-cli/commit/eaff0bcc27a4a1221e54c453d98a0691af23792c)

### 📦 Packages updated

- @expo/configure-splash-screen@0.1.9
- @expo/dev-tools@0.13.15
- expo-cli@3.21.3
- @expo/xdl@57.9.12

## [Wed May 27 14:40:55 2020 +0300](https://github.com/expo/expo-cli/commit/e5c0a33bc95b222f9df36b5ba97061ddfe539555)

### 📦 Packages updated

- @expo/config@3.2.8
- @expo/dev-server@0.1.9
- @expo/dev-tools@0.13.14
- @expo/electron-adapter@0.0.0-alpha.59
- expo-cli@3.21.2
- expo-codemod@1.0.27
- expo-optimize@0.1.31
- @expo/json-file@8.2.20
- @expo/metro-config@0.1.9
- @expo/next-adapter@2.1.11
- @expo/package-manager@0.0.26
- pod-install@0.1.5
- expo-pwa@0.0.19
- @expo/schemer@1.3.19
- uri-scheme@1.0.16
- @expo/webpack-config@0.12.11
- @expo/xdl@57.9.11

## [Tue May 26 15:46:04 2020 +0200](https://github.com/expo/expo-cli/commit/f115be93ed1054bc09bdd8d2a4b4d6dfb6bf4e17)

### 📦 Packages updated

- expo-cli@3.21.1

## [Tue May 26 14:12:57 2020 +0200](https://github.com/expo/expo-cli/commit/ed5afaafe5388d5d6b6ae02cdf5c9984bae4bea0)

### 📦 Packages updated

- @expo/babel-preset-cli@0.2.16
- @expo/config@3.2.7
- @expo/configure-splash-screen@0.1.8
- @expo/dev-server@0.1.8
- @expo/dev-tools@0.13.13
- @expo/electron-adapter@0.0.0-alpha.58
- expo-cli@3.21.0
- expo-codemod@1.0.26
- expo-optimize@0.1.30
- @expo/image-utils@0.2.28
- @expo/json-file@8.2.19
- @expo/metro-config@0.1.8
- @expo/next-adapter@2.1.10
- @expo/osascript@2.0.22
- @expo/package-manager@0.0.25
- @expo/plist@0.0.8
- pod-install@0.1.4
- expo-pwa@0.0.18
- @expo/schemer@1.3.18
- uri-scheme@1.0.15
- @expo/webpack-config@0.12.10
- @expo/xdl@57.9.10

## [Fri May 15 16:55:55 2020 -0700](https://github.com/expo/expo-cli/commit/b17349f344e165f5ee386f07bae110d73eafefac)

### 📦 Packages updated

- @expo/dev-tools@0.13.12
- expo-cli@3.20.9
- @expo/xdl@57.9.9

## [Fri May 15 12:26:08 2020 -0700](https://github.com/expo/expo-cli/commit/03aa7e0f4ab2f53a29a540a58a7d3efda475eaca)

### 📦 Packages updated

- @expo/babel-preset-cli@0.2.15
- @expo/config@3.2.6
- @expo/configure-splash-screen@0.1.7
- @expo/dev-server@0.1.7
- @expo/dev-tools@0.13.11
- @expo/electron-adapter@0.0.0-alpha.57
- expo-cli@3.20.8
- expo-codemod@1.0.25
- expo-optimize@0.1.29
- @expo/image-utils@0.2.27
- @expo/json-file@8.2.18
- @expo/metro-config@0.1.7
- @expo/next-adapter@2.1.9
- @expo/osascript@2.0.21
- @expo/package-manager@0.0.24
- @expo/plist@0.0.7
- pod-install@0.1.3
- expo-pwa@0.0.17
- @expo/schemer@1.3.17
- uri-scheme@1.0.14
- @expo/webpack-config@0.12.9
- @expo/xdl@57.9.8

## [Thu May 14 22:34:45 2020 -0700](https://github.com/expo/expo-cli/commit/21770d9b7da6e591643be6bc52634a6232b5bea4)

### 📦 Packages updated

- @expo/babel-preset-cli@0.2.14
- @expo/config@3.2.5
- @expo/configure-splash-screen@0.1.6
- @expo/dev-server@0.1.6
- @expo/dev-tools@0.13.10
- @expo/electron-adapter@0.0.0-alpha.56
- expo-cli@3.20.7
- expo-codemod@1.0.24
- expo-optimize@0.1.28
- @expo/image-utils@0.2.26
- @expo/json-file@8.2.17
- @expo/metro-config@0.1.6
- @expo/next-adapter@2.1.8
- @expo/osascript@2.0.20
- @expo/package-manager@0.0.23
- @expo/plist@0.0.6
- pod-install@0.1.2
- expo-pwa@0.0.16
- @expo/schemer@1.3.16
- uri-scheme@1.0.13
- @expo/webpack-config@0.12.8
- @expo/xdl@57.9.7

## [Thu May 14 18:36:58 2020 -0700](https://github.com/expo/expo-cli/commit/ae467cf329a73dbec1e607f6b2a4f9fce5aa63db)

### 📦 Packages updated

- @expo/config@3.2.4
- @expo/configure-splash-screen@0.1.5
- @expo/dev-server@0.1.5
- @expo/dev-tools@0.13.9
- @expo/electron-adapter@0.0.0-alpha.55
- expo-cli@3.20.6
- expo-optimize@0.1.27
- @expo/image-utils@0.2.25
- @expo/json-file@8.2.16
- @expo/metro-config@0.1.5
- @expo/next-adapter@2.1.7
- @expo/osascript@2.0.19
- @expo/package-manager@0.0.22
- @expo/plist@0.0.5
- pod-install@0.1.1
- expo-pwa@0.0.15
- @expo/schemer@1.3.15
- uri-scheme@1.0.12
- @expo/webpack-config@0.12.7
- @expo/xdl@57.9.6

## [Tue May 12 16:09:06 2020 -0700](https://github.com/expo/expo-cli/commit/4b7d38ed4823c9d0cc70dc44cf271d1232fc27ef)

### 📦 Packages updated

- @expo/babel-preset-cli@0.2.13
- @expo/config@3.2.3
- @expo/configure-splash-screen@0.1.4
- @expo/dev-server@0.1.4
- @expo/dev-tools@0.13.8
- @expo/electron-adapter@0.0.0-alpha.54
- expo-cli@3.20.5
- expo-codemod@1.0.23
- expo-optimize@0.1.26
- @expo/image-utils@0.2.24
- @expo/json-file@8.2.15
- @expo/metro-config@0.1.4
- @expo/next-adapter@2.1.6
- @expo/osascript@2.0.18
- @expo/package-manager@0.0.21
- pod-install@0.1.0
- expo-pwa@0.0.14
- @expo/schemer@1.3.14
- uri-scheme@1.0.11
- @expo/webpack-config@0.12.6
- @expo/xdl@57.9.5

## [Mon May 11 13:22:29 2020 -0700](https://github.com/expo/expo-cli/commit/21334851c174e4283a0f1833fc09cc18623091ff)

### 📦 Packages updated

- @expo/babel-preset-cli@0.2.12
- @expo/config@3.2.2
- @expo/configure-splash-screen@0.1.3
- @expo/dev-server@0.1.3
- @expo/dev-tools@0.13.7
- @expo/electron-adapter@0.0.0-alpha.53
- expo-cli@3.20.4
- expo-codemod@1.0.22
- expo-optimize@0.1.25
- @expo/image-utils@0.2.23
- @expo/json-file@8.2.14
- @expo/metro-config@0.1.3
- @expo/next-adapter@2.1.5
- @expo/osascript@2.0.17
- @expo/package-manager@0.0.20
- pod-install@0.0.0-alpha.15
- expo-pwa@0.0.13
- @expo/schemer@1.3.13
- uri-scheme@1.0.10
- @expo/webpack-config@0.12.5
- @expo/xdl@57.9.4

## [Sat May 9 17:18:56 2020 -0700](https://github.com/expo/expo-cli/commit/21995b53c5d70f01ddae9f17c22b475aabfe0e93)

### 📦 Packages updated

- @expo/configure-splash-screen@0.1.2

## [Thu May 7 21:47:13 2020 -0700](https://github.com/expo/expo-cli/commit/000d0d28d3b8a5e4a83bb985d3132a837cbb985d)

### 📦 Packages updated

- @expo/dev-tools@0.13.6
- expo-cli@3.20.3
- @expo/xdl@57.9.3

## [Thu May 7 21:29:36 2020 -0700](https://github.com/expo/expo-cli/commit/4ef85a2a6a286db1dea6b931fa87bcae9de8acde)

### 📦 Packages updated

- @expo/config@3.2.1
- @expo/configure-splash-screen@0.1.1
- @expo/dev-server@0.1.2
- @expo/dev-tools@0.13.5
- @expo/electron-adapter@0.0.0-alpha.52
- expo-cli@3.20.2
- expo-optimize@0.1.24
- @expo/metro-config@0.1.2
- @expo/next-adapter@2.1.4
- @expo/package-manager@0.0.19
- pod-install@0.0.0-alpha.14
- expo-pwa@0.0.12
- uri-scheme@1.0.9
- @expo/webpack-config@0.12.4
- @expo/xdl@57.9.2

## [Thu Apr 30 18:45:00 2020 +0300](https://github.com/expo/expo-cli/commit/efa712a70ce470714129af085ff746eb7e4e323d)

### 🐛 Bug fixes

- Resolve and import metro-config from the project ([#2048](https://github.com/expo/expo-cli/pull/2048) by [@fson](https://github.com/fson)).
- Remove excessive warnings when session is logged out. ([#2053](https://github.com/expo/expo-cli/pull/2053) by [@jkhales](https://github.ciom/jkhales)).

  - @expo/dev-server@0.1.1
  - @expo/dev-tools@0.13.4
  - expo-cli@3.20.1
  - @expo/metro-config@0.1.1
  - @expo/xdl@57.9.1

## [Thu Apr 30 00:23:03 2020 +0300](https://github.com/expo/expo-cli/commit/945feb8b8f7228420e3b7e7918635721f81697f6)

- @expo/babel-preset-cli@0.2.11
- @expo/config@3.2.0
- @expo/dev-server@0.1.0
- @expo/dev-tools@0.13.3
- @expo/electron-adapter@0.0.0-alpha.51
- expo-cli@3.20.0
- expo-codemod@1.0.21
- expo-optimize@0.1.23
- @expo/image-utils@0.2.22
- @expo/json-file@8.2.13
- @expo/metro-config@0.1.0
- @expo/next-adapter@2.1.3
- @expo/osascript@2.0.16
- @expo/package-manager@0.0.18
- pod-install@0.0.0-alpha.13
- expo-pwa@0.0.11
- @expo/schemer@1.3.12
- uri-scheme@1.0.8
- @expo/webpack-config@0.12.3
- @expo/xdl@57.9.0

### 🛠 Breaking changes

- Remove `exp.json` support. Before this, `exp.json` had already been deprecated in favor of [`app.json` or `app.config.js`](https://docs.expo.io/workflow/configuration/). ([#2017](https://github.com/expo/expo-cli/pull/2017) by [@EvanBacon](https://github.com/EvanBacon)).

### 🎉 New features

- Suggest closest match to an unknown command . ([#2007](https://github.com/expo/expo-cli/pull/2007) by [@jamesgeorge007](jamesgeorge007)).
- Add validation for the `--platform` option in `expo apply`. ([#1981](https://github.com/expo/expo-cli/pull/1981) by [@EvanBacon](https://github.com/EvanBacon)).
- Print warning when running on untested newer versions of Node.js ([#1992](https://github.com/expo/expo-cli/pull/1992) by [@LinusU](https://github.com/LinusU))
- Clean up `Expo.plist` artifacts left behind by `expo publish` in a bare project. ([#2028](https://github.com/expo/expo-cli/pull/2028) by [@esamelson](https://github.com/esamelson))
- _Experimental_: add `@expo/dev-server`, a complete rewrite of the development server using Metro and `@react-native-community/cli-server-api`. The experimental dev server can be enabled in SDK 37 projects by setting `EXPO_USE_DEV_SERVER=true` in the environment. ([#1845](https://github.com/expo/expo-cli/pull/1845) by [@fson](https://github.com/fson))

### 🐛 Bug fixes

- Add necessary imports for onConfigurationChanged updates to MainActivity when ejecting. ([#2001](https://github.com/expo/expo-cli/pull/2001) by [@brentvatne](https://github.com/brentvatne)).
- Revert `workbox-webpack-plugin` update ([#2023](https://github.com/expo/expo-cli/pull/2023) by [@EvanBacon](https://github.com/EvanBacon)).

### 💎 Enhancements

- Improve macOS comment in `expo init` ([#2042](https://github.com/expo/expo-cli/issues/2042) by [@Anders-E](https://github.com/Anders-E))
- Add a better default email address in `expo client:ios`. ([#2029](https://github.com/expo/expo-cli/pull/2029) by [@EvanBacon](https://github.com/EvanBacon)).
- Update `expo whoami` and `expo logout` text ([#2019](https://github.com/expo/expo-cli/pull/2019) by [@EvanBacon](https://github.com/EvanBacon)).
- Fix typo in build output. ([#2006](https://github.com/expo/expo-cli/pull/2006) by [@BrodaNoel](https://github.com/BrodaNoel)).

### 🤷‍♂️ Chores

- Test `expo build:ios`. ([#1991](https://github.com/expo/expo-cli/pull/1991) and [#2011](https://github.com/expo/expo-cli/pull/2011) by [@quinlanj](https://github.com/quinlanj)).
- Improve readability of `asyncActionProjectDir`. ([#1989](https://github.com/expo/expo-cli/pull/1989) by [@EvanBacon](https://github.com/EvanBacon) and [@brentvatne](https://github.com/brentvatne)).
- Fetch configuration schemas from APIv2 endpoint. ([#1978](https://github.com/expo/expo-cli/pull/1978) by [@jkhales](https://github.com/jkhales)).
- Migrate to `cli-table3`. ([#2024](https://github.com/expo/expo-cli/pull/2024) by [@jamesgeorge007](https://github.com/jamesgeorge007)).
- Add docs for `uri-scheme`. ([#2026](https://github.com/expo/expo-cli/pull/2026) by [@EvanBacon](https://github.com/EvanBacon)).
- Use comments in the issue template. ([#2027](https://github.com/expo/expo-cli/pull/2027) by [@EvanBacon](https://github.com/EvanBacon)).
- Update `treekill`. ([#2027](https://github.com/expo/expo-cli/issues/2004) by [@brentvatne]).
- Remove `jest-message-utils` ([#2033](https://github.com/expo/expo-cli/issues/2033) by [@EvanBacon](https://github.com/EvanBacon)
- Make clean scripts platform independent ([#2043](https://github.com/expo/expo-cli/issues/2043) by [@Anders-E](https://github.com/Anders-E))

## [Sat Apr 25 16:26:28 2020 -0700](https://github.com/expo/expo-cli/commit/8a805d)

- @expo/babel-preset-cli@0.2.10
- @expo/config@3.1.4
- @expo/dev-tools@0.13.2
- @expo/electron-adapter@0.0.0-alpha.50
- expo-cli@3.19.2
- expo-codemod@1.0.20
- expo-optimize@0.1.22
- @expo/image-utils@0.2.21
- @expo/json-file@8.2.12
- @expo/metro-config@0.0.9
- @expo/next-adapter@2.1.2
- @expo/osascript@2.0.15
- @expo/package-manager@0.0.17
- pod-install@0.0.0-alpha.12
- expo-pwa@0.0.10
- @expo/schemer@1.3.11
- uri-scheme@1.0.7
- @expo/webpack-config@0.12.2
- @expo/xdl@57.8.32

### 🛠 Breaking changes

- Deprecate `expo ios` in favor of `expo start --ios` or pressing `i` in the terminal UI after running `expo start`. ([#1987](https://github.com/expo/expo-cli/pull/1987) by [@evanbacon](https://github.com/evanbacon))
- Deprecate `expo android` in favor of `expo start --android` or pressing `a` in the terminal UI after running `expo start`. ([#1987](https://github.com/expo/expo-cli/pull/1987) by [@evanbacon](https://github.com/evanbacon))

### 🐛 Bug fixes

- Fix bundling assets in bare apps that are using `expo-updates` and `expo export` for self hosting. ([#1999](https://github.com/expo/expo-cli/pull/1999) by [@brentvatne](https://github.com/brentvatne)).
- Use UIStatusBarStyleDefault in standalone apps unless otherwise specified. This fixes a longstanding issue where the status bar style is different between Expo client and standalone apps (https://github.com/expo/expo-cli/commit/474a56e863a16228a641c58f31f3f5c9f3c2d9e8 by [@brentvatne](https://github.com/brentvatne)).
- Fix support for owner field when checking credentials. ([#1942](https://github.com/expo/expo-cli/pull/1941) by [@quinlanj](https://github.com/quinlanj)).

### 🤷‍♂️ Chores

- Add notice about "damage simulator builds" on macOS Catalina (#[1944](https://github.com/expo/expo-cli/pull/1944) by [@byCedric](https://github.com/byCedric)).
- Better build errors when credentials aren't available in non-interactive mode ([#1928](https://github.com/expo/expo-cli/pull/1928) by [@quinlanj](https://github.com/quinlanj)).

## [Wed Apr 22 19:05:40 2020 -0700](https://github.com/expo/expo-cli/commit/3a0e79)

- @expo/babel-preset-cli@0.2.9
- @expo/config@3.1.3
- @expo/dev-tools@0.13.1
- @expo/electron-adapter@0.0.0-alpha.49
- expo-cli@3.19.1
- expo-codemod@1.0.19
- expo-optimize@0.1.21
- @expo/image-utils@0.2.20
- @expo/json-file@8.2.11
- @expo/metro-config@0.0.8
- @expo/next-adapter@2.1.1
- @expo/osascript@2.0.14
- @expo/package-manager@0.0.16
- @expo/plist@0.0.4
- pod-install@0.0.0-alpha.11
- expo-pwa@0.0.9
- @expo/schemer@1.3.10
- uri-scheme@1.0.6
- @expo/webpack-config@0.12.1
- @expo/xdl@57.8.31

### 🐛 Bug fixes

- Fix pasting service account JSON from finder (#1943)
- Add back sharp-cli version check back (#1907).
- Fix the open editor hotkey on Mac with osascript (#1899)
- Fix semver comparison in Node version compatibility check so an appropriate error is provided when using a Node version that is new and not yet supported.

### 🤷‍♂️ Chores

- Ignore mocks and tests in TypeScript builds (#1965)
- Remove the optimize command from expo-cli (#1930)
- Assorted improvements to build, testing, and coverage infra.

## [Tue Apr 21 10:52:42 2020 +0200](https://github.com/expo/expo-cli/commit/771a53)

- @expo/dev-tools@0.13.0
- @expo/electron-adapter@0.0.0-alpha.48
- expo-cli@3.19.0
- @expo/next-adapter@2.1.0
- @expo/webpack-config@0.12.0
- @expo/xdl@57.8.30

### 🐛 Bug fixes

- Assemble/bundle only the :app project on turtle (https://github.com/expo/expo-cli/pull/1937).

### 🤷‍♂️ Chores

- Added default name for projects if no name is given (#1923)
- Log message in `expo bundle-assets` if manifest is empty (#1912)
- Fallback on insecure HTTPS (#1940)

## [Mon Apr 20 14:52:56 2020 +0200](https://github.com/expo/expo-cli/commit/771a53)

- @expo/dev-tools@0.12.6
- expo-cli@3.18.7
- @expo/xdl@57.8.29

### 🤷‍♂️ Chores

- Remove call to check-dynamic-macros (https://github.com/expo/expo-cli/pull/1933).

## [Sat Apr 18 17:58:21 2020 -0700](https://github.com/expo/expo-cli/commit/4e6cfd)

- @expo/dev-tools@0.12.4
- @expo/electron-adapter@0.0.0-alpha.46
- expo-cli@3.18.5
- @expo/next-adapter@2.0.32
- expo-pwa@0.0.7
- uri-scheme@1.0.4
- @expo/webpack-config@0.11.24
- @expo/xdl@57.8.27

### 🐛 Bug fixes

- `expo start -c` will now properly clear cache as expected (https://github.com/expo/expo-cli/commit/48d67f).
- Fix keystore uploading with apiv2 (https://github.com/expo/expo-cli/commit/9fd163).

### 🤷‍♂️ Chores

- Create initial commit for project (https://github.com/expo/expo-cli/commit/22017c).
- Add useful information in uri-scheme when user does not have launchMode singleTask set (https://github.com/expo/expo-cli/commit/15899b).
- Support custom paths in uri-scheme (https://github.com/expo/expo-cli/commit/4d2dd7).

## [Fri Apr 17 11:20:10 2020 -0700](https://github.com/expo/expo-cli/commit/465333)

- @expo/dev-tools@0.12.3
- expo-cli@3.18.4
- @expo/xdl@57.8.26

### 🐛 Bug fixes

- Fix typo that was causing android keystore updates to fail (https://github.com/expo/expo-cli/pull/1909).

## [Fri Apr 17 10:02:10 2020 +0200](https://github.com/expo/expo-cli/commit/850be0)

- @expo/dev-tools@0.12.2
- expo-cli@3.18.3
- @expo/xdl@57.8.25

### 🐛 Bug fixes

- Do not override `google-services.json` contents since SDK 37 (https://github.com/expo/expo-cli/pull/1897).

## [Wed Apr 15 22:08:42 2020 -0700](https://github.com/expo/expo-cli/commit/c4eec5) and [Wed Apr 15 21:58:50 2020 -0700](https://github.com/expo/expo-cli/commit/c614c0)

- @expo/config@3.1.1
- @expo/dev-tools@0.12.1
- @expo/electron-adapter@0.0.0-alpha.45
- expo-cli@3.18.2
- expo-optimize@0.1.19
- @expo/metro-config@0.0.6
- @expo/next-adapter@2.0.31
- @expo/package-manager@0.0.14
- pod-install@0.0.0-alpha.9
- expo-pwa@0.0.6
- uri-scheme@1.0.3
- @expo/webpack-config@0.11.23
- @expo/xdl@57.8.24

### 🎉 New features

- Add offline support to Yarn PackageManager (https://github.com/expo/expo-cli/pull/1892).
- Return the given entry point as-is if it cannot be resolved using our helpers - this makes it easier to use `expo-updates` in certain monorepo setups (https://github.com/expo/expo-cli/commit/e076d56).

### 🐛 Bug fixes

- Temporarily revert build credentials to apiv1 in order to resolve issue with `owner` field not being respected on build (https://github.com/expo/expo-cli/commit/3b2f680).
- Handle Ctrl+C correctly in PowerShell/CMD (https://github.com/expo/expo-cli/pull/1749).

### 🤷‍♂️ Chores

- Better contextual error when a non-interactive build fails in a way that we cannot recover from without user intervention (https://github.com/expo/expo-cli/pull/1891).
- Better support for non-interactive mode in build - auto-select credentials when possible (https://github.com/expo/expo-cli/commit/c94638e).

## [Tue Apr 14 17:47:28 2020 -0700](https://github.com/expo/expo-cli/commit/5bc8404a0d03e0b419ba535501ea07927196ef6a)

### 📦 Packages updated

- @expo/config@3.1.0
- @expo/dev-tools@0.11.0
- @expo/electron-adapter@0.0.0-alpha.44
- expo-cli@3.18.0
- expo-optimize@0.1.18
- @expo/image-utils@0.2.19
- @expo/json-file@8.2.9
- @expo/metro-config@0.0.5
- @expo/next-adapter@2.0.30
- expo-pwa@0.0.5
- uri-scheme@1.0.2
- @expo/webpack-config@0.11.22
- @expo/xdl@57.8.22

### 🛠 Breaking changes

- `expo publish:rollback` now works more like what developers would intuitively expect - users who have already downloaded the bundle that is rolled back will also get rolled back (https://github.com/expo/expo-cli/pull/1707).

### 🎉 New features

- Explain to users on init of bare projects and eject that publishing is needed before creating a release build (https://github.com/expo/expo-cli/commit/3eb9e7ef50214394cca30869a031b384942d3d95).
- Created the `uri-scheme` package to easily interact with schemes on bare projects and test deep linking (https://github.com/expo/expo-cli/commit/3eb9e7ef50214394cca30869a031b384942d3d95).
- `expo build:ios` and `expo build:android` now prompt you to pick a build type in order to make the options more discoverable (https://github.com/expo/expo-cli/pull/1479).
- Added a shortcut to open your editor via expo-cli with the `o` hotkey (https://github.com/expo/expo-cli/pull/1879).

### 🐛 Bug fixes

- Fix Android scheme configuration that is applied on eject (https://github.com/expo/expo/issues/7816).
- Stop adb on Windows when shutting down expo-cli server (https://github.com/expo/expo-cli/pull/1876).
- Always properly terminate the bundle progress bar when completed (https://github.com/expo/expo-cli/pull/1877).

### 🤷‍♂️ Chores

- Replace request with axios due to deprecation of the request package and the mountain of warnings it produces (https://github.com/expo/expo-cli/pull/1809).
- Remove bootstrap from yarn start in the packages directory so it's quicker for collaborators working on expo-cli to get started (https://github.com/expo/expo-cli/pull/1869).<|MERGE_RESOLUTION|>--- conflicted
+++ resolved
@@ -6,11 +6,8 @@
 
 ### 🛠 Breaking changes
 
-<<<<<<< HEAD
-=======
 - [json-file] Remove undocumented support for multi-part keys in `getAsync` and `setAsync` ([#3019](https://github.com/expo/expo-cli/pulls/3019))
 
->>>>>>> 0dfe77b6
 ### 🎉 New features
 
 - [configure-splash-screen] Drop `@react-native-community/cli-tools` in favor of iOS file resolution from `config-plugins` ([#3178](https://github.com/expo/expo-cli/issues/3178))
