--- conflicted
+++ resolved
@@ -8,11 +8,7 @@
     "build": "lerna run prepare --stream",
     "postinstall": "yarn-deduplicate && expo-yarn-workspaces check-workspace-dependencies",
     "publish": "echo \"This script is deprecated. Run \\\"node ./scripts/publish.js\\\" instead.\"; exit 1",
-<<<<<<< HEAD
-    "start": "lerna --ignore \"@expo/{dev-tools,next-adapter}\" --ignore expo-optimize --ignore pod-install --ignore uri-scheme --ignore expo-env-info --ignore install-expo-modules run watch --parallel",
-=======
-    "start": "lerna --ignore \"@expo/{dev-tools,next-adapter}\" --ignore create-expo-app --ignore expo-optimize --ignore pod-install --ignore uri-scheme --ignore install-expo-modules run watch --parallel",
->>>>>>> bee04134
+    "start": "lerna --ignore \"@expo/{next-adapter}\" --ignore create-expo-app --ignore expo-optimize --ignore pod-install --ignore uri-scheme --ignore install-expo-modules run watch --parallel",
     "tsc": "echo 'You are trying to run \"tsc\" in the workspace root. Run it from an individual package instead.' && exit 1",
     "lint": "eslint . --ext js,ts",
     "test": "jest"
