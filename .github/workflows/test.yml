--- conflicted
+++ resolved
@@ -36,11 +36,7 @@
         node: ['12', '14']
         package:
           [
-<<<<<<< HEAD
             api,
-            electron-adapter,
-=======
->>>>>>> 7b7fb822
             dev-tools,
             babel-preset-cli,
             config,
