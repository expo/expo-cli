name: Test Packages
on:
  push:
    branches: [master]
  pull_request:
    types: [opened, synchronize]

jobs:
  build:
    runs-on: ubuntu-latest
    steps:
      - uses: actions/checkout@v2
        with:
          fetch-depth: 1
      - run: yarn install --frozen-lockfile --check-files
      - run: yarn lerna run prepare --stream
      - uses: actions/cache@v1
        id: cache-build
        with:
          path: '.'
          key: ${{ github.sha }}
  test:
    runs-on: ubuntu-latest
    needs: build
    strategy:
      fail-fast: false
      matrix:
<<<<<<< HEAD
        node-version: [12.x]
        package:
          [babel-preset-cli, config, expo-cli, json-file, package-manager, plist, pwa, schemer, xdl]
=======
        package: [config, expo-cli, json-file, package-manager, plist, pwa, schemer, xdl]
>>>>>>> 95531fe0
    name: Test ${{ matrix.package }}
    steps:
      - uses: actions/cache@v1
        id: restore-build
        with:
          path: '.'
          key: ${{ github.sha }}
      - name: Coverage ${{ matrix.package }}
        run: cd packages/${{ matrix.package }} && yarn test --coverage
        env:
          CI: true
      - name: Get Test Flag Name
        id: cov-flag-name
        run: echo "::set-output name=flag::$(echo ${{ matrix.package }} | perl -pe 's/[^a-z]+([a-z])/\U\1/gi;s/^([A-Z])/\l\1/')"
      - uses: codecov/codecov-action@v1
        with:
          token: ${{ secrets.CODECOV_TOKEN }} # not required for public repos
          file: ./packages/${{ matrix.package }}/coverage/clover.xml # optional
          flags: ${{ steps.cov-flag-name.outputs.flag }} # optional
          fail_ci_if_error: true # optional (default = false)
<|MERGE_RESOLUTION|>--- conflicted
+++ resolved
@@ -25,13 +25,8 @@
     strategy:
       fail-fast: false
       matrix:
-<<<<<<< HEAD
-        node-version: [12.x]
         package:
           [babel-preset-cli, config, expo-cli, json-file, package-manager, plist, pwa, schemer, xdl]
-=======
-        package: [config, expo-cli, json-file, package-manager, plist, pwa, schemer, xdl]
->>>>>>> 95531fe0
     name: Test ${{ matrix.package }}
     steps:
       - uses: actions/cache@v1
