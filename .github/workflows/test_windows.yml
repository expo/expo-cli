name: Test Packages Windows
on:
  push:
    branches: [main]
  pull_request:
    types: [opened, synchronize]
jobs:
  build:
    runs-on: windows-latest
    strategy:
      matrix:
        node: ['16']
    name: Build with Node ${{ matrix.node }}
    steps:
      - uses: actions/checkout@v3
        with:
          fetch-depth: 1
      - name: Setup node
        uses: actions/setup-node@v3
        with:
          node-version: ${{ matrix.node }}
      - run: yarn install --frozen-lockfile --network-timeout 120000
      - run: yarn lerna run prepare --stream
      - run: yarn lint --max-warnings=0
      - uses: actions/cache@v2
        with:
          path: '*'
          key: v2-${{ github.sha }}-${{ matrix.node }}
  test:
    runs-on: ubuntu-latest
    needs: build
    strategy:
      fail-fast: false
      matrix:
        node: ['16']
        package:
          [
            dev-tools,
            babel-preset-cli,
            expo-cli,
            expo-codemod,
<<<<<<< HEAD
            plist,
=======
            pkcs12,
>>>>>>> f922410e
            pwa,
            webpack-config,
            xdl,
          ]
    name: Test ${{ matrix.package }} on Node ${{ matrix.node }}
    steps:
      - uses: actions/cache@v2
        with:
          path: '*'
          key: v2-${{ github.sha }}-${{ matrix.node }}
      - name: Set up Node
        uses: actions/setup-node@v3
        with:
          node-version: ${{ matrix.node }}
      - name: Test ${{ matrix.package }}
        run: cd packages/${{ matrix.package }} && yarn test
        # run: cd packages/${{ matrix.package }} && yarn test --coverage
        env:
          CI: true
          EXPO_DEBUG: true<|MERGE_RESOLUTION|>--- conflicted
+++ resolved
@@ -39,11 +39,6 @@
             babel-preset-cli,
             expo-cli,
             expo-codemod,
-<<<<<<< HEAD
-            plist,
-=======
-            pkcs12,
->>>>>>> f922410e
             pwa,
             webpack-config,
             xdl,
