--- conflicted
+++ resolved
@@ -1,14 +1,11 @@
 module.exports = {
   projects: [
     require('./packages/android-manifest/jest.config'),
-<<<<<<< HEAD
-    require('./packages/webpack-config/jest/unit-test-config'),
-=======
     require('./packages/config/jest.config'),
     require('./packages/expo-codemod/jest.config'),
     require('./packages/json-file/jest.config'),
     require('./packages/schemer/jest.config'),
->>>>>>> 2d5b841e
+    require('./packages/webpack-config/jest/unit-test-config'),
   ],
   testPathIgnorePatterns: ['.*'],
 };